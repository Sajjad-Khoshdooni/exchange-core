import logging
from dataclasses import dataclass

import requests
from yekta_config import secret
from yekta_config.config import config

from financial.models import BankAccount, FiatWithdrawRequest

logger = logging.getLogger(__name__)


class ServerError(Exception):
    pass


@dataclass
class Wallet:
    id: int
    name: str
    balance: int
    free: int


class FiatWithdraw:

    PROCESSING, PENDING, CANCELED, DONE = 'process', 'pending', 'canceled', 'done'

    @classmethod
    def get_withdraw_channel(cls, channel) -> 'FiatWithdraw':
        mapping = {
            FiatWithdrawRequest.PAYIR: PayirChanel,
            FiatWithdrawRequest.ZIBAL: ZibalChanel
        }
<<<<<<< HEAD
        if chanel:
            return maping[chanel]()
        else:
            return maping[cls.WITHDRAW_CHANNEL]()

    def get_wallet_id(self):
=======
        return mapping[channel]()

    def get_wallet_id(self) -> int:
>>>>>>> 5537052d
        raise NotImplementedError

    def get_wallet_data(self, wallet_id: int):
        raise NotImplementedError

    def create_withdraw(self, wallet_id: int, receiver: BankAccount, amount: int, request_id: int) -> str:
        raise NotImplementedError

    def get_withdraw_status(self, request_id: int, provider_id: str) -> int:
        raise NotImplementedError


class PayirChanel(FiatWithdraw):

    def get_wallet_id(self):
        return config('PAY_IR_WALLET_ID', cast=int)

    @classmethod
    def collect_api(cls, path: str, method: str = 'GET', data: dict = None) -> dict:

        url = 'https://pay.ir' + path

        request_kwargs = {
            'url': url,
            'timeout': 60,
            'headers': {'Authorization': 'Bearer ' + secret('PAY_IR_TOKEN')},
            'proxies': {
                'https': config('IRAN_PROXY_IP', default='localhost') + ':3128',
                'http': config('IRAN_PROXY_IP', default='localhost') + ':3128',
                'ftp': config('IRAN_PROXY_IP', default='localhost') + ':3128',
            }
        }

        try:
            if method == 'GET':
                resp = requests.get(params=data, **request_kwargs)
            else:
                method_prop = getattr(requests, method.lower())
                resp = method_prop(json=data, **request_kwargs)
        except requests.exceptions.ConnectionError:
            logger.error('pay.ir connection error', extra={
                'url': url,
                'method': method,
                'data': data,
            })
            raise TimeoutError

        resp_data = resp.json()

        if not resp.ok or not resp_data['success']:
            raise ServerError

        return resp_data['data']

    def get_wallet_data(self, wallet_id: int) -> Wallet:
        data = self.collect_api(f'/api/v2/wallets/{wallet_id}')['wallet']

        return Wallet(
            id=data['id'],
            name=data['name'],
            balance=data['balance'] // 10,
            free=data['cashoutableAmount'] // 10
        )

    def create_withdraw(self, wallet_id: int, receiver: BankAccount, amount: int, request_id: int) -> str:
        data = self.collect_api('/api/v2/cashouts', method='POST', data={
            'walletId': wallet_id,
            'amount': amount * 10,
            'name': receiver.user.get_full_name(),
            'iban': receiver.iban[2:],
            'uid': request_id,
        })

        return str(data['cashout']['id'])

    def get_withdraw_status(self, request_id: int, provider_id: str) -> str:
        data = self.collect_api(f'/api/v2/cashouts/track/{request_id}')

        mapping_status = {
           3: self.CANCELED,
           4: self.DONE,
           5: self.CANCELED

        }
        status = data['cashout']['status']
        return mapping_status.get(int(status), self.PENDING)


class ZibalChanel(FiatWithdraw):

    def get_wallet_id(self):
        return config('ZIBAL_WALLET_ID', cast=int)

    @classmethod
    def collect_api(cls, path: str, method: str = 'GET', data: dict = None) -> dict:

        url = 'https://api.zibal.ir' + path

        request_kwargs = {
            'url': url,
            'timeout': 60,
            'headers': {'Authorization': 'Bearer ' + secret('ZIBAL_TOKEN')},
            'proxies': {
                'https': config('IRAN_PROXY_IP', default='localhost') + ':3128',
                'http': config('IRAN_PROXY_IP', default='localhost') + ':3128',
                'ftp': config('IRAN_PROXY_IP', default='localhost') + ':3128',
            }
        }

        try:
            if method == 'GET':
                resp = requests.get(params=data, **request_kwargs)
            else:
                method_prop = getattr(requests, method.lower())
                resp = method_prop(json=data, **request_kwargs)
        except requests.exceptions.ConnectionError:
            logger.error('zibal connection error', extra={
                'url': url,
                'method': method,
                'data': data,
            })
            raise TimeoutError

        resp_data = resp.json()

        if not resp_data['result'] == 1:
            raise ServerError

        return resp_data['data']

    def get_wallet_data(self, wallet_id: int) -> Wallet:
        data = self.collect_api(f'/v1/wallet/balance', method='POST', data={
            "id": wallet_id
        })

        return Wallet(
            id=wallet_id,
            name=data['name'],
            balance=data['balance'] // 10,
            free=data['withdrawableBalance'] // 10
        )

    def create_withdraw(self, wallet_id: int, receiver: BankAccount, amount: int, request_id: int) -> str:
        data = self.collect_api('/v1/wallet/checkout/plus', method='POST', data={
            'id': wallet_id,
            'amount': amount * 10,
            'bankAccount': receiver.iban,
            'uniqueCode': request_id
        })

        return data['id']

    def get_withdraw_status(self, request_id: int, provider_id: str) -> int:
        data = self.collect_api(f'/v1/report/checkout/inquire', method='POST', data={
            "checkoutRequestId": str(provider_id)
        })

        mapping_status = {
            0: self.DONE,
            1: self.CANCELED,
            2: self.CANCELED,
        }
        status = data['details'][0].get('checkoutStatus', self.PENDING)
        return mapping_status.get(status, self.PENDING)<|MERGE_RESOLUTION|>--- conflicted
+++ resolved
@@ -32,18 +32,9 @@
             FiatWithdrawRequest.PAYIR: PayirChanel,
             FiatWithdrawRequest.ZIBAL: ZibalChanel
         }
-<<<<<<< HEAD
-        if chanel:
-            return maping[chanel]()
-        else:
-            return maping[cls.WITHDRAW_CHANNEL]()
-
-    def get_wallet_id(self):
-=======
         return mapping[channel]()
 
     def get_wallet_id(self) -> int:
->>>>>>> 5537052d
         raise NotImplementedError
 
     def get_wallet_data(self, wallet_id: int):
