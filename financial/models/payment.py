import uuid
from decimal import Decimal

from decouple import config
from django.conf import settings
from django.db import models
<<<<<<< HEAD
from django.db.models.signals import post_save
from django.dispatch import receiver
=======
from django.db.models import CheckConstraint, Q
>>>>>>> aef08bdc
from django.http import HttpResponse
from django.shortcuts import redirect
from django.utils import timezone

from accounts.models import Account
from accounts.models import Notification
from accounts.utils import email
from analytics.event.producer import get_kafka_producer
from analytics.models import EventTracker
from analytics.utils.dto import TransferEvent
from ledger.models import Trx, Asset
from ledger.utils.external_price import get_external_price
from ledger.utils.fields import DONE
from ledger.utils.fields import get_group_id_field, get_status_field
from ledger.utils.precision import humanize_number, get_presentation_amount
from ledger.utils.wallet_pipeline import WalletPipeline


class PaymentRequest(models.Model):

    APP, DESKTOP = 'app', 'desktop'
    created = models.DateTimeField(auto_now_add=True)
    modified = models.DateTimeField(auto_now=True)

    gateway = models.ForeignKey('financial.Gateway', on_delete=models.PROTECT)
    bank_card = models.ForeignKey('financial.BankCard', on_delete=models.PROTECT)
    amount = models.PositiveIntegerField()

    source = models.CharField(max_length=16, choices=((APP, APP), (DESKTOP, DESKTOP)), default=DESKTOP)

    authority = models.CharField(max_length=64, blank=True, db_index=True, null=True)

    @property
    def rial_amount(self):
        return 10 * self.amount

    def get_gateway(self):
        return self.gateway.get_concrete_gateway()

    class Meta:
        unique_together = [('authority', 'gateway')]

    def __str__(self):
        return '%s %s' % (self.gateway, self.bank_card)


class Payment(models.Model):
    SUCCESS_URL = '/checkout/success'
    FAIL_URL = '/checkout/fail'
    SUCCESS_PAYMENT_FAIL_FAST_bUY = '/checkout/fail_trade'

    created = models.DateTimeField(auto_now_add=True, db_index=True)
    modified = models.DateTimeField(auto_now=True)

    PENDING, SUCCESS, FAIL = 'pending', 'success', 'fail'

    group_id = get_group_id_field()

    payment_request = models.OneToOneField(PaymentRequest, on_delete=models.PROTECT, blank=True, null=True)
    payment_id_request = models.OneToOneField('financial.PaymentIdRequest', on_delete=models.PROTECT, blank=True, null=True)

    status = get_status_field()

    ref_id = models.PositiveBigIntegerField(null=True, blank=True)
    ref_status = models.SmallIntegerField(null=True, blank=True)

    def alert_payment(self):
        user = self.payment_request.bank_card.user
        user_email = user.email
        title = 'واریز وجه با موفقیت انجام شد'
        payment_amont = humanize_number(get_presentation_amount(Decimal(self.payment_request.amount)))
        description = 'مبلغ {} تومان به حساب شما واریز شد'.format(payment_amont)

        Notification.send(
            recipient=user,
            title=title,
            message=description,
            level=Notification.SUCCESS
        )

        if user_email:
            email.send_email_by_template(
                recipient=user_email,
                template=email.SCOPE_PAYMENT,
                context={
                    'payment_amount': payment_amont,
                    'brand': settings.BRAND,
                    'panel_url': settings.PANEL_URL,
                    'logo_elastic_url': config('LOGO_ELASTIC_URL'),
                }
            )

    def accept(self, pipeline: WalletPipeline):
        asset = Asset.get(Asset.IRT)
        user = self.payment_request.bank_card.user
        account = user.get_account()

        pipeline.new_trx(
            sender=asset.get_wallet(Account.out()),
            receiver=asset.get_wallet(account),
            amount=self.payment_request.amount,
            scope=Trx.TRANSFER,
            group_id=self.group_id,
        )

        if not user.first_fiat_deposit_date:
            user.first_fiat_deposit_date = timezone.now()
            user.save()

        from gamify.utils import check_prize_achievements, Task
        check_prize_achievements(account, Task.DEPOSIT)

        self.alert_payment()

    def get_redirect_url(self) -> str:
        from ledger.models import FastBuyToken

        source = self.payment_request.source
        desktop = PaymentRequest.DESKTOP
        fast_by_token = FastBuyToken.objects.filter(payment_request=self.payment_request).last()

        if source == desktop:
            if self.status == DONE:
                if fast_by_token and fast_by_token.status != FastBuyToken.DONE:
                    return settings.PANEL_URL + self.SUCCESS_PAYMENT_FAIL_FAST_bUY
                else:
                    return settings.PANEL_URL + self.SUCCESS_URL
            else:
                return settings.PANEL_URL + self.FAIL_URL
        else:
            if self.status == DONE:
                if fast_by_token and fast_by_token.status != FastBuyToken.DONE:
                    return 'intent://Checkout/success/#Intent;scheme=raastin;package=com.raastin.pro;end'
                else:
                    return 'intent://Checkout/success/#Intent;scheme=raastin;package=com.raastin.pro;end'
            else:
                return 'intent://Checkout/fail/#Intent;scheme=raastin;package=com.raastin.pro;end'

    def redirect_to_app(self):
        url = self.get_redirect_url()

        if url.startswith('http'):
            return redirect(url)
        else:
            response = HttpResponse("", status=302)
            response['Location'] = url
            return response

<<<<<<< HEAD

@receiver(post_save, sender=Payment)
def handle_payment_save(sender, instance, created, **kwargs):
    if instance.status != 'done':
        return

    usdt_price = get_external_price(coin='USDT', base_coin='IRT', side='buy')

    event = TransferEvent(
        id=instance.id,
        user_id=instance.payment_request.bank_card.user_id,
        amount=instance.payment_request.amount,
        coin='IRT',
        network='IRT',
        is_deposit=True,
        value_usdt=float(instance.payment_request.amount) / float(usdt_price),
        value_irt=instance.payment_request.amount,
        created=instance.created,
        event_id=uuid.uuid5(uuid.NAMESPACE_DNS, str(instance.id) + TransferEvent.type + 'fiat_deposit')
    )

    get_kafka_producer().produce(event)
=======
    class Meta:
        constraints = [
            CheckConstraint(
                check=Q(payment_request__isnull=False, payment_id_request__isnull=True) |
                      Q(payment_request__isnull=True, payment_id_request__isnull=False),
                name='check_financial_payment_requests',
            )
        ]
>>>>>>> aef08bdc
<|MERGE_RESOLUTION|>--- conflicted
+++ resolved
@@ -4,12 +4,9 @@
 from decouple import config
 from django.conf import settings
 from django.db import models
-<<<<<<< HEAD
+from django.db.models import CheckConstraint, Q
 from django.db.models.signals import post_save
 from django.dispatch import receiver
-=======
-from django.db.models import CheckConstraint, Q
->>>>>>> aef08bdc
 from django.http import HttpResponse
 from django.shortcuts import redirect
 from django.utils import timezone
@@ -18,7 +15,6 @@
 from accounts.models import Notification
 from accounts.utils import email
 from analytics.event.producer import get_kafka_producer
-from analytics.models import EventTracker
 from analytics.utils.dto import TransferEvent
 from ledger.models import Trx, Asset
 from ledger.utils.external_price import get_external_price
@@ -158,7 +154,15 @@
             response['Location'] = url
             return response
 
-<<<<<<< HEAD
+    class Meta:
+        constraints = [
+            CheckConstraint(
+                check=Q(payment_request__isnull=False, payment_id_request__isnull=True) |
+                      Q(payment_request__isnull=True, payment_id_request__isnull=False),
+                name='check_financial_payment_requests',
+            )
+        ]
+
 
 @receiver(post_save, sender=Payment)
 def handle_payment_save(sender, instance, created, **kwargs):
@@ -180,14 +184,4 @@
         event_id=uuid.uuid5(uuid.NAMESPACE_DNS, str(instance.id) + TransferEvent.type + 'fiat_deposit')
     )
 
-    get_kafka_producer().produce(event)
-=======
-    class Meta:
-        constraints = [
-            CheckConstraint(
-                check=Q(payment_request__isnull=False, payment_id_request__isnull=True) |
-                      Q(payment_request__isnull=True, payment_id_request__isnull=False),
-                name='check_financial_payment_requests',
-            )
-        ]
->>>>>>> aef08bdc
+    get_kafka_producer().produce(event)