from django.core.exceptions import ValidationError
from django.db import models, transaction
<<<<<<< HEAD
from yekta_config import secret
=======
from django.utils import timezone
>>>>>>> 3ba23e55

from accounts.models import Notification
from accounts.models import Account
from financial.models import BankAccount
from ledger.models import Trx, Asset
from ledger.utils.fields import get_status_field, DONE, get_group_id_field, get_lock_field, PENDING, CANCELED
from accounts.tasks.send_sms import send_message_by_kavenegar
from ledger.utils.precision import humanize_number
import requests
import logging
from accounts.utils.admin import url_to_edit_object
from accounts.utils.telegram import send_support_message

logger = logging.getLogger(__name__)


class FiatWithdrawRequest(models.Model):
<<<<<<< HEAD
    INIT, SENT, DONE, CANCELED = 'init', 'sent', 'done', 'canceled'

    BASE_URL = 'https://pay.ir'
=======
>>>>>>> 3ba23e55

    created = models.DateTimeField(auto_now_add=True)
    group_id = get_group_id_field()

    bank_account = models.ForeignKey(to=BankAccount, on_delete=models.PROTECT, verbose_name='حساب بانکی')

    amount = models.PositiveIntegerField(verbose_name='میزان برداشت')
    fee_amount = models.PositiveIntegerField(verbose_name='کارمزد')

    status = get_status_field()
    provider_request_status = models.CharField(
        default=INIT,
        max_length=10,
        choices=[(INIT, 'مرحله اولیه'), (SENT, 'ارسال شده'), (DONE, 'انجام شده'), (CANCELED, 'لغو شده')]
    )
    lock = get_lock_field()

    ref_id = models.CharField(max_length=128, blank=True, verbose_name='شماره پیگیری')
    ref_doc = models.FileField(verbose_name='رسید انتقال', null=True, blank=True)

    comment = models.TextField(verbose_name='نظر', blank=True)

    done_datetime = models.DateTimeField(null=True, blank=True)

    @property
    def total_amount(self):
        return self.amount + self.fee_amount

    def build_trx(self):
        asset = Asset.get(Asset.IRT)
        out_wallet = asset.get_wallet(Account.out())

        account = self.bank_account.user.account

        sender, receiver = asset.get_wallet(account), out_wallet

        Trx.transaction(
            group_id=self.group_id,
            sender=sender,
            receiver=receiver,
            amount=self.amount,
            scope=Trx.TRANSFER
        )

        if self.fee_amount:
            Trx.transaction(
                group_id=self.group_id,
                sender=sender,
                receiver=asset.get_wallet(Account.system()),
                amount=self.fee_amount,
                scope=Trx.COMMISSION
            )

    def clean(self):
        old = self.id and FiatWithdrawRequest.objects.get(id=self.id)
        old_status = old and old.status

        if old and old_status != PENDING and self.status != old_status:
            raise ValidationError('امکان تغییر وضعیت وجود ندارد.')

        if self.status == DONE and not self.ref_id:
            raise ValidationError('شماره پیگیری خالی است.')

        if self.status == DONE and not self.ref_id:
            raise ValidationError('رسید انتقال خالی است.')

    def get_available_wallet_id(self):

        resp = requests.get(
            self.BASE_URL + '/api/v2/wallets',
            headers={'Authorization': '%s' % secret('PAYDOTIR_WITHDRAW_KEY')}
        )
        resp = resp.json()
        if resp['success']:
            wallet_id = None
            for wallet in resp['data']['wallet']:
                if wallet['cashoutableAmount'] >= self.amount * 10:
                    wallet_id = wallet['id']
            return wallet_id
        else:
            raise Exception('fail in get wallet')

    def create_withdraw_request_paydotir(self):

        wallet_id = self.get_available_wallet_id()

        if wallet_id is None:
            self.status = CANCELED
            self.save()
            link = url_to_edit_object(self)
            send_support_message(
                message='موجودی هیچ یک از کیف پول‌ها برای انجام این تراکنش کافی نیست.',
                link=link
            )

        else:
            second_resp = requests.post(
                self.BASE_URL + '/api/v2/cashouts',
                headers={'Authorization': '%s' % secret('PAYDOTIR_WITHDRAW_KEY')},
                json={
                    'walletid': wallet_id,
                    'amount': self.amount * 10,
                    'name': self.bank_account.user.get_full_name(),
                    'iban': self.bank_account.iban,
                    'uid': self.pk,
                }
            )
            if second_resp.json()['success']:
                self.provider_request_status = FiatWithdrawRequest.SENT
                self.save()
            else:
                logger.error(
                    'Bank transfer registration failed'
                )
                return

    def update_provider_request_status(self):
        resp = requests.get(
            self.BASE_URL + '/api/v2/cashouts/%s' % self.pk,
            headers={'Authorization': '%s' % secret('PAYDOTIR_WITHDRAW_KEY')},
        )
        resp_json = resp.json()
        if resp_json['success']:
            if resp_json['data']['id'] == 4:
                self.provider_request_status = DONE
                self.status = DONE
            if resp_json['data']['id'] == (5 or 3):
                self.provider_request_status = CANCELED
                self.status = CANCELED
            self.save()

    def alert_withdraw_verify_status(self, old):
        if (not old or old.status != DONE) and self.status == DONE:
            title = 'درخواست برداشت شما با موفقیت انجام شد.'
            level = Notification.SUCCESS
            template = 'withdraw-accepted'
        elif (not old or old.status != CANCELED) and self.status == CANCELED:
            title = 'درخواست برداشت شما انجام نشد.'
            level = Notification.ERROR
            template = 'withdraw-rejected'
        else:
            return

        Notification.send(
            recipient=self.bank_account.user,
            title=title,
            level=level
        )
        send_message_by_kavenegar(
            phone=self.bank_account.user.phone,
            template=template,
            token=humanize_number(self.amount)
        )

    def save(self, *args, **kwargs):
        old = self.id and FiatWithdrawRequest.objects.get(id=self.id)

        with transaction.atomic():
            if self.status == DONE:
                self.done_datetime = timezone.now()

            super().save(*args, **kwargs)

            if (not old or old.status != DONE) and self.status == DONE:
                self.build_trx()

            if self.status != PENDING:
                self.lock.release()

        self.alert_withdraw_verify_status(old)

    def __str__(self):
        return '%s %s' % (self.bank_account, self.amount)

    class Meta:
        verbose_name = 'درخواست برداشت'
        verbose_name_plural = 'درخواست‌های برداشت'<|MERGE_RESOLUTION|>--- conflicted
+++ resolved
@@ -1,10 +1,8 @@
 from django.core.exceptions import ValidationError
 from django.db import models, transaction
-<<<<<<< HEAD
+from django.utils import timezone
+
 from yekta_config import secret
-=======
-from django.utils import timezone
->>>>>>> 3ba23e55
 
 from accounts.models import Notification
 from accounts.models import Account
@@ -22,12 +20,10 @@
 
 
 class FiatWithdrawRequest(models.Model):
-<<<<<<< HEAD
+
     INIT, SENT, DONE, CANCELED = 'init', 'sent', 'done', 'canceled'
 
     BASE_URL = 'https://pay.ir'
-=======
->>>>>>> 3ba23e55
 
     created = models.DateTimeField(auto_now_add=True)
     group_id = get_group_id_field()
