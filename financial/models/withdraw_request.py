import logging

from django.db import models, transaction
from django.utils import timezone
from yekta_config.config import config

from accounts.models import Account
from accounts.models import Notification
from accounts.tasks.send_sms import send_message_by_kavenegar
from accounts.utils import email
from accounts.utils.admin import url_to_edit_object
from accounts.utils.telegram import send_support_message
from accounts.utils.validation import gregorian_to_jalali_datetime_str
from financial.models import BankAccount
from financial.utils.pay_ir import Payir

from ledger.models import Trx, Asset
from ledger.utils.fields import DONE, get_group_id_field, get_lock_field, PENDING, CANCELED
from ledger.utils.precision import humanize_number

logger = logging.getLogger(__name__)


class FiatWithdrawRequest(models.Model):
    PROCESSING, PENDING, CANCELED, DONE = 'process', 'pending', 'canceled', 'done'

    FREEZE_TIME = 3 * 60

    created = models.DateTimeField(auto_now_add=True)
    group_id = get_group_id_field()

    bank_account = models.ForeignKey(to=BankAccount, on_delete=models.PROTECT, verbose_name='حساب بانکی')

    amount = models.PositiveIntegerField(verbose_name='میزان برداشت')
    fee_amount = models.PositiveIntegerField(verbose_name='کارمزد')

    status = models.CharField(
        default=PROCESSING,
        max_length=10,
        choices=[(PROCESSING, 'در حال پردازش'), (PENDING, 'در انتظار'), (DONE, 'انجام شده'), (CANCELED, 'لغو شده')]
    )
    lock = get_lock_field()

    ref_id = models.CharField(max_length=128, blank=True, verbose_name='شماره پیگیری')
    ref_doc = models.FileField(verbose_name='رسید انتقال', null=True, blank=True)

    comment = models.TextField(verbose_name='نظر', blank=True)

    withdraw_datetime = models.DateTimeField(null=True, blank=True)
    provider_withdraw_id = models.CharField(max_length=64, blank=True)

    @property
    def total_amount(self):
        return self.amount + self.fee_amount

    def build_trx(self):
        asset = Asset.get(Asset.IRT)
        out_wallet = asset.get_wallet(Account.out())

        account = self.bank_account.user.account

        sender, receiver = asset.get_wallet(account), out_wallet

        Trx.transaction(
            group_id=self.group_id,
            sender=sender,
            receiver=receiver,
            amount=self.amount,
            scope=Trx.TRANSFER
        )

        if self.fee_amount:
            Trx.transaction(
                group_id=self.group_id,
                sender=sender,
                receiver=asset.get_wallet(Account.system()),
                amount=self.fee_amount,
                scope=Trx.COMMISSION
            )

    def create_withdraw_request_paydotir(self):
        assert not self.provider_withdraw_id
        assert self.status == self.PROCESSING

        wallet_id = config('PAY_IR_WALLET_ID', cast=int)
        wallet = Payir.get_wallet_data(wallet_id)

        if wallet.free < self.amount:
            logger.info(f'Not enough wallet balance to full fill bank acc')

            link = url_to_edit_object(self)
            send_support_message(
                message='موجودی هیچ یک از کیف پول‌ها برای انجام این تراکنش کافی نیست.',
                link=link
            )
            return

        self.ref_id = self.provider_withdraw_id = Payir.withdraw(wallet_id, self.bank_account, self.amount, self.id)
        self.change_status(FiatWithdrawRequest.PENDING)
        self.withdraw_datetime = timezone.now()

        self.save()

    def update_status(self):
        if self.status != self.PENDING:
            return

        status = Payir.get_withdraw_status(self.id)

        logger.info(f'FiatRequest {self.id} status: {status}')

        if status == 4:
            self.change_status(FiatWithdrawRequest.DONE)

        elif status in (5, 3):
            self.change_status(FiatWithdrawRequest.CANCELED)

    def alert_withdraw_verify_status(self):
        from financial.utils.withdraw_limit import get_fiat_estimate_receive_time
        if self.withdraw_datetime:
            estimated_receive_time = gregorian_to_jalali_datetime_str(
                get_fiat_estimate_receive_time(
                    self.withdraw_datetime
                )
            )
        else:
            estimated_receive_time = None
        user = self.bank_account.user
        user_email = user.email

        if self.status == PENDING:
            title = 'درخواست برداشت شما به بانک ارسال گردید.'
            description ='وجه درخواستی شما در سیکل بعدی پایا {} به حساب شما واریز خواهد شد.'.format(estimated_receive_time)
            level = Notification.SUCCESS
            template = 'withdraw-accepted'
            email_template = email.SCOPE_SUCCESSFUL_FIAT_WITHDRAW

        elif self.status == CANCELED:
            title = 'درخواست برداشت شما لغو شد.'
            description = ''
            level = Notification.ERROR
            template = 'withdraw-rejected'
            email_template = email.SCOPE_CANSEL_FIAT_WITHDRAW
        else:
            return

        Notification.send(
            recipient=user,
            title=title,
            message=description,
            level=level,
        )
        send_message_by_kavenegar(
            phone=user.phone,
            template=template,
            token=humanize_number(self.amount)
        )
<<<<<<< HEAD
        email.send_email_by_template(
            recipient=user.email,
            template=email_template,
            context={
                'estimated_receive_time': estimated_receive_time,
                'brand': config('BRAND'),
                'panel_url': config('PANEL_URL'),
                'logo_elastic_url': config('LOGO_ELASTIC_URL')
            }
        )
=======

        if user_email:
            email.send_email_by_template(
                recipient=user_email,
                template=email_template,
                context={
                    'estimated_receive_time': estimated_receive_time or None,
                }
            )
>>>>>>> 5723f670

    def change_status(self, new_status: str):
        if self.status == new_status:
            return

        assert self.status not in (CANCELED, self.DONE)

        with transaction.atomic():
            if new_status == DONE:
                self.build_trx()

            if new_status in (self.CANCELED, self.DONE):
                self.lock.release()

            if new_status == self.PENDING:
                self.withdraw_datetime = timezone.now()

            self.status = new_status
            self.save()

        self.alert_withdraw_verify_status()

    def __str__(self):
        return '%s %s' % (self.bank_account, self.amount)

    class Meta:
        verbose_name = 'درخواست برداشت'
        verbose_name_plural = 'درخواست‌های برداشت'<|MERGE_RESOLUTION|>--- conflicted
+++ resolved
@@ -155,18 +155,6 @@
             template=template,
             token=humanize_number(self.amount)
         )
-<<<<<<< HEAD
-        email.send_email_by_template(
-            recipient=user.email,
-            template=email_template,
-            context={
-                'estimated_receive_time': estimated_receive_time,
-                'brand': config('BRAND'),
-                'panel_url': config('PANEL_URL'),
-                'logo_elastic_url': config('LOGO_ELASTIC_URL')
-            }
-        )
-=======
 
         if user_email:
             email.send_email_by_template(
@@ -176,7 +164,6 @@
                     'estimated_receive_time': estimated_receive_time or None,
                 }
             )
->>>>>>> 5723f670
 
     def change_status(self, new_status: str):
         if self.status == new_status:
