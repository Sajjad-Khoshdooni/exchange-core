--- conflicted
+++ resolved
@@ -98,11 +98,7 @@
     pagination_class = LimitOffsetPagination
 
     filter_backends = [DjangoFilterBackend]
-<<<<<<< HEAD
     filterset_fields = ['id', 'status']
-=======
-    filterset_fields = ['id', 'status',]
->>>>>>> 8dfe096e
 
     def get_queryset(self):
         user = self.request.user
