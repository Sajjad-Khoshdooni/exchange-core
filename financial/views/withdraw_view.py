import logging
from datetime import timedelta

from django.conf import settings
from django.utils import timezone
from django_filters.rest_framework import DjangoFilterBackend
from rest_framework import serializers, status
from rest_framework.exceptions import ValidationError
from rest_framework.generics import get_object_or_404, ListAPIView
from rest_framework.pagination import LimitOffsetPagination
from rest_framework.response import Response
from rest_framework.viewsets import ModelViewSet
<<<<<<< HEAD
=======
from yekta_config import secret
>>>>>>> 5537052d
from yekta_config.config import config

from accounts.models import VerificationCode
from accounts.permissions import IsBasicVerified
from accounts.verifiers.legal import is_48h_rule_passed
from financial.models import FiatWithdrawRequest
from financial.models.bank_card import BankAccount, BankAccountSerializer
from financial.utils.withdraw_limit import user_reached_fiat_withdraw_limit, get_fiat_estimate_receive_time
from ledger.exceptions import InsufficientBalance
from ledger.models import Asset
from ledger.utils.wallet_pipeline import WalletPipeline

logger = logging.getLogger(__name__)

MIN_WITHDRAW = 100_000


class WithdrawRequestSerializer(serializers.ModelSerializer):
    iban = serializers.CharField(write_only=True)
    code = serializers.CharField(write_only=True)

    def create(self, validated_data):
        if config('WITHDRAW_ENABLE', '1') == '0':
            raise ValidationError('در حال حاضر امکان برداشت وجود ندارد.')

        amount = validated_data['amount']
        iban = validated_data['iban']
        code = validated_data['code']

        user = self.context['request'].user
        bank_account = get_object_or_404(BankAccount, iban=iban, user=user)

        assert user.account.is_ordinary_user()

        if not is_48h_rule_passed(user):
            logger.info('FiatRequest rejected due to 48h rule. user=%s' % user.id)
            raise ValidationError('از اولین واریز ریالی حداقل باید دو روز کاری بگذرد.')

        if not bank_account.verified:
            logger.info('FiatRequest rejected due to unverified bank account. user=%s' % user.id)
            raise ValidationError({'iban': 'شماره حساب تایید نشده است.'})

        otp_code = VerificationCode.get_by_code(code, user.phone, VerificationCode.SCOPE_FIAT_WITHDRAW)

        if not otp_code:
            raise ValidationError({'code': 'کد نامعتبر است'})

        if amount < MIN_WITHDRAW:
            logger.info('FiatRequest rejected due to small amount. user=%s' % user.id)
            raise ValidationError({'iban': 'مقدار وارد شده کمتر از حد مجاز است.'})

        if user_reached_fiat_withdraw_limit(user, amount):
            logger.info('FiatRequest rejected due to max withdraw limit reached. user=%s' % user.id)
            raise ValidationError({'amount': 'شما به سقف برداشت ریالی خورده اید.'})

        asset = Asset.get(Asset.IRT)
        wallet = asset.get_wallet(user.account)

        # fee_amount = min(4000, int(amount * 0.01))
        fee_amount = 5000
        withdraw_amount = amount - fee_amount

        try:
            with WalletPipeline() as pipeline:  # type: WalletPipeline
                withdraw_request = FiatWithdrawRequest.objects.create(
                    amount=withdraw_amount,
                    fee_amount=fee_amount,
                    bank_account=bank_account,
                    withdraw_channel=config('WITHDRAW_CHANNEL')
                )

<<<<<<< HEAD
                pipeline.new_lock(key=withdraw_request.group_id, wallet=wallet, amount=amount, reason=pipeline.WITHDRAW)
=======
                pipeline.new_lock(key=withdraw_request.group_id, wallet=wallet, amount=amount)
>>>>>>> 5537052d

        except InsufficientBalance:
            raise ValidationError({'amount': 'موجودی کافی نیست'})

        if otp_code:
            otp_code.set_code_used()

        from financial.tasks import process_withdraw

        if not settings.DEBUG_OR_TESTING:
            process_withdraw.s(withdraw_request.id).apply_async(countdown=FiatWithdrawRequest.FREEZE_TIME)

        return withdraw_request

    class Meta:
        model = FiatWithdrawRequest
        fields = ('iban', 'amount', 'code')


class WithdrawRequestView(ModelViewSet):
    permission_classes = (IsBasicVerified,)
    serializer_class = WithdrawRequestSerializer

    def get_queryset(self):
        return FiatWithdrawRequest.objects.all()

    def destroy(self, request, *args, **kwargs):
        instance = self.get_object()

        if timezone.now() - timedelta(seconds=FiatWithdrawRequest.FREEZE_TIME) > instance.created:
            raise ValidationError('زمان مجاز برای لغو درخواست برداشت گذشته است.')

        if instance.status in (FiatWithdrawRequest.PENDING, FiatWithdrawRequest.DONE):
            raise ValidationError('امکان لغو درخواست برداشت وجود ندارد.')

        instance.change_status(FiatWithdrawRequest.CANCELED)

        return Response({'msg': 'FiatWithdrawRequest Deleted'}, status=status.HTTP_204_NO_CONTENT)


class WithdrawHistorySerializer(serializers.ModelSerializer):
    bank_account = BankAccountSerializer()
    rial_estimate_receive_time = serializers.SerializerMethodField()
    status = serializers.SerializerMethodField()

    class Meta:
        model = FiatWithdrawRequest
        fields = ('id', 'created', 'status', 'fee_amount', 'amount', 'bank_account', 'ref_id',
                  'rial_estimate_receive_time',)

    def get_rial_estimate_receive_time(self, fiat_withdraw_request: FiatWithdrawRequest):
        return fiat_withdraw_request.withdraw_datetime and \
               get_fiat_estimate_receive_time(fiat_withdraw_request.withdraw_datetime)

    def get_status(self, withdraw: FiatWithdrawRequest):
        if withdraw.status == FiatWithdrawRequest.PENDING:
            return FiatWithdrawRequest.DONE
        else:
            return withdraw.status


class WithdrawHistoryView(ListAPIView):
    serializer_class = WithdrawHistorySerializer
    pagination_class = LimitOffsetPagination

    filter_backends = [DjangoFilterBackend]
    filterset_fields = ['status']

    def get_queryset(self):
        return FiatWithdrawRequest.objects.filter(bank_account__user=self.request.user).order_by('-created')<|MERGE_RESOLUTION|>--- conflicted
+++ resolved
@@ -2,6 +2,7 @@
 from datetime import timedelta
 
 from django.conf import settings
+from django.db import transaction
 from django.utils import timezone
 from django_filters.rest_framework import DjangoFilterBackend
 from rest_framework import serializers, status
@@ -10,10 +11,7 @@
 from rest_framework.pagination import LimitOffsetPagination
 from rest_framework.response import Response
 from rest_framework.viewsets import ModelViewSet
-<<<<<<< HEAD
-=======
 from yekta_config import secret
->>>>>>> 5537052d
 from yekta_config.config import config
 
 from accounts.models import VerificationCode
@@ -85,11 +83,7 @@
                     withdraw_channel=config('WITHDRAW_CHANNEL')
                 )
 
-<<<<<<< HEAD
-                pipeline.new_lock(key=withdraw_request.group_id, wallet=wallet, amount=amount, reason=pipeline.WITHDRAW)
-=======
-                pipeline.new_lock(key=withdraw_request.group_id, wallet=wallet, amount=amount)
->>>>>>> 5537052d
+                pipeline.new_lock(key=withdraw_request.group_id, wallet=wallet, amount=amount, reason=WalletPipeline.WITHDRAW)
 
         except InsufficientBalance:
             raise ValidationError({'amount': 'موجودی کافی نیست'})
