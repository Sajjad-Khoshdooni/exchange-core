--- conflicted
+++ resolved
@@ -194,26 +194,13 @@
         self.tron = tron_client
 
     def get_latest_block(self):
-<<<<<<< HEAD
-        tron = get_tron_client()
-        return tron.provider.make_request("wallet/getnowblock", {"visible": False})
+        return self.tron.provider.make_request("wallet/getnowblock", {"visible": False})
 
     def get_block_by_id(self, _hash):
-        tron = get_tron_client()
-        return tron.get_block(_hash, visible=False)
+        return self.tron.get_block(_hash, visible=False)
 
     def get_block_by_number(self, number):
-        tron = get_tron_client()
-        return tron.get_block(number, visible=False)
-=======
-        return self.tron.get_latest_block()
-
-    def get_block_by_id(self, _hash):
-        return self.tron.get_block(_hash)
-
-    def get_block_by_number(self, number):
-        return self.tron.get_block(number)
->>>>>>> 222aba51
+        return self.tron.get_block(number, visible=False)
 
 
 class HistoryBuilder(ABC):
