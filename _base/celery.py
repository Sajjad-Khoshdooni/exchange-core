--- conflicted
+++ resolved
@@ -89,7 +89,6 @@
             'expire': 1
         },
     },
-<<<<<<< HEAD
 
     # market tasks
     'create depth orders': {
@@ -134,39 +133,4 @@
                 'expire': 2
             },
         },
-    }
-=======
-    'collect_metrics': {
-        'task': 'collector.tasks.metrics.collect_metrics',
-        'schedule': 5,
-        'options': {
-            'queue': 'metrics',
-            'expire': 5
-        },
-    },
-    'monitor_values': {
-        'task': 'collector.tasks.monitor.collect_values',
-        'schedule': 300,
-        'options': {
-            'queue': 'celery',
-            'expire': 300
-        },
-    },
-    'monitor_blockchain_delays': {
-        'task': 'tracker.tasks.monitor_blockchain_delays',
-        'schedule': 10,
-        'options': {
-            'queue': 'celery',
-            'expire': 10
-        },
-    },
-    'fill_future_binance_income': {
-        'task': 'collector.tasks.binance.fill_future_binance_income',
-        'schedule': crontab(minute=5),
-        'options': {
-            'queue': 'binance',
-            'expire': 3600
-        },
-    },
-}
->>>>>>> 5b96afbe
+    }