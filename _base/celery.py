import os

from celery import Celery

# Set the default Django settings module for the 'celery' program.
from celery.schedules import crontab
from django.conf import settings

os.environ.setdefault('DJANGO_SETTINGS_MODULE', '_base.settings')

app = Celery('exchange_core')

# Using a string here means the worker doesn't have to serialize
# the configuration object to child processes.
# - namespace='CELERY' means all celery-related configuration keys
#   should have a `CELERY_` prefix.
app.config_from_object('django.conf:settings', namespace='CELERY')

# Load task modules from all registered Django apps.
app.autodiscover_tasks()

app.conf.beat_schedule = {
    'trx_network_consumer': {
        'task': 'tracker.tasks.trx_network_consumer',
        'schedule': 20,
        'options': {
            'queue': 'trx_network_consumer',
            'expire': 20
        },
    },
    'bsc_network_consumer': {
        'task': 'tracker.tasks.bsc_network_consumer',
        'schedule': 15,
        'options': {
            'queue': 'bsc_network_consumer',
            'expire': 15
        },
    },
    # 'eth_network_consumer': {
    #     'task': 'tracker.tasks.eth_network_consumer',
    #     'schedule': 30,
    #     'options': {
    #         'queue': 'eth_network_consumer',
    #         'expire': 39
    #     },
    # },
    'add_block_infos': {
        'task': 'tracker.tasks.add_block_infos',
        'schedule': 10,
        'options': {
            'queue': 'transfer',
            'expire': 10
        },
    },
    'create_withdraw_transaction': {
        'task': 'ledger.tasks.withdraw.create_transaction_from_not_broadcasts',
        'schedule': 10,
        'options': {
            'queue': 'transfer',
            'expire': 10
        },
    },
    'coin_market_cap_update': {
        'task': 'collector.tasks.coin_market_cap.update_coin_market_cap',
        # 'schedule': crontab(minute=0, hour=2),
        'schedule': crontab(minute="*/30"),
    },
    'update_network_fee': {
        'task': 'ledger.tasks.fee.update_network_fees',
        'schedule': crontab(minute="*/30"),
        'options': {
            'queue': 'celery',
            'expire': 30 * 60
        },
    },
    'update_binance_withdraw': {
        'task': 'ledger.tasks.withdraw.update_binance_withdraw',
        'schedule': 10,
        'options': {
            'queue': 'binance',
            'expire': 10
        },
    },
    'inject_tether_to_futures': {
        'task': 'provider.tasks.binance.inject_tether_to_futures',
        'schedule': 1,
        'options': {
            'queue': 'binance-monitor',
            'expire': 1
        },
    },
    'collect_metrics': {
        'task': 'collector.tasks.metrics.collect_metrics',
        'schedule': 5,
        'options': {
            'queue': 'metrics',
            'expire': 5
        },
    },
    'monitor_values': {
        'task': 'collector.tasks.monitor.collect_values',
        'schedule': 300,
        'options': {
            'queue': 'celery',
            'expire': 300
        },
    },
    # market tasks
    'create depth orders': {
        'task': 'market.tasks.market_maker.create_depth_orders',
        'schedule': 5,
        'options': {
            'queue': 'market',
            'expire': 5
        },
    },
    'update maker orders': {
        'task': 'market.tasks.market_maker.update_maker_orders',
        'schedule': 1,
        'options': {
            'queue': 'market',
            'expire': 2
        },
    },
    'monitor_blockchain_delays': {
        'task': 'tracker.tasks.monitor_blockchain_delays',
        'schedule': 30,
        'options': {
            'queue': 'celery',
            'expire': 30
        },
    },
    'fill_future_binance_income': {
        'task': 'collector.tasks.binance.fill_future_binance_income',
        'schedule': crontab(minute=5),
        'options': {
            'queue': 'binance',
            'expire': 3600
        },
    },
    'auto_hedge_assets': {
        'task': 'provider.tasks.auto_hedge.auto_hedge_assets',
        'schedule': crontab(hour=1, minute=30),
        'options': {
            'queue': 'binance',
            'expire': 36000
        },
    },

    'lock_monitor': {
        'task': 'ledger.tasks.lock_monitor.lock_monitor',
        'schedule': crontab(minute=0),
        'options': {
            'queue': 'celery',
            'expire': 3600
        },
    },

    'check_margin_level': {
        'task': 'ledger.tasks.margin.check_margin_level',
        'schedule': 5,
        'options': {
            'queue': 'margin',
            'expire': 5
        },
    },
<<<<<<< HEAD
}

if settings.DEBUG:
    app.conf.beat_schedule = {
        'coin_market_cap_update': {
            'task': 'collector.tasks.coin_market_cap.update_coin_market_cap',
            # 'schedule': crontab(minute=0, hour=2),
            'schedule': crontab(minute="*/30"),
        },
        # market tasks
        'create depth orders': {
            'task': 'market.tasks.market_maker.create_depth_orders',
            'schedule': 5,
            'options': {
                'queue': 'market',
                'expire': 5
            },
        },
        'update maker orders': {
            'task': 'market.tasks.market_maker.update_maker_orders',
            'schedule': 1,
            'options': {
                'queue': 'market',
                'expire': 2
            },
        },
    }
=======
    # 'send_level_2_prize_sms': {
    #     'task': 'accounts.tasks.send_sms.send_level_2_prize_sms',
    #     'schedule': crontab(hour=4, minute=30),
    #     'options': {
    #         'queue': 'celery',
    #         'expire': 3600
    #     }
    # },
    # 'send_first_fiat_deposit_sms': {
    #     'task': 'accounts.tasks.send_first_fiat_deposit_sms',
    #     'schedule': crontab(hour=4, minute=30),
    #     'options': {
    #         'queue': 'celery',
    #         'expire': 3600
    #     }
    # },
}
>>>>>>> 5aa759a0
<|MERGE_RESOLUTION|>--- conflicted
+++ resolved
@@ -164,35 +164,6 @@
             'expire': 5
         },
     },
-<<<<<<< HEAD
-}
-
-if settings.DEBUG:
-    app.conf.beat_schedule = {
-        'coin_market_cap_update': {
-            'task': 'collector.tasks.coin_market_cap.update_coin_market_cap',
-            # 'schedule': crontab(minute=0, hour=2),
-            'schedule': crontab(minute="*/30"),
-        },
-        # market tasks
-        'create depth orders': {
-            'task': 'market.tasks.market_maker.create_depth_orders',
-            'schedule': 5,
-            'options': {
-                'queue': 'market',
-                'expire': 5
-            },
-        },
-        'update maker orders': {
-            'task': 'market.tasks.market_maker.update_maker_orders',
-            'schedule': 1,
-            'options': {
-                'queue': 'market',
-                'expire': 2
-            },
-        },
-    }
-=======
     # 'send_level_2_prize_sms': {
     #     'task': 'accounts.tasks.send_sms.send_level_2_prize_sms',
     #     'schedule': crontab(hour=4, minute=30),
@@ -210,4 +181,29 @@
     #     }
     # },
 }
->>>>>>> 5aa759a0
+
+if settings.DEBUG:
+    app.conf.beat_schedule = {
+        'coin_market_cap_update': {
+            'task': 'collector.tasks.coin_market_cap.update_coin_market_cap',
+            # 'schedule': crontab(minute=0, hour=2),
+            'schedule': crontab(minute="*/30"),
+        },
+        # market tasks
+        'create depth orders': {
+            'task': 'market.tasks.market_maker.create_depth_orders',
+            'schedule': 5,
+            'options': {
+                'queue': 'market',
+                'expire': 5
+            },
+        },
+        'update maker orders': {
+            'task': 'market.tasks.market_maker.update_maker_orders',
+            'schedule': 1,
+            'options': {
+                'queue': 'market',
+                'expire': 2
+            },
+        },
+    }
