--- conflicted
+++ resolved
@@ -89,7 +89,22 @@
             'expire': 1
         },
     },
-
+    'collect_metrics': {
+        'task': 'collector.tasks.metrics.collect_metrics',
+        'schedule': 5,
+        'options': {
+            'queue': 'metrics',
+            'expire': 5
+        },
+    },
+    'monitor_values': {
+        'task': 'collector.tasks.monitor.collect_values',
+        'schedule': 300,
+        'options': {
+            'queue': 'celery',
+            'expire': 300
+        },
+    },
     # market tasks
     'create depth orders': {
         'task': 'market.tasks.market_maker.create_depth_orders',
@@ -107,44 +122,21 @@
             'expire': 2
         },
     },
-<<<<<<< HEAD
-}
-
-if settings.DEBUG:
-    app.conf.beat_schedule = {
-        'coin_market_cap_update': {
-            'task': 'collector.tasks.coin_market_cap.update_coin_market_cap',
-            # 'schedule': crontab(minute=0, hour=2),
-            'schedule': crontab(minute="*/30"),
-=======
     'monitor_blockchain_delays': {
         'task': 'tracker.tasks.monitor_blockchain_delays',
         'schedule': 30,
         'options': {
             'queue': 'celery',
             'expire': 30
->>>>>>> c2d379ba
         },
-        # market tasks
-        'create depth orders': {
-            'task': 'market.tasks.market_maker.create_depth_orders',
-            'schedule': 5,
-            'options': {
-                'queue': 'market',
-                'expire': 5
-            },
+    },
+    'fill_future_binance_income': {
+        'task': 'collector.tasks.binance.fill_future_binance_income',
+        'schedule': crontab(minute=5),
+        'options': {
+            'queue': 'binance',
+            'expire': 3600
         },
-<<<<<<< HEAD
-        'update maker orders': {
-            'task': 'market.tasks.market_maker.update_maker_orders',
-            'schedule': 1,
-            'options': {
-                'queue': 'market',
-                'expire': 2
-            },
-        },
-    }
-=======
     },
     'auto_hedge_assets': {
         'task': 'provider.tasks.auto_hedge.auto_hedge_assets',
@@ -163,4 +155,29 @@
         },
     },
 }
->>>>>>> c2d379ba
+
+if settings.DEBUG:
+    app.conf.beat_schedule = {
+        'coin_market_cap_update': {
+            'task': 'collector.tasks.coin_market_cap.update_coin_market_cap',
+            # 'schedule': crontab(minute=0, hour=2),
+            'schedule': crontab(minute="*/30"),
+        },
+        # market tasks
+        'create depth orders': {
+            'task': 'market.tasks.market_maker.create_depth_orders',
+            'schedule': 5,
+            'options': {
+                'queue': 'market',
+                'expire': 5
+            },
+        },
+        'update maker orders': {
+            'task': 'market.tasks.market_maker.update_maker_orders',
+            'schedule': 1,
+            'options': {
+                'queue': 'market',
+                'expire': 2
+            },
+        },
+    }
