import os

from celery import Celery

# Set the default Django settings module for the 'celery' program.
from celery.schedules import crontab
from django.conf import settings

os.environ.setdefault('DJANGO_SETTINGS_MODULE', '_base.settings')

app = Celery('exchange_core')

# Using a string here means the worker doesn't have to serialize
# the configuration object to child processes.
# - namespace='CELERY' means all celery-related configuration keys
#   should have a `CELERY_` prefix.
app.config_from_object('django.conf:settings', namespace='CELERY')

# Load task modules from all registered Django apps.
app.autodiscover_tasks()

app.conf.beat_schedule = {
    'trx_network_consumer': {
        'task': 'tracker.tasks.trx_network_consumer',
        'schedule': 20,
        'options': {
            'queue': 'trx_network_consumer',
            'expire': 20
        },
    },
    'bsc_network_consumer': {
        'task': 'tracker.tasks.bsc_network_consumer',
        'schedule': 15,
        'options': {
            'queue': 'bsc_network_consumer',
            'expire': 15
        },
    },
    # 'eth_network_consumer': {
    #     'task': 'tracker.tasks.eth_network_consumer',
    #     'schedule': 30,
    #     'options': {
    #         'queue': 'eth_network_consumer',
    #         'expire': 39
    #     },
    # },
    'add_block_infos': {
        'task': 'tracker.tasks.add_block_infos',
        'schedule': 10,
        'options': {
            'queue': 'transfer',
            'expire': 10
        },
    },
    'create_withdraw_transaction': {
        'task': 'ledger.tasks.withdraw.create_transaction_from_not_broadcasts',
        'schedule': 10,
        'options': {
            'queue': 'transfer',
            'expire': 10
        },
    },
    'coin_market_cap_update': {
        'task': 'collector.tasks.coin_market_cap.update_coin_market_cap',
        # 'schedule': crontab(minute=0, hour=2),
        'schedule': crontab(minute="*/30"),
    },
    'update_network_fee': {
        'task': 'ledger.tasks.fee.update_network_fees',
        'schedule': crontab(minute="*/30"),
        'options': {
            'queue': 'celery',
            'expire': 30 * 60
        },
    },
    'update_binance_withdraw': {
        'task': 'ledger.tasks.withdraw.update_binance_withdraw',
        'schedule': 10,
        'options': {
            'queue': 'binance',
            'expire': 10
        },
    },
    'inject_tether_to_futures': {
        'task': 'provider.tasks.binance.inject_tether_to_futures',
        'schedule': 1,
        'options': {
            'queue': 'binance-monitor',
            'expire': 1
        },
    },
    'collect_metrics': {
        'task': 'collector.tasks.metrics.collect_metrics',
        'schedule': 5,
        'options': {
            'queue': 'metrics',
            'expire': 5
        },
    },
    'monitor_values': {
        'task': 'collector.tasks.monitor.collect_values',
        'schedule': 300,
        'options': {
            'queue': 'celery',
            'expire': 300
        },
    },
    # market tasks
    'create depth orders': {
        'task': 'market.tasks.market_maker.create_depth_orders',
        'schedule': 30,
        'options': {
            'queue': 'market',
            'expire': 30
        },
    },
    'update maker orders': {
        'task': 'market.tasks.market_maker.update_maker_orders',
        'schedule': 2,
        'options': {
            'queue': 'market',
            'expire': 2
        },
    },
    'monitor_blockchain_delays': {
        'task': 'tracker.tasks.monitor_blockchain_delays',
        'schedule': 30,
        'options': {
            'queue': 'celery',
            'expire': 30
        },
    },
    'fill_future_binance_income': {
        'task': 'collector.tasks.binance.fill_future_binance_income',
        'schedule': crontab(minute=5),
        'options': {
            'queue': 'binance',
            'expire': 3600
        },
    },
    'auto_hedge_assets': {
        'task': 'provider.tasks.auto_hedge.auto_hedge_assets',
        'schedule': crontab(hour=1, minute=30),
        'options': {
            'queue': 'binance',
            'expire': 36000
        },
    },

    'lock_monitor': {
        'task': 'ledger.tasks.lock_monitor.lock_monitor',
        'schedule': crontab(minute=0),
        'options': {
            'queue': 'celery',
            'expire': 3600
        },
    },

    'check_margin_level': {
        'task': 'ledger.tasks.margin.check_margin_level',
        'schedule': 5,
        'options': {
            'queue': 'margin',
            'expire': 5
        },
    },
<<<<<<< HEAD
    'withdraw_update_provider_request_status': {
        'task': 'financial.tasks.withdraw.withdraw_update_provider_request_status',
        'schedule': 300,
        'options': {
            'queue': 'celery',
            'expire': 300
        },
    },
    'create_withdraw_request_paydotir': {
        'task': 'financial.tasks.withdraw.create_withdraw_request_paydotir_task',
        'schedule': 100,
        'options': {
            'queue': 'celery',
            'expire': 100
        },
    },
}
=======
    # 'send_level_2_prize_sms': {
    #     'task': 'accounts.tasks.send_sms.send_level_2_prize_notifs',
    #     'schedule': crontab(hour=4, minute=30),
    #     'options': {
    #         'queue': 'celery',
    #         'expire': 3600
    #     }
    # },
    'send_first_fiat_deposit_sms': {
        'task': 'accounts.tasks.send_first_fiat_deposit_notifs',
        'schedule': crontab(hour=4, minute=30),
        'options': {
            'queue': 'celery',
            'expire': 3600
        }
    },

    'moving_average_trader': {
        'task': 'trader.tasks.moving_average.update_all_moving_averages',
        'schedule': 2,
        'options': {
            'queue': 'trader-ma',
            'expire': 4
        }
    },
}

if settings.DEBUG:
    app.conf.beat_schedule = {
        'coin_market_cap_update': {
            'task': 'collector.tasks.coin_market_cap.update_coin_market_cap',
            # 'schedule': crontab(minute=0, hour=2),
            'schedule': crontab(minute="*/30"),
        },
        # market tasks
        'create depth orders': {
            'task': 'market.tasks.market_maker.create_depth_orders',
            'schedule': 5,
            'options': {
                'queue': 'market',
                'expire': 5
            },
        },
        'update maker orders': {
            'task': 'market.tasks.market_maker.update_maker_orders',
            'schedule': 1,
            'options': {
                'queue': 'market',
                'expire': 2
            },
        },

        'moving_average_trader': {
            'task': 'trader.tasks.moving_average.update_all_moving_averages',
            'schedule': 2,
            'options': {
                'queue': 'trader-ma',
                'expire': 4
            }
        },
    }
>>>>>>> 3ba23e55
<|MERGE_RESOLUTION|>--- conflicted
+++ resolved
@@ -164,25 +164,6 @@
             'expire': 5
         },
     },
-<<<<<<< HEAD
-    'withdraw_update_provider_request_status': {
-        'task': 'financial.tasks.withdraw.withdraw_update_provider_request_status',
-        'schedule': 300,
-        'options': {
-            'queue': 'celery',
-            'expire': 300
-        },
-    },
-    'create_withdraw_request_paydotir': {
-        'task': 'financial.tasks.withdraw.create_withdraw_request_paydotir_task',
-        'schedule': 100,
-        'options': {
-            'queue': 'celery',
-            'expire': 100
-        },
-    },
-}
-=======
     # 'send_level_2_prize_sms': {
     #     'task': 'accounts.tasks.send_sms.send_level_2_prize_notifs',
     #     'schedule': crontab(hour=4, minute=30),
@@ -208,6 +189,22 @@
             'expire': 4
         }
     },
+    'withdraw_update_provider_request_status': {
+        'task': 'financial.tasks.withdraw.withdraw_update_provider_request_status',
+        'schedule': 300,
+        'options': {
+            'queue': 'celery',
+            'expire': 300
+        },
+    },
+    'create_withdraw_request_paydotir': {
+        'task': 'financial.tasks.withdraw.create_withdraw_request_paydotir_task',
+        'schedule': 100,
+        'options': {
+            'queue': 'celery',
+            'expire': 100
+        },
+    },
 }
 
 if settings.DEBUG:
@@ -244,4 +241,3 @@
             }
         },
     }
->>>>>>> 3ba23e55
