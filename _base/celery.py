import os

from celery import Celery

# Set the default Django settings module for the 'celery' program.
from celery.schedules import crontab
from django.conf import settings

os.environ.setdefault('DJANGO_SETTINGS_MODULE', '_base.settings')

app = Celery('exchange_core')

# Using a string here means the worker doesn't have to serialize
# the configuration object to child processes.
# - namespace='CELERY' means all celery-related configuration keys
#   should have a `CELERY_` prefix.
app.config_from_object('django.conf:settings', namespace='CELERY')

# Load task modules from all registered Django apps.
app.autodiscover_tasks()

app.conf.beat_schedule = {
    'trx_network_consumer': {
        'task': 'tracker.tasks.trx_network_consumer',
        'schedule': 20,
        'options': {
            'queue': 'trx_network_consumer',
            'expire': 20
        },
    },
    'bsc_network_consumer': {
        'task': 'tracker.tasks.bsc_network_consumer',
        'schedule': 15,
        'options': {
            'queue': 'bsc_network_consumer',
            'expire': 15
        },
    },
    # 'eth_network_consumer': {
    #     'task': 'tracker.tasks.eth_network_consumer',
    #     'schedule': 30,
    #     'options': {
    #         'queue': 'eth_network_consumer',
    #         'expire': 39
    #     },
    # },
    'add_block_infos': {
        'task': 'tracker.tasks.add_block_infos',
        'schedule': 10,
        'options': {
            'queue': 'transfer',
            'expire': 10
        },
    },
    'create_withdraw_transaction': {
        'task': 'ledger.tasks.withdraw.create_transaction_from_not_broadcasts',
        'schedule': 10,
        'options': {
            'queue': 'transfer',
            'expire': 10
        },
    },
    'coin_market_cap_update': {
        'task': 'collector.tasks.coin_market_cap.update_coin_market_cap',
        # 'schedule': crontab(minute=0, hour=2),
        'schedule': crontab(minute="*/30"),
    },
    'update_network_fee': {
        'task': 'ledger.tasks.fee.update_network_fees',
        'schedule': crontab(minute="*/30"),
        'options': {
            'queue': 'celery',
            'expire': 30 * 60
        },
    },
    'update_binance_withdraw': {
        'task': 'ledger.tasks.withdraw.update_binance_withdraw',
        'schedule': 10,
        'options': {
            'queue': 'binance',
            'expire': 10
        },
    },
    'inject_tether_to_futures': {
        'task': 'provider.tasks.binance.inject_tether_to_futures',
        'schedule': 1,
        'options': {
            'queue': 'binance-monitor',
            'expire': 1
        },
    },
    'collect_metrics': {
        'task': 'collector.tasks.metrics.collect_metrics',
        'schedule': 5,
        'options': {
            'queue': 'metrics',
            'expire': 5
        },
    },
    'monitor_values': {
        'task': 'collector.tasks.monitor.collect_values',
        'schedule': 300,
        'options': {
            'queue': 'celery',
            'expire': 300
        },
    },
    # market tasks
    'create depth orders': {
        'task': 'market.tasks.market_maker.create_depth_orders',
        'schedule': 5,
        'options': {
            'queue': 'market',
            'expire': 5
        },
    },
    'update maker orders': {
        'task': 'market.tasks.market_maker.update_maker_orders',
        'schedule': 1,
        'options': {
            'queue': 'market',
            'expire': 2
        },
    },
    'monitor_blockchain_delays': {
        'task': 'tracker.tasks.monitor_blockchain_delays',
        'schedule': 30,
        'options': {
            'queue': 'celery',
            'expire': 30
        },
    },
    'fill_future_binance_income': {
        'task': 'collector.tasks.binance.fill_future_binance_income',
        'schedule': crontab(minute=5),
        'options': {
            'queue': 'binance',
            'expire': 3600
        },
    },
    'auto_hedge_assets': {
        'task': 'provider.tasks.auto_hedge.auto_hedge_assets',
        'schedule': crontab(hour=1, minute=30),
        'options': {
            'queue': 'binance',
            'expire': 36000
        },
    },

    'lock_monitor': {
        'task': 'ledger.tasks.lock_monitor.lock_monitor',
        'schedule': crontab(minute=0),
        'options': {
            'queue': 'celery',
            'expire': 3600
        },
    },

    'check_margin_level': {
        'task': 'ledger.tasks.margin.check_margin_level',
        'schedule': 5,
        'options': {
            'queue': 'margin',
            'expire': 5
        },
    },
<<<<<<< HEAD
    # 'send_level_2_prize_sms': {
    #     'task': 'accounts.tasks.send_sms.send_level_2_prize_sms',
    #     'schedule': crontab(hour=4, minute=30),
    #     'options': {
    #         'queue': 'celery',
    #         'expire': 3600
    #     }
    # },
    # 'send_first_fiat_deposit_sms': {
    #     'task': 'accounts.tasks.send_first_fiat_deposit_sms',
    #     'schedule': crontab(hour=4, minute=30),
    #     'options': {
    #         'queue': 'celery',
    #         'expire': 3600
    #     }
    # },
}

if settings.DEBUG:
    app.conf.beat_schedule = {
        'coin_market_cap_update': {
            'task': 'collector.tasks.coin_market_cap.update_coin_market_cap',
            # 'schedule': crontab(minute=0, hour=2),
            'schedule': crontab(minute="*/30"),
        },
        # market tasks
        'create depth orders': {
            'task': 'market.tasks.market_maker.create_depth_orders',
            'schedule': 5,
            'options': {
                'queue': 'market',
                'expire': 5
            },
        },
        'update maker orders': {
            'task': 'market.tasks.market_maker.update_maker_orders',
            'schedule': 1,
            'options': {
                'queue': 'market',
                'expire': 2
            },
        },
    }
=======
    'send_level_2_prize_sms': {
        'task': 'accounts.tasks.send_sms.send_level_2_prize_notifs',
        'schedule': crontab(hour=4, minute=30),
        'options': {
            'queue': 'celery',
            'expire': 3600
        }
    },
    'send_first_fiat_deposit_sms': {
        'task': 'accounts.tasks.send_first_fiat_deposit_notifs',
        'schedule': crontab(hour=4, minute=30),
        'options': {
            'queue': 'celery',
            'expire': 3600
        }
    },
}
>>>>>>> ee05e32a
<|MERGE_RESOLUTION|>--- conflicted
+++ resolved
@@ -164,23 +164,22 @@
             'expire': 5
         },
     },
-<<<<<<< HEAD
-    # 'send_level_2_prize_sms': {
-    #     'task': 'accounts.tasks.send_sms.send_level_2_prize_sms',
-    #     'schedule': crontab(hour=4, minute=30),
-    #     'options': {
-    #         'queue': 'celery',
-    #         'expire': 3600
-    #     }
-    # },
-    # 'send_first_fiat_deposit_sms': {
-    #     'task': 'accounts.tasks.send_first_fiat_deposit_sms',
-    #     'schedule': crontab(hour=4, minute=30),
-    #     'options': {
-    #         'queue': 'celery',
-    #         'expire': 3600
-    #     }
-    # },
+    'send_level_2_prize_sms': {
+        'task': 'accounts.tasks.send_sms.send_level_2_prize_notifs',
+        'schedule': crontab(hour=4, minute=30),
+        'options': {
+            'queue': 'celery',
+            'expire': 3600
+        }
+    },
+    'send_first_fiat_deposit_sms': {
+        'task': 'accounts.tasks.send_first_fiat_deposit_notifs',
+        'schedule': crontab(hour=4, minute=30),
+        'options': {
+            'queue': 'celery',
+            'expire': 3600
+        }
+    },
 }
 
 if settings.DEBUG:
@@ -208,22 +207,3 @@
             },
         },
     }
-=======
-    'send_level_2_prize_sms': {
-        'task': 'accounts.tasks.send_sms.send_level_2_prize_notifs',
-        'schedule': crontab(hour=4, minute=30),
-        'options': {
-            'queue': 'celery',
-            'expire': 3600
-        }
-    },
-    'send_first_fiat_deposit_sms': {
-        'task': 'accounts.tasks.send_first_fiat_deposit_notifs',
-        'schedule': crontab(hour=4, minute=30),
-        'options': {
-            'queue': 'celery',
-            'expire': 3600
-        }
-    },
-}
->>>>>>> ee05e32a
