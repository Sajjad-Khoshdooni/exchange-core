import os

from celery import Celery

# Set the default Django settings module for the 'celery' program.
from celery.schedules import crontab

os.environ.setdefault('DJANGO_SETTINGS_MODULE', '_base.settings')

app = Celery('exchange_core')

# Using a string here means the worker doesn't have to serialize
# the configuration object to child processes.
# - namespace='CELERY' means all celery-related configuration keys
#   should have a `CELERY_` prefix.
app.config_from_object('django.conf:settings', namespace='CELERY')

# Load task modules from all registered Django apps.
app.autodiscover_tasks()

app.conf.beat_schedule = {
    'trx_network_consumer': {
        'task': 'tracker.tasks.trx_network_consumer',
        'schedule': 20,
        'options': {
            'queue': 'trx_network_consumer',
            'expire': 20
        },
    },
    'bsc_network_consumer': {
        'task': 'tracker.tasks.bsc_network_consumer',
        'schedule': 15,
        'options': {
            'queue': 'bsc_network_consumer',
            'expire': 15
        },
    },
    # 'eth_network_consumer': {
    #     'task': 'tracker.tasks.eth_network_consumer',
    #     'schedule': 30,
    #     'options': {
    #         'queue': 'eth_network_consumer',
    #         'expire': 39
    #     },
    # },
    'add_block_infos': {
        'task': 'tracker.tasks.add_block_infos',
        'schedule': 10,
        'options': {
            'queue': 'transfer',
            'expire': 10
        },
    },
    'create_withdraw_transaction': {
        'task': 'ledger.tasks.withdraw.create_transaction_from_not_broadcasts',
        'schedule': 10,
        'options': {
            'queue': 'transfer',
            'expire': 10
        },
    },
    'coin_market_cap_update': {
        'task': 'collector.tasks.coin_market_cap.update_coin_market_cap',
        # 'schedule': crontab(minute=0, hour=2),
        'schedule': crontab(minute="*/30"),
    },
    'update_network_fee': {
        'task': 'ledger.tasks.fee.update_network_fees',
        'schedule': crontab(minute="*/30"),
        'options': {
            'queue': 'celery',
            'expire': 30 * 60
        },
    },
    'update_binance_withdraw': {
        'task': 'ledger.tasks.withdraw.update_binance_withdraw',
        'schedule': 10,
        'options': {
            'queue': 'binance',
            'expire': 10
        },
    },
    'inject_tether_to_futures': {
        'task': 'provider.tasks.binance.inject_tether_to_futures',
        'schedule': 1,
        'options': {
            'queue': 'binance-monitor',
            'expire': 1
        },
    },
    'collect_metrics': {
        'task': 'collector.tasks.metrics.collect_metrics',
        'schedule': 5,
        'options': {
            'queue': 'metrics',
            'expire': 5
        },
    },
    'monitor_values': {
        'task': 'collector.tasks.monitor.collect_values',
        'schedule': 300,
        'options': {
            'queue': 'celery',
            'expire': 300
        },
    },
    'monitor_blockchain_delays': {
        'task': 'tracker.tasks.monitor_blockchain_delays',
        'schedule': 30,
        'options': {
            'queue': 'celery',
            'expire': 30
        },
    },
    'fill_future_binance_income': {
        'task': 'collector.tasks.binance.fill_future_binance_income',
        'schedule': crontab(minute=5),
        'options': {
            'queue': 'binance',
            'expire': 3600
        },
    },
<<<<<<< HEAD
    'withdraw_update_provider_request_status': {
            'task': 'financial.tasks.withdraw.withdraw_update_provider_request_status',
            'schedule': 300,
            'options': {
                'queue': 'celery',
                'expire': 300
            },
        },
    'create_withdraw_request_paydotir': {
            'task': 'financial.tasks.withdraw.create_withdraw_request_paydotir_task',
            'schedule': 100,
            'options': {
                'queue': 'celery',
                'expire': 100
            },
        },
    }
=======
    'auto_hedge_assets': {
        'task': 'provider.tasks.auto_hedge.auto_hedge_assets',
        'schedule': crontab(hour=1, minute=30),
        'options': {
            'queue': 'binance',
            'expire': 36000
        },
    },

    'lock_monitor': {
        'task': 'ledger.tasks.lock_monitor.lock_monitor',
        'schedule': crontab(minute=0),
        'options': {
            'queue': 'celery',
            'expire': 3600
        },
    },

    'check_margin_level': {
        'task': 'ledger.tasks.margin.check_margin_level',
        'schedule': 5,
        'options': {
            'queue': 'margin',
            'expire': 5
        },
    },
}
>>>>>>> 5fcc89c0
<|MERGE_RESOLUTION|>--- conflicted
+++ resolved
@@ -120,25 +120,6 @@
             'expire': 3600
         },
     },
-<<<<<<< HEAD
-    'withdraw_update_provider_request_status': {
-            'task': 'financial.tasks.withdraw.withdraw_update_provider_request_status',
-            'schedule': 300,
-            'options': {
-                'queue': 'celery',
-                'expire': 300
-            },
-        },
-    'create_withdraw_request_paydotir': {
-            'task': 'financial.tasks.withdraw.create_withdraw_request_paydotir_task',
-            'schedule': 100,
-            'options': {
-                'queue': 'celery',
-                'expire': 100
-            },
-        },
-    }
-=======
     'auto_hedge_assets': {
         'task': 'provider.tasks.auto_hedge.auto_hedge_assets',
         'schedule': crontab(hour=1, minute=30),
@@ -165,5 +146,20 @@
             'expire': 5
         },
     },
-}
->>>>>>> 5fcc89c0
+    'withdraw_update_provider_request_status': {
+        'task': 'financial.tasks.withdraw.withdraw_update_provider_request_status',
+        'schedule': 300,
+        'options': {
+            'queue': 'celery',
+            'expire': 300
+        },
+    },
+    'create_withdraw_request_paydotir': {
+        'task': 'financial.tasks.withdraw.create_withdraw_request_paydotir_task',
+        'schedule': 100,
+        'options': {
+            'queue': 'celery',
+            'expire': 100
+        },
+    },
+}