import os

from celery import Celery

# Set the default Django settings module for the 'celery' program.
from celery.schedules import crontab

os.environ.setdefault('DJANGO_SETTINGS_MODULE', '_base.settings')

app = Celery('exchange_core')

# Using a string here means the worker doesn't have to serialize
# the configuration object to child processes.
# - namespace='CELERY' means all celery-related configuration keys
#   should have a `CELERY_` prefix.
app.config_from_object('django.conf:settings', namespace='CELERY')

# Load task modules from all registered Django apps.
app.autodiscover_tasks()

app.conf.beat_schedule = {
    'trx_network_consumer': {
        'task': 'tracker.tasks.trx_network_consumer',
        'schedule': 20,
        'options': {
            'queue': 'trx_network_consumer',
            'expire': 20
        },
    },
    'bsc_network_consumer': {
        'task': 'tracker.tasks.bsc_network_consumer',
        'schedule': 15,
        'options': {
            'queue': 'bsc_network_consumer',
            'expire': 15
        },
    },
    # 'eth_network_consumer': {
    #     'task': 'tracker.tasks.eth_network_consumer',
    #     'schedule': 30,
    #     'options': {
    #         'queue': 'eth_network_consumer',
    #         'expire': 39
    #     },
    # },
    'add_block_infos': {
        'task': 'tracker.tasks.add_block_infos',
        'schedule': 10,
        'options': {
            'queue': 'transfer',
            'expire': 10
        },
    },
    'create_withdraw_transaction': {
        'task': 'ledger.tasks.withdraw.create_transaction_from_not_broadcasts',
        'schedule': 10,
        'options': {
            'queue': 'transfer',
            'expire': 10
        },
    },
    'coin_market_cap_update': {
        'task': 'collector.tasks.coin_market_cap.update_coin_market_cap',
        # 'schedule': crontab(minute=0, hour=2),
        'schedule': crontab(minute="*/30"),
    },
    'update_network_fee': {
        'task': 'ledger.tasks.fee.update_network_fees',
        'schedule': crontab(minute="*/30"),
        'options': {
            'queue': 'celery',
            'expire': 30 * 60
        },
    },
    'update_binance_withdraw': {
        'task': 'ledger.tasks.withdraw.update_binance_withdraw',
        'schedule': 10,
        'options': {
            'queue': 'binance',
            'expire': 10
        },
    },
    'inject_tether_to_futures': {
        'task': 'provider.tasks.binance.inject_tether_to_futures',
        'schedule': 1,
        'options': {
            'queue': 'binance-monitor',
            'expire': 1
        },
    },
    'collect_metrics': {
        'task': 'collector.tasks.metrics.collect_metrics',
        'schedule': 5,
        'options': {
            'queue': 'metrics',
            'expire': 5
        },
    },
    'monitor_values': {
        'task': 'collector.tasks.monitor.collect_values',
        'schedule': 300,
        'options': {
            'queue': 'celery',
            'expire': 300
        },
    },
    'monitor_blockchain_delays': {
        'task': 'tracker.tasks.monitor_blockchain_delays',
        'schedule': 30,
        'options': {
            'queue': 'celery',
            'expire': 30
        },
    },
    'fill_future_binance_income': {
        'task': 'collector.tasks.binance.fill_future_binance_income',
        'schedule': crontab(minute=5),
        'options': {
            'queue': 'binance',
            'expire': 3600
        },
    },
    'auto_hedge_assets': {
        'task': 'provider.tasks.auto_hedge.auto_hedge_assets',
        'schedule': crontab(hour=1, minute=30),
        'options': {
            'queue': 'binance',
            'expire': 36000
        },
    },
<<<<<<< HEAD
    'lock_monitor': {
        'task': 'ledger.tasks.lock_monitor.lock_monitor',
        'schedule': crontab(minute=0),
        'options': {
            'queue': 'celery',
            'expire': 3600
=======
    'check_margin_level': {
        'task': 'ledger.tasks.margin.check_margin_level',
        'schedule': 5,
        'options': {
            'queue': 'margin',
            'expire': 5
>>>>>>> 19bc2c3e
        },
    },
}<|MERGE_RESOLUTION|>--- conflicted
+++ resolved
@@ -128,21 +128,22 @@
             'expire': 36000
         },
     },
-<<<<<<< HEAD
+
     'lock_monitor': {
         'task': 'ledger.tasks.lock_monitor.lock_monitor',
         'schedule': crontab(minute=0),
         'options': {
             'queue': 'celery',
             'expire': 3600
-=======
+        },
+    },
+
     'check_margin_level': {
         'task': 'ledger.tasks.margin.check_margin_level',
         'schedule': 5,
         'options': {
             'queue': 'margin',
             'expire': 5
->>>>>>> 19bc2c3e
         },
     },
 }