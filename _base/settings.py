import os
import re
import sys
from pathlib import Path

# Build paths inside the project like this: BASE_DIR / 'subdir'.
import raven
from decouple import Csv
from django.conf import settings
from yekta_config import secret
from yekta_config.config import config

BASE_DIR = Path(__file__).resolve().parent.parent


# Quick-start development settings - unsuitable for production
# See https://docs.djangoproject.com/en/4.0/howto/deployment/checklist/

# SECURITY WARNING: keep the secret key used in production secret!
SECRET_KEY = secret('SECRET')

# SECURITY WARNING: don't run with debug turned on in production!
DEBUG = config('DEBUG', cast=bool, default=False)
TESTING = len(sys.argv) > 1 and sys.argv[1] == 'test'

DEBUG_OR_TESTING = DEBUG or TESTING

HOST_URL = config('HOST_URL')

CELERY_TASK_ALWAYS_EAGER = config('CELERY_ALWAYS_EAGER', default=False)

# Application definition

INSTALLED_APPS = [
    'django.contrib.admin',
    'django.contrib.auth',
    'django.contrib.contenttypes',
    'django.contrib.sessions',
    'django.contrib.messages',
    'django.contrib.staticfiles',
    'raven.contrib.django.raven_compat',
    'django_admin_listfilter_dropdown',
    'rest_framework',
    'corsheaders',
    'hijack',
    'hijack.contrib.admin',
    'django_filters',
    'drf_yasg',
<<<<<<< HEAD
    'rest_framework.authtoken',
=======
    'simple_history',
>>>>>>> 30e43c16

    'financial',
    'multimedia',
    'accounts',
    'ledger',
    'tracker',
    'provider',
    'wallet',
    'collector',
    'market',
    'trader',
]

MIDDLEWARE = [
    'corsheaders.middleware.CorsMiddleware',
    'raven.contrib.django.raven_compat.middleware.SentryResponseErrorIdMiddleware',
    'django.middleware.security.SecurityMiddleware',
    'django.contrib.sessions.middleware.SessionMiddleware',
    'django.middleware.common.CommonMiddleware',
    'django.middleware.csrf.CsrfViewMiddleware',
    'django.contrib.auth.middleware.AuthenticationMiddleware',
    'django.contrib.messages.middleware.MessageMiddleware',
    'django.middleware.clickjacking.XFrameOptionsMiddleware',
    'hijack.middleware.HijackUserMiddleware',
    'simple_history.middleware.HistoryRequestMiddleware',
]

MIDDLEWARE.insert(0, 'accounts.middleware.DisableCsrfCheck')
MIDDLEWARE.remove('django.middleware.csrf.CsrfViewMiddleware')

if DEBUG:
    MIDDLEWARE.remove('hijack.middleware.HijackUserMiddleware')

ROOT_URLCONF = '_base.urls'

TEMPLATES = [
    {
        'BACKEND': 'django.template.backends.django.DjangoTemplates',
        'DIRS': [BASE_DIR / 'templates']
        ,
        'APP_DIRS': True,
        'OPTIONS': {
            'context_processors': [
                'django.template.context_processors.debug',
                'django.template.context_processors.request',
                'django.contrib.auth.context_processors.auth',
                'django.contrib.messages.context_processors.messages',
            ],
        },
    },
]

WSGI_APPLICATION = '_base.wsgi.application'

ALLOWED_HOSTS = config('ALLOWED_HOSTS', cast=Csv(), default='')

CORS_ALLOWED_ORIGINS = config('CORS_ALLOWED_ORIGINS', cast=Csv(), default='')
CSRF_TRUSTED_ORIGINS = config('CSRF_TRUSTED_ORIGINS', cast=Csv(), default='')
CORS_ALLOW_CREDENTIALS = True

KAVENEGAR_KEY = secret('KAVENEGAR_KEY')
SMS_IR_API_KEY = secret('SMS_IR_API_KEY')
SMS_IR_API_SECRET = secret('SMS_IR_API_SECRET')

DATABASES = {
    'default': {
        'ENGINE': config('DEFAULT_DB_ENGINE', default='django.db.backends.postgresql_psycopg2'),
        'NAME': config('DEFAULT_DB_NAME', default='core'),
        'USER': config('DEFAULT_DB_USER', default='exchange'),
        'PASSWORD': secret('DEFAULT_DB_PASSWORD'),
        'HOST': config('DEFAULT_DB_HOST', default='localhost'),
        'PORT': config('DEFAULT_DB_PORT', default=5432),
    }
}

CACHES = {
    'default': {
        'BACKEND': 'django_redis.cache.RedisCache',
        'LOCATION': secret('DEFAULT_CACHE_LOCATION', default='redis://127.0.0.1:6379/0'),

        'OPTIONS': {
            "CLIENT_CLASS": "django_redis.client.DefaultClient",
        },
    },
    'token': {
        'BACKEND': 'django_redis.cache.RedisCache',
        'LOCATION': secret('TOKEN_CACHE_LOCATION', default='redis://127.0.0.1:6379/1'),

        'OPTIONS': {
            "CLIENT_CLASS": "django_redis.client.DefaultClient",
        },
    },
    'trader': {
        'BACKEND': 'django_redis.cache.RedisCache',
        'LOCATION': secret('TRADER_CACHE_LOCATION', default='redis://127.0.0.1:6379/1'),

        'OPTIONS': {
            "CLIENT_CLASS": "django_redis.client.DefaultClient",
        },
    },
}

PROVIDER_CACHE_LOCATION = secret('PROVIDER_CACHE_LOCATION', default='redis://127.0.0.1:6379/2')
METRICS_CACHE_LOCATION = secret('METRICS_CACHE_LOCATION', default='redis://127.0.0.1:6379/0')
TRADER_CACHE_LOCATION = secret('TRADER_CACHE_LOCATION', default='redis://127.0.0.1:6379/1')

# Password validation
# https://docs.djangoproject.com/en/4.0/ref/settings/#auth-password-validators

AUTH_PASSWORD_VALIDATORS = [
    # {
    #     'NAME': 'django.contrib.auth.password_validation.UserAttributeSimilarityValidator',
    # },
    {
        'NAME': 'django.contrib.auth.password_validation.MinimumLengthValidator',
    },
    # {
    #     'NAME': 'django.contrib.auth.password_validation.CommonPasswordValidator',
    # },
    {
        'NAME': 'django.contrib.auth.password_validation.NumericPasswordValidator',
    },
]


# Internationalization
# https://docs.djangoproject.com/en/4.0/topics/i18n/

LANGUAGE_CODE = 'fa-IR'
LOCALE_PATHS = [
    os.path.join(BASE_DIR, 'locale/'),
]

TIME_ZONE = 'Asia/Tehran'

USE_I18N = True

USE_TZ = True


# Static files (CSS, JavaScript, Images)
# https://docs.djangoproject.com/en/4.0/howto/static-files/

STATIC_URL = config('STATIC_URL', default='/static/')
STATIC_ROOT = config('STATIC_ROOT', default=os.path.join(BASE_DIR, 'public/'))

MEDIA_URL = config('MEDIA_URL', default='/media/')
MEDIA_ROOT = config('MEDIA_ROOT', default=os.path.join(BASE_DIR, 'media/'))


# Default primary key field type
# https://docs.djangoproject.com/en/4.0/ref/settings/#default-auto-field

DEFAULT_AUTO_FIELD = 'django.db.models.BigAutoField'

SENTRY_CLIENT = 'raven.contrib.django.raven_compat.DjangoClient'
RAVEN_CONFIG = {
    'ignore_exceptions ': ['Http404', 'django.exceptions.http.Http404', 'rest_framework.exceptions.PermissionDenied'],
    'dsn': secret('SENTRY_DSN', default=''),
    'release': raven.fetch_git_sha(os.path.dirname(os.pardir)),
    'environment': config('ENVIRONMENT', default='development')
}

REST_FRAMEWORK = {
    'DEFAULT_RENDERER_CLASSES': [
        'rest_framework.renderers.JSONRenderer',
        'rest_framework.renderers.BrowsableAPIRenderer',
    ] if DEBUG else [
        'rest_framework.renderers.JSONRenderer',
    ],
    # 'DEFAULT_PAGINATION_CLASS': 'rest_framework.pagination.LimitOffsetPagination',
    'DEFAULT_PAGINATION_CLASS': None,
    'PAGE_SIZE': 20,

    'DEFAULT_AUTHENTICATION_CLASSES': [
        'rest_framework.authentication.SessionAuthentication',
        # 'rest_framework.authentication.TokenAuthentication',
    ],

    'DEFAULT_PERMISSION_CLASSES': [
        'rest_framework.permissions.IsAuthenticated',
    ],
    'DEFAULT_SCHEMA_CLASS': 'rest_framework.schemas.coreapi.AutoSchema',

    'DEFAULT_THROTTLE_RATES': {
        'burst': '5/min',
    }
}

AUTH_USER_MODEL = 'accounts.User'
AUTHENTICATION_BACKENDS = ('accounts.backends.AuthenticationBackend',)

LOGGING = {
    'version': 1,
    'disable_existing_loggers': False,
    'filters': {
        'require_debug_false': {
            '()': 'django.utils.log.RequireDebugFalse'
        }
    },
    'formatters': {
        'verbose': {
            'format': '[contactor] %(levelname)s %(asctime)s %(message)s'
        },
    },
    'handlers': {
        'console': {
            'level': 'DEBUG',
            'class': 'logging.StreamHandler',
        },
        'sentry': {
            'level': 'WARNING',
            'filters': ['require_debug_false'],
            'class': 'raven.contrib.django.handlers.SentryHandler',
        },
    },
    'loggers': {
        '': {
            'handlers': ['console', 'sentry'],
            'level': 'DEBUG',
            'propagate': False,
        },
    }
}


SESSION_COOKIE_SAMESITE = config('SESSION_COOKIE_SAMESITE', default='None')
SESSION_COOKIE_SECURE = config('SESSION_COOKIE_SECURE', cast=bool, default=True)

CSRF_COOKIE_DOMAIN = config('CSRF_COOKIE_DOMAIN', default='.raastin.com')
CSRF_COOKIE_SAMESITE = config('CSRF_COOKIE_SAMESITE', default='None')
CSRF_COOKIE_SECURE = config('CSRF_COOKIE_SECURE', cast=bool, default=True)<|MERGE_RESOLUTION|>--- conflicted
+++ resolved
@@ -46,11 +46,8 @@
     'hijack.contrib.admin',
     'django_filters',
     'drf_yasg',
-<<<<<<< HEAD
+    'simple_history',
     'rest_framework.authtoken',
-=======
-    'simple_history',
->>>>>>> 30e43c16
 
     'financial',
     'multimedia',
