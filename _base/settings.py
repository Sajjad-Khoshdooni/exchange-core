import os
import re
import sys
from datetime import timedelta
from pathlib import Path

import sentry_sdk
from decouple import Csv
from sentry_sdk.integrations.django import DjangoIntegration
from decouple import config

BASE_DIR = Path(__file__).resolve().parent.parent

SECRET_KEY = config('SECRET_KEY')

DEBUG = config('DEBUG', cast=bool, default=False)
STAGING = config('STAGING', cast=bool, default=False)
TESTING = len(sys.argv) > 1 and sys.argv[1] == 'test'

BLOCKLINK_TOKEN = config('BLOCKLINK_TOKEN')
BLOCKLINK_BASE_URL = config('BLOCKLINK_BASE_URL', default='https://blocklink.raastin.com')

DEBUG_OR_TESTING = DEBUG or TESTING
DEBUG_OR_TESTING_OR_STAGING = DEBUG or TESTING or STAGING

HOST_URL = config('HOST_URL', default='https://api.raastin.com')
PANEL_URL = config('PANEL_URL', default='https://raastin.com')

CELERY_TASK_ALWAYS_EAGER = config('CELERY_ALWAYS_EAGER', default=False)

# Application definition

INSTALLED_APPS = [
    'admin_interface',
    'colorfield',
    'django.contrib.admin',
    'django.contrib.auth',
    'django.contrib.contenttypes',
    'django.contrib.sessions',
    'django.contrib.messages',
    'django.contrib.staticfiles',
    'django_admin_listfilter_dropdown',
    'rest_framework',
    'rest_framework_simplejwt.token_blacklist',
    'corsheaders',
    'hijack',
    'hijack.contrib.admin',
    'django_filters',
    'drf_yasg',
    'simple_history',
    'django_user_agents',

<<<<<<< HEAD
=======
    'analytics',
>>>>>>> 143c2f4b
    'financial',
    'multimedia',
    'accounts',
    'accounting',
    'ledger',
    'market',
    'trader',
    'jalali_date',
    'stake',
    'gamify',
    'experiment',

    'tinymce',
]


MIDDLEWARE = [
    'allow_cidr.middleware.AllowCIDRMiddleware',
    'corsheaders.middleware.CorsMiddleware',
    'django.middleware.security.SecurityMiddleware',
    'django.contrib.sessions.middleware.SessionMiddleware',
    'django.middleware.common.CommonMiddleware',
    'django.middleware.csrf.CsrfViewMiddleware',
    'django.contrib.auth.middleware.AuthenticationMiddleware',
    'django.contrib.messages.middleware.MessageMiddleware',
    'django.middleware.clickjacking.XFrameOptionsMiddleware',
    'hijack.middleware.HijackUserMiddleware',
    'simple_history.middleware.HistoryRequestMiddleware',
    'django_user_agents.middleware.UserAgentMiddleware',

    'accounts.middleware.SetLocaleMiddleware',
]

# todo: fix csrf check
MIDDLEWARE.insert(0, 'accounts.middleware.DisableCsrfCheck')
MIDDLEWARE.remove('django.middleware.csrf.CsrfViewMiddleware')

if DEBUG:
    MIDDLEWARE.remove('hijack.middleware.HijackUserMiddleware')

ROOT_URLCONF = '_base.urls'

TEMPLATES = [
    {
        'BACKEND': 'django.template.backends.django.DjangoTemplates',
        'DIRS': [BASE_DIR / 'templates']
        ,
        'APP_DIRS': True,
        'OPTIONS': {
            'context_processors': [
                'django.template.context_processors.debug',
                'django.template.context_processors.request',
                'django.contrib.auth.context_processors.auth',
                'django.contrib.messages.context_processors.messages',
            ],
        },
    },
]

WSGI_APPLICATION = '_base.wsgi.application'

ALLOWED_HOSTS = config('ALLOWED_HOSTS', cast=Csv(), default='')
ALLOWED_CIDR_NETS = ['10.0.0.0/16']

CORS_ALLOWED_ORIGINS = config('CORS_ALLOWED_ORIGINS', cast=Csv(), default='')
CSRF_TRUSTED_ORIGINS = config('CSRF_TRUSTED_ORIGINS', cast=Csv(), default='')
CORS_ALLOW_CREDENTIALS = True

DATABASES = {
    'default': {
        'ENGINE': config('DEFAULT_DB_ENGINE', default='django.db.backends.postgresql_psycopg2'),
        'NAME': config('DEFAULT_DB_NAME', default='core_db'),
        'USER': config('DEFAULT_DB_USER', default='exchange'),
        'PASSWORD': config('DEFAULT_DB_PASSWORD'),
        'HOST': config('DEFAULT_DB_HOST', default='localhost'),
        'PORT': config('DEFAULT_DB_PORT', default=5432),
    }
}

LOCAL_REDIS_URL = config('LOCAL_REDIS_URL', default='redis://127.0.0.1:6379')

CACHES = {
    'default': {
        'BACKEND': 'django_redis.cache.RedisCache',
        'LOCATION': LOCAL_REDIS_URL + '/0',

        'OPTIONS': {
            "CLIENT_CLASS": "django_redis.client.DefaultClient",
        },
    },
    'token': {
        'BACKEND': 'django_redis.cache.RedisCache',
        'LOCATION': LOCAL_REDIS_URL + '/1',

        'OPTIONS': {
            "CLIENT_CLASS": "django_redis.client.DefaultClient",
        },
    },
    'trader': {
        'BACKEND': 'django_redis.cache.RedisCache',
        'LOCATION': LOCAL_REDIS_URL + '/2',

        'OPTIONS': {
            "CLIENT_CLASS": "django_redis.client.DefaultClient",
        },
    },
}

MARKET_CACHE_LOCATION = LOCAL_REDIS_URL + '/3'
METRICS_CACHE_LOCATION = LOCAL_REDIS_URL + '/4'

PRICE_CACHE_LOCATION = config('PRICE_CACHE_LOCATION', default='redis://127.0.0.1:6379/2')

# Password validation
# https://docs.djangoproject.com/en/4.0/ref/settings/#auth-password-validators

AUTH_PASSWORD_VALIDATORS = [
    # {
    #     'NAME': 'django.contrib.auth.password_validation.UserAttributeSimilarityValidator',
    # },
    {
        'NAME': 'django.contrib.auth.password_validation.MinimumLengthValidator',
    },
    # {
    #     'NAME': 'django.contrib.auth.password_validation.CommonPasswordValidator',
    # },
    {
        'NAME': 'django.contrib.auth.password_validation.NumericPasswordValidator',
    },
]


# Internationalization
# https://docs.djangoproject.com/en/4.0/topics/i18n/

LANGUAGE_CODE = config('LOCALE', default='fa-IR')
LOCALE_PATHS = [
    os.path.join(BASE_DIR, 'locale/'),
]

TIME_ZONE = config('TIME_ZONE', default='Asia/Tehran')

USE_I18N = True

USE_TZ = True


# Static files (CSS, JavaScript, Images)
# https://docs.djangoproject.com/en/4.0/howto/static-files/

STATIC_URL = config('STATIC_URL', default='/static/')
STATIC_ROOT = config('STATIC_ROOT', default=os.path.join(BASE_DIR, 'public/'))

STATICFILES_DIRS = [
    'static'
]

MEDIA_URL = config('MEDIA_URL', default='/media/')
MEDIA_ROOT = config('MEDIA_ROOT', default=os.path.join(BASE_DIR, 'media/'))

if not DEBUG_OR_TESTING:
    INSTALLED_APPS.append('django_minio_backend')

    DEFAULT_FILE_STORAGE = "django_minio_backend.models.MinioBackend"
    STATICFILES_STORAGE = "django_minio_backend.models.MinioBackendStatic"

    MINIO_ENDPOINT = config('MINIO_STORAGE_ENDPOINT')
    MINIO_ACCESS_KEY = config('MINIO_STORAGE_ACCESS_KEY')
    MINIO_SECRET_KEY = config('MINIO_STORAGE_SECRET_KEY')
    MINIO_EXTERNAL_ENDPOINT_USE_HTTPS = True
    MINIO_USE_HTTPS = False

    MINIO_PRIVATE_BUCKETS = [
        'core-media',
    ]
    MINIO_PUBLIC_BUCKETS = [
        'core-static',
    ]

MINIO_EXTERNAL_ENDPOINT = config('MINIO_CDN_ENDPOINT')
MINIO_MEDIA_FILES_BUCKET = 'core-media'
MINIO_STATIC_FILES_BUCKET = 'core-static'

MINIO_STORAGE_STATIC_URL = f'https://{MINIO_EXTERNAL_ENDPOINT}/{MINIO_STATIC_FILES_BUCKET}'
MINIO_STORAGE_MEDIA_URL = f'https://{MINIO_EXTERNAL_ENDPOINT}/{MINIO_MEDIA_FILES_BUCKET}'

DEFAULT_AUTO_FIELD = 'django.db.models.BigAutoField'

ENV = 'staging' if STAGING else 'production'

sentry_sdk.init(
    dsn=config("SENTRY_DSN", default=''),
    integrations=[
        DjangoIntegration(),
    ],
    environment=ENV,

    # Set traces_sample_rate to 1.0 to capture 100%
    # of transactions for performance monitoring.
    # We recommend adjusting this value in production.
    traces_sample_rate=0,

    # If you wish to associate users to errors (assuming you are using
    # django.contrib.auth) you may enable sending PII data.
    send_default_pii=True
)

REST_FRAMEWORK = {
    'DEFAULT_RENDERER_CLASSES': [
        'rest_framework.renderers.JSONRenderer',
        'rest_framework.renderers.BrowsableAPIRenderer',
    ] if DEBUG else [
        'rest_framework.renderers.JSONRenderer',
    ],
    # 'DEFAULT_PAGINATION_CLASS': 'rest_framework.pagination.LimitOffsetPagination',
    'DEFAULT_PAGINATION_CLASS': None,
    'PAGE_SIZE': 20,

    'DEFAULT_AUTHENTICATION_CLASSES': [
        'rest_framework.authentication.SessionAuthentication',
        # 'rest_framework.authentication.TokenAuthentication',
        'rest_framework_simplejwt.authentication.JWTAuthentication',
    ],

    'DEFAULT_PERMISSION_CLASSES': [
        'rest_framework.permissions.IsAuthenticated',
    ],
    'DEFAULT_SCHEMA_CLASS': 'rest_framework.schemas.coreapi.AutoSchema',

    'DEFAULT_THROTTLE_RATES': {
        'burst': '5/min',
        'sustained': '50/day',
        # 'burst_api': '40/min',
        # 'sustained_api': '20000/day',
        'burst_api': '200/min',
        'sustained_api': '200000/day',
    }
}

if config('JWT_PRIVATE_KEY', None):
    SIMPLE_JWT = {
        'ROTATE_REFRESH_TOKENS': True,
        'BLACKLIST_AFTER_ROTATION': False,
        'AUTH_HEADER_TYPES': ('Bearer', 'JWT'),
        'ALGORITHM': 'RS256',
        'SIGNING_KEY': config('JWT_PRIVATE_KEY', default=''),
        'VERIFYING_KEY': config('JWT_PUBLIC_KEY', default=''),
        'REFRESH_TOKEN_LIFETIME': timedelta(days=7),
    }

AUTH_USER_MODEL = 'accounts.User'
AUTHENTICATION_BACKENDS = ('accounts.backends.AuthenticationBackend',)

LOGGING = {
    'version': 1,
    'disable_existing_loggers': False,
    'filters': {
        'require_debug_false': {
            '()': 'django.utils.log.RequireDebugFalse'
        }
    },
    'formatters': {
        'verbose': {
            'format': '[contactor] %(levelname)s %(asctime)s %(message)s'
        },
    },
    'handlers': {
        'console': {
            'level': 'DEBUG',
            'class': 'logging.StreamHandler',
        },
        'sentry': {
            'level': 'WARNING',
            'filters': ['require_debug_false'],
            'class': 'sentry_sdk.integrations.logging.EventHandler',
        },
    },
    'loggers': {
        '': {
            'handlers': ['console', 'sentry'],
            'level': 'DEBUG',
            'propagate': False,
        },
    }
}


SESSION_COOKIE_SAMESITE = config('SESSION_COOKIE_SAMESITE', default='None')
SESSION_COOKIE_SECURE = config('SESSION_COOKIE_SECURE', cast=bool, default=True)

if config('SESSION_COOKIE_DOMAIN', default=None):
    SESSION_COOKIE_DOMAIN = config('SESSION_COOKIE_DOMAIN')

if config('CSRF_COOKIE_DOMAIN', default=None):
    CSRF_COOKIE_DOMAIN = config('CSRF_COOKIE_DOMAIN')

CSRF_COOKIE_SAMESITE = config('CSRF_COOKIE_SAMESITE', default='None')
CSRF_COOKIE_SECURE = config('CSRF_COOKIE_SECURE', cast=bool, default=True)

JALALI_DATE_DEFAULTS = {
    'Strftime': {
        'date': '%y/%m/%d',
        'datetime': '%H:%M:%S _ %y/%m/%d',
    },
    'Static': {
        'js': [
            'admin/js/django_jalali.min.js',
        ],
        'css': {
            'all': [
                'admin/jquery.ui.datepicker.jalali/themes/base/jquery-ui.min.css',
            ]
        }
    },
}

SYSTEM_ACCOUNT_ID = config('SYSTEM_ACCOUNT_ID', default=1)
OTC_ACCOUNT_ID = config('OTC_ACCOUNT', cast=int)
RANDOM_TRADER_ACCOUNT_ID = config('BOT_RANDOM_TRADER_ACCOUNT_ID', default=None)

BRAND_EN = config('BRAND_EN', default='')
BRAND = config('BRAND', default='')

DATA_UPLOAD_MAX_NUMBER_FIELDS = 2000

TRADE_ENABLE = config('TRADE_ENABLE', cast=bool, default=True)
WITHDRAW_ENABLE = config('WITHDRAW_ENABLE', cast=bool, default=True)

TINYMCE_JS_URL = os.path.join(MINIO_STORAGE_STATIC_URL, "tinymce/tinymce.min.js")<|MERGE_RESOLUTION|>--- conflicted
+++ resolved
@@ -50,10 +50,7 @@
     'simple_history',
     'django_user_agents',
 
-<<<<<<< HEAD
-=======
     'analytics',
->>>>>>> 143c2f4b
     'financial',
     'multimedia',
     'accounts',
