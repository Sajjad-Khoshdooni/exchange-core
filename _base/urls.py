from django.conf import settings
from django.conf.urls.static import static
from django.contrib import admin
from django.urls import path, include, re_path
from django.views.generic import TemplateView
from yekta_config.config import config

from accounts.views.dashboard import dashboard
from rest_framework import permissions
from drf_yasg.views import get_schema_view
from drf_yasg import openapi


schema_view = get_schema_view(
    openapi.Info(
        title="RAASTIN API",
        default_version='v1',
        description="description",
        terms_of_service="https://www.google.com/policies/terms/",
        contact=openapi.Contact(email="contact@snippets.local"),
        license=openapi.License(name="BSD License"),
    ),
    public=True,
    permission_classes=(permissions.AllowAny,),
)

urlpatterns = [
    path('admin/', admin.site.urls),
    path('api/v1/accounts/', include('accounts.urls')),
    path('api/v1/media/', include('multimedia.urls')),
    path('api/v1/finance/', include(('financial.urls', 'financial'), 'finance', )),
    path('api/v1/market/', include('market.urls')),
<<<<<<< HEAD
    path('api/v1/stake/', include('stake.urls')),
=======
    path('api/v1/collector/', include('collector.urls')),
>>>>>>> 288545ec
    path('api/', include('ledger.urls')),
    path('hijack/', include('hijack.urls')),
    path('robots.txt', TemplateView.as_view(template_name="robots.txt", content_type="text/plain")),
    path('dashboard/', dashboard),

] + static(settings.MEDIA_URL, document_root=settings.MEDIA_ROOT)

if config('STAGING', default=False, cast=bool):
    urlpatterns += [
        re_path(r'^swagger(?P<format>\.json|\.yaml)$', schema_view.without_ui(cache_timeout=0),
            name='schema-json'),
        re_path(r'^swagger/$', schema_view.with_ui('swagger', cache_timeout=0), name='schema-swagger-ui'),
        re_path(r'^redoc/$', schema_view.with_ui('redoc', cache_timeout=0), name='schema-redoc'),
    ]<|MERGE_RESOLUTION|>--- conflicted
+++ resolved
@@ -30,11 +30,8 @@
     path('api/v1/media/', include('multimedia.urls')),
     path('api/v1/finance/', include(('financial.urls', 'financial'), 'finance', )),
     path('api/v1/market/', include('market.urls')),
-<<<<<<< HEAD
+    path('api/v1/collector/', include('collector.urls')),
     path('api/v1/stake/', include('stake.urls')),
-=======
-    path('api/v1/collector/', include('collector.urls')),
->>>>>>> 288545ec
     path('api/', include('ledger.urls')),
     path('hijack/', include('hijack.urls')),
     path('robots.txt', TemplateView.as_view(template_name="robots.txt", content_type="text/plain")),
