--- conflicted
+++ resolved
@@ -11,11 +11,7 @@
 from accounts.views import HealthView, PriceHealthView
 from accounts.views.dashboard import dashboard
 
-<<<<<<< HEAD
-if not settings.DEBUG:
-=======
 if not settings.DEBUG_OR_TESTING_OR_STAGING:
->>>>>>> 7ce18a02
     admin.site.__class__ = OTPAdminSite
 
 
