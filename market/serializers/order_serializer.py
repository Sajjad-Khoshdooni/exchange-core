--- conflicted
+++ resolved
@@ -16,11 +16,7 @@
 from ledger.utils.price import IRT
 from ledger.utils.wallet_pipeline import WalletPipeline
 from market.models import Order, PairSymbol
-<<<<<<< HEAD
-from market.utils.redis import MarketCacheHandler
-=======
 from market.utils.redis import MarketStreamCache
->>>>>>> 325aecee
 
 logger = logging.getLogger(__name__)
 
@@ -60,21 +56,14 @@
         wallet = self.post_validate(symbol, validated_data)
 
         try:
-            market_cache_handler = MarketCacheHandler()
             with WalletPipeline() as pipeline:
                 created_order = super(OrderSerializer, self).create(
                     {**validated_data, 'wallet': wallet, 'symbol': symbol}
                 )
-<<<<<<< HEAD
-                created_order.submit(pipeline, cache_handler=market_cache_handler)
-                
-            market_cache_handler.execute()
-=======
                 trade_pairs, updated_orders = created_order.submit(pipeline) or ([], [])
 
             MarketStreamCache().execute(self.symbol, updated_orders, trade_pairs=trade_pairs)
 
->>>>>>> 325aecee
         except InsufficientBalance:
             raise ValidationError(_('Insufficient Balance'))
         except Exception as e:
