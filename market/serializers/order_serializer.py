--- conflicted
+++ resolved
@@ -62,11 +62,7 @@
                 created_order = super(OrderSerializer, self).create(
                     {**validated_data, 'account': wallet.account, 'wallet': wallet, 'symbol': symbol}
                 )
-<<<<<<< HEAD
-                matched_trades = created_order.submit(pipeline) or ([], [])
-=======
                 matched_trades = created_order.submit(pipeline)
->>>>>>> 7fdc5486
 
             extra = {} if matched_trades.trade_pairs else {'side': created_order.side}
             MarketStreamCache().execute(symbol, matched_trades.filled_orders, trade_pairs=matched_trades.trade_pairs, **extra)
