import logging
from decimal import Decimal

from django.conf import settings
from django.db import transaction
from django.utils.translation import gettext_lazy as _
from rest_framework import serializers
from rest_framework.exceptions import APIException, ValidationError
from rest_framework.generics import get_object_or_404

from ledger.exceptions import InsufficientBalance
from ledger.models import Wallet, Asset
from ledger.utils.precision import floor_precision, get_precision, humanize_number, get_presentation_amount
from ledger.utils.price import IRT
from market.models import Order, PairSymbol

logger = logging.getLogger(__name__)


class OrderSerializer(serializers.ModelSerializer):
    symbol = serializers.CharField(source='symbol.name')
    filled_amount = serializers.SerializerMethodField()
    filled_price = serializers.SerializerMethodField()
    market = serializers.CharField(source='wallet.market', default=Wallet.SPOT)

    def to_representation(self, order: Order):
        data = super(OrderSerializer, self).to_representation(order)
        data['amount'] = str(floor_precision(Decimal(data['amount']), order.symbol.step_size))
        data['price'] = str(floor_precision(Decimal(data['price']), order.symbol.tick_size))
        data['symbol'] = order.symbol.name
        return data

    def create(self, validated_data):
        symbol = get_object_or_404(PairSymbol, name=validated_data['symbol']['name'].upper())
        if not symbol.enable:
            raise ValidationError(_('{symbol} is not enable').format(symbol=symbol))

        market = validated_data.pop('wallet')['market']
        if market == Wallet.MARGIN:
            if not self.context['account'].user.show_margin:
                raise ValidationError(_('margin trading is not enable'))
            if not self.context['account'].user.margin_quiz_pass_date:
                raise ValidationError(_('You need to pass margin quiz'))
            if symbol.base_asset.symbol == Asset.IRT:
                raise ValidationError(_('{symbol} is not enable in margin trading').format(symbol=symbol))

        validated_data['amount'] = self.post_validate_amount(symbol, validated_data['amount'])
        if validated_data['fill_type'] == Order.LIMIT:
            validated_data['price'] = self.post_validate_price(symbol, validated_data['price'])
        elif validated_data['fill_type'] == Order.MARKET:
            validated_data['price'] = Order.get_market_price(symbol, Order.get_opposite_side(validated_data['side']))
            if not validated_data['price']:
                raise Exception('Empty order book')

        wallet = symbol.asset.get_wallet(self.context['account'], market=market)

        min_order_size = Order.MIN_IRT_ORDER_SIZE if symbol.base_asset.symbol == IRT else Order.MIN_USDT_ORDER_SIZE
        self.validate_order_size(validated_data['amount'], validated_data['price'], min_order_size)

        try:
            with transaction.atomic():
                created_order = super(OrderSerializer, self).create(
                    {**validated_data, 'wallet': wallet, 'symbol': symbol}
                )
                created_order.submit()
                created_order.refresh_from_db()
        except InsufficientBalance:
            raise ValidationError(_('Insufficient Balance'))
        except Exception as e:
            logger.error('failed placing order', extra={'exp': e, 'order': validated_data})
            if settings.DEBUG:
                raise e
            raise APIException(_('Could not place order'))

        return created_order

    @staticmethod
    def post_validate_amount(symbol: PairSymbol, amount: Decimal):
        quantize_amount = floor_precision(Decimal(amount), symbol.step_size)
        if quantize_amount < symbol.min_trade_quantity:
            raise ValidationError(
                {'amount': _('amount is less than {min_quantity}').format(
                    min_quantity=get_presentation_amount(symbol.min_trade_quantity, symbol.step_size))}
            )
        if quantize_amount > symbol.max_trade_quantity:
            raise ValidationError(
                {'amount': _('amount is more than {max_quantity}').format(
                    max_quantity=get_presentation_amount(symbol.max_trade_quantity, symbol.step_size))}
            )
        return quantize_amount

    @staticmethod
    def validate_order_size(amount: Decimal, price: Decimal, min_order_size: Decimal):
        if (amount * price) < min_order_size:
            raise ValidationError({
                'amount': _('Small order size {min_order_size}').format(min_order_size=humanize_number(min_order_size))
            })

    @staticmethod
    def post_validate_price(symbol: PairSymbol, price: Decimal):
        if get_precision(price) > symbol.tick_size:
            raise ValidationError(
                {'price': _('price precision is more than {tick_size}').format(tick_size=symbol.tick_size)}
            )
        return price

    def validate(self, attrs):
        if attrs['fill_type'] == Order.LIMIT and not attrs.get('price'):
            raise ValidationError(
                {'price': _('price is mandatory in limit order.')}
            )
        return attrs

    def get_filled_amount(self, order: Order):
        return str(floor_precision(order.filled_amount, order.symbol.step_size))

    def get_filled_price(self, order: Order):
        filled_price = order.filled_price
        if filled_price is None:
            return None
        return str(floor_precision(filled_price, order.symbol.tick_size))

    class Meta:
        model = Order
        fields = ('id', 'created', 'wallet', 'symbol', 'amount', 'filled_amount', 'price', 'filled_price', 'side',
                  'fill_type', 'status', 'market')
        read_only_fields = ('id', 'created', 'status',)
        extra_kwargs = {
            'wallet': {'write_only': True, 'required': False},
<<<<<<< HEAD
=======
            'price': {'required': False},
>>>>>>> f58eef83
        }<|MERGE_RESOLUTION|>--- conflicted
+++ resolved
@@ -127,8 +127,5 @@
         read_only_fields = ('id', 'created', 'status',)
         extra_kwargs = {
             'wallet': {'write_only': True, 'required': False},
-<<<<<<< HEAD
-=======
             'price': {'required': False},
->>>>>>> f58eef83
         }