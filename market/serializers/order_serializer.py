--- conflicted
+++ resolved
@@ -10,11 +10,7 @@
 
 from ledger.exceptions import InsufficientBalance
 from ledger.models import Wallet
-<<<<<<< HEAD
-from ledger.utils.precision import floor_precision, get_precision, humanize_number
-=======
-from ledger.utils.precision import floor_precision, get_precision, get_presentation_amount
->>>>>>> d2413065
+from ledger.utils.precision import floor_precision, get_precision, humanize_number, get_presentation_amount
 from ledger.utils.price import IRT
 from market.models import Order, PairSymbol
 
@@ -79,13 +75,9 @@
     @staticmethod
     def validate_order_size(amount: Decimal, price: Decimal, min_order_size: Decimal):
         if (amount * price) < min_order_size:
-<<<<<<< HEAD
             raise ValidationError({
                 'amount': _('Small order size {min_order_size}').format(min_order_size=humanize_number(min_order_size))
             })
-=======
-            raise ValidationError({'amount': _('Small order size {min_order_size}').format(min_order_size=min_order_size)})
->>>>>>> d2413065
 
     @staticmethod
     def post_validate_price(symbol: PairSymbol, price: Decimal):
