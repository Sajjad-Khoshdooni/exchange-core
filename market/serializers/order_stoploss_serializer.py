--- conflicted
+++ resolved
@@ -67,12 +67,7 @@
         return f'آخرین قیمت {operator} {price}'
 
     def get_filled_price(self, instance: Union[Order, StopLoss]):
-<<<<<<< HEAD
         order = instance if isinstance(instance, Order) else instance.order_set.all()[0]
-=======
-        order = instance if isinstance(instance, Order) else instance.order_set.first()
-
->>>>>>> f3b36eb2
         if not order:
             return None
         fills_amount, fills_value = self.context['trades'].get(order.id, (0, 0))
