import logging
from decimal import Decimal
from typing import Union

from rest_framework import serializers

from ledger.models import Wallet
from ledger.utils.external_price import BUY, SELL
from ledger.utils.precision import floor_precision, decimal_to_str
from market.models import Order, StopLoss

logger = logging.getLogger(__name__)


class OrderStopLossSerializer(serializers.ModelSerializer):
    symbol = serializers.CharField(source='symbol.name')
    id = serializers.SerializerMethodField()
    filled_amount = serializers.SerializerMethodField()
    filled_percent = serializers.SerializerMethodField()
    filled_price = serializers.SerializerMethodField()
    trigger_price = serializers.SerializerMethodField()
    status = serializers.SerializerMethodField()
    is_oco = serializers.SerializerMethodField()
    market = serializers.CharField(source='wallet.market', default=Wallet.SPOT)
    allow_cancel = serializers.SerializerMethodField()
    leverage = serializers.SerializerMethodField()
<<<<<<< HEAD
=======
    position_side = serializers.SerializerMethodField()
>>>>>>> b777fc5f

    def to_representation(self, instance: Union[Order, StopLoss]):
        data = super(OrderStopLossSerializer, self).to_representation(instance)
        data['amount'] = decimal_to_str(floor_precision(Decimal(data['amount']), instance.symbol.step_size))
        if data['price']:
            data['price'] = decimal_to_str(floor_precision(Decimal(data['price']), instance.symbol.tick_size))
        data['symbol'] = instance.symbol.name
        return data

    def get_id(self, instance: Union[Order, StopLoss]):
        if isinstance(instance, StopLoss):
            return f'sl-{instance.id}'
        return str(instance.id)

    def get_allow_cancel(self, instance: Union[Order, StopLoss]):
        if instance.wallet.is_for_strategy:
            return False
        return True

    def get_status(self, instance: Union[Order, StopLoss]):
        if isinstance(instance, StopLoss):
            if not instance.order_set.exists():
                return StopLoss.NEW
            else:
                return StopLoss.FILLED if instance.filled_amount == instance.amount else StopLoss.TRIGGERED
        return instance.status

    def get_is_oco(self, instance: Union[Order, StopLoss]):
        return bool(instance.oco)

    def get_filled_amount(self, instance: Union[Order, StopLoss]):
        return decimal_to_str(floor_precision(instance.filled_amount, instance.symbol.step_size))

    def get_filled_percent(self, instance: Union[Order, StopLoss]):
        return decimal_to_str(floor_precision(100 * instance.filled_amount / instance.amount, 0)) + '%'

    def get_trigger_price(self, instance: Union[Order, StopLoss]):
        if isinstance(instance, Order):
            return None

        price = decimal_to_str(floor_precision(instance.trigger_price, instance.symbol.tick_size))
        operator = '≥' if instance.side == SELL else '≤'
        return f'{price} {operator} آخرین قیمت'

    def get_filled_price(self, instance: Union[Order, StopLoss]):
        order = instance if isinstance(instance, Order) else instance.order_set.all().first()

        if not order:
            return

        fills_amount, fills_value = self.context['trades'].get(order.id, (0, 0))
        amount = Decimal((fills_amount or 0))

        if not amount:
            return

        price = Decimal((fills_value or 0)) / amount
        return decimal_to_str(floor_precision(price, order.symbol.tick_size))

    def get_leverage(self, instance):
        if isinstance(instance, Order):
            return instance.position and instance.posiotion.leverage
        return None

<<<<<<< HEAD
=======
    def get_position_side(self, instance: Order):
        if isinstance(instance, Order):
            return instance.position and instance.position.side
        return None

>>>>>>> b777fc5f
    class Meta:
        model = Order
        fields = ('id', 'created', 'wallet', 'symbol', 'amount', 'filled_amount', 'filled_percent', 'price',
                  'filled_price', 'trigger_price', 'side', 'fill_type', 'status', 'market', 'allow_cancel', 'is_oco',
<<<<<<< HEAD
                  'leverage')
=======
                  'leverage', 'position_side')
>>>>>>> b777fc5f
<|MERGE_RESOLUTION|>--- conflicted
+++ resolved
@@ -24,10 +24,7 @@
     market = serializers.CharField(source='wallet.market', default=Wallet.SPOT)
     allow_cancel = serializers.SerializerMethodField()
     leverage = serializers.SerializerMethodField()
-<<<<<<< HEAD
-=======
     position_side = serializers.SerializerMethodField()
->>>>>>> b777fc5f
 
     def to_representation(self, instance: Union[Order, StopLoss]):
         data = super(OrderStopLossSerializer, self).to_representation(instance)
@@ -92,20 +89,13 @@
             return instance.position and instance.posiotion.leverage
         return None
 
-<<<<<<< HEAD
-=======
     def get_position_side(self, instance: Order):
         if isinstance(instance, Order):
             return instance.position and instance.position.side
         return None
 
->>>>>>> b777fc5f
     class Meta:
         model = Order
         fields = ('id', 'created', 'wallet', 'symbol', 'amount', 'filled_amount', 'filled_percent', 'price',
                   'filled_price', 'trigger_price', 'side', 'fill_type', 'status', 'market', 'allow_cancel', 'is_oco',
-<<<<<<< HEAD
-                  'leverage')
-=======
-                  'leverage', 'position_side')
->>>>>>> b777fc5f
+                  'leverage', 'position_side')