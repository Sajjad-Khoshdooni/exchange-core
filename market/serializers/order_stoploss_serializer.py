import logging
from decimal import Decimal
from typing import Union

from rest_framework import serializers

from ledger.models import Wallet
from ledger.utils.precision import floor_precision, decimal_to_str
from market.models import Order, StopLoss

logger = logging.getLogger(__name__)


class OrderStopLossSerializer(serializers.ModelSerializer):
    symbol = serializers.CharField(source='symbol.name')
    id = serializers.SerializerMethodField()
    filled_amount = serializers.SerializerMethodField()
    filled_percent = serializers.SerializerMethodField()
    filled_price = serializers.SerializerMethodField()
    trigger_price = serializers.SerializerMethodField()
    status = serializers.SerializerMethodField()
    market = serializers.CharField(source='wallet.market', default=Wallet.SPOT)
    allow_cancel = serializers.SerializerMethodField()

    def to_representation(self, instance: Union[Order, StopLoss]):
        data = super(OrderStopLossSerializer, self).to_representation(instance)
        data['amount'] = decimal_to_str(floor_precision(Decimal(data['amount']), instance.symbol.step_size))
        if data['price']:
            data['price'] = decimal_to_str(floor_precision(Decimal(data['price']), instance.symbol.tick_size))
        data['symbol'] = instance.symbol.name
        return data

    def get_id(self, instance: Union[Order, StopLoss]):
        if isinstance(instance, StopLoss):
            return f'sl-{instance.id}'
        return str(instance.id)

    def get_allow_cancel(self, instance: Union[Order, StopLoss]):
        if instance.wallet.variant:
            return False
        return True

    def get_status(self, instance: Union[Order, StopLoss]):
        if isinstance(instance, StopLoss):
            if not instance.order_set.exists():
                return StopLoss.NEW
            else:
                return StopLoss.FILLED if instance.filled_amount == instance.amount else StopLoss.TRIGGERED
        return instance.status

    def get_filled_amount(self, instance: Union[Order, StopLoss]):
        return decimal_to_str(floor_precision(instance.filled_amount, instance.symbol.step_size))

    def get_filled_percent(self, instance: Union[Order, StopLoss]):
        return decimal_to_str(floor_precision(100 * instance.filled_amount / instance.amount, 0)) + '%'

    def get_trigger_price(self, instance: Union[Order, StopLoss]):
        if isinstance(instance, Order):
            return None
        return decimal_to_str(floor_precision(instance.trigger_price, instance.symbol.tick_size))

    def get_filled_price(self, instance: Union[Order, StopLoss]):
        order = instance if isinstance(instance, Order) else instance.order_set.first()
        if not order:
            return None
        fills_amount, fills_value = self.context['trades'].get(order.id, (0, 0))
        amount = Decimal((fills_amount or 0))
        if not amount:
            return None
        price = Decimal((fills_value or 0)) / amount
        return decimal_to_str(floor_precision(price, order.symbol.tick_size))

    class Meta:
        model = Order
<<<<<<< HEAD
        fields = ('id', 'created', 'wallet', 'symbol', 'amount', 'filled_amount', 'price', 'filled_price',
                  'trigger_price', 'side', 'fill_type', 'status', 'market', 'allow_cancel')
=======
        fields = ('id', 'created', 'wallet', 'symbol', 'amount', 'filled_amount', 'filled_percent', 'price',
                  'filled_price', 'trigger_price', 'side', 'fill_type', 'status', 'market')
>>>>>>> 79cf812c
<|MERGE_RESOLUTION|>--- conflicted
+++ resolved
@@ -72,10 +72,5 @@
 
     class Meta:
         model = Order
-<<<<<<< HEAD
-        fields = ('id', 'created', 'wallet', 'symbol', 'amount', 'filled_amount', 'price', 'filled_price',
-                  'trigger_price', 'side', 'fill_type', 'status', 'market', 'allow_cancel')
-=======
         fields = ('id', 'created', 'wallet', 'symbol', 'amount', 'filled_amount', 'filled_percent', 'price',
-                  'filled_price', 'trigger_price', 'side', 'fill_type', 'status', 'market')
->>>>>>> 79cf812c
+                  'filled_price', 'trigger_price', 'side', 'fill_type', 'status', 'market', 'allow_cancel')
