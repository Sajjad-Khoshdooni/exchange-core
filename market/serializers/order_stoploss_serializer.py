import logging
from decimal import Decimal
from typing import Union

from rest_framework import serializers

from ledger.models import Wallet
from ledger.utils.external_price import BUY
from ledger.utils.precision import floor_precision, decimal_to_str
from market.models import Order, StopLoss

logger = logging.getLogger(__name__)


class OrderStopLossSerializer(serializers.ModelSerializer):
    symbol = serializers.CharField(source='symbol.name')
    id = serializers.SerializerMethodField()
    filled_amount = serializers.SerializerMethodField()
    filled_percent = serializers.SerializerMethodField()
    filled_price = serializers.SerializerMethodField()
    trigger_price = serializers.SerializerMethodField()
    status = serializers.SerializerMethodField()
    market = serializers.CharField(source='wallet.market', default=Wallet.SPOT)
    allow_cancel = serializers.SerializerMethodField()

    def to_representation(self, instance: Union[Order, StopLoss]):
        data = super(OrderStopLossSerializer, self).to_representation(instance)
        data['amount'] = decimal_to_str(floor_precision(Decimal(data['amount']), instance.symbol.step_size))
        if data['price']:
            data['price'] = decimal_to_str(floor_precision(Decimal(data['price']), instance.symbol.tick_size))
        data['symbol'] = instance.symbol.name
        return data

    def get_id(self, instance: Union[Order, StopLoss]):
        if isinstance(instance, StopLoss):
            return f'sl-{instance.id}'
        return str(instance.id)

    def get_allow_cancel(self, instance: Union[Order, StopLoss]):
        if instance.wallet.is_for_strategy:
            return False
        return True

    def get_status(self, instance: Union[Order, StopLoss]):
        if isinstance(instance, StopLoss):
            if not instance.order_set.exists():
                return StopLoss.NEW
            else:
                return StopLoss.FILLED if instance.filled_amount == instance.amount else StopLoss.TRIGGERED
        return instance.status

    def get_filled_amount(self, instance: Union[Order, StopLoss]):
        return decimal_to_str(floor_precision(instance.filled_amount, instance.symbol.step_size))

    def get_filled_percent(self, instance: Union[Order, StopLoss]):
        return decimal_to_str(floor_precision(100 * instance.filled_amount / instance.amount, 0)) + '%'

    def get_trigger_price(self, instance: Union[Order, StopLoss]):
        if isinstance(instance, Order):
            return None
        price = decimal_to_str(floor_precision(instance.trigger_price, instance.symbol.tick_size))
        operator = '≥' if instance.side == BUY else '≤'
        return f'آخرین قیمت {operator} {price}'

    def get_filled_price(self, instance: Union[Order, StopLoss]):
        order = None
        if isinstance(instance, Order):
            order = instance
        elif instance.order_set.exists():
<<<<<<< HEAD
            order = instance.order_set.all()[0]
=======
            order = instance.order_set.first()
>>>>>>> fb6ff1d9

        if not order:
            return None
        fills_amount, fills_value = self.context['trades'].get(order.id, (0, 0))
        amount = Decimal((fills_amount or 0))
        if not amount:
            return None
        price = Decimal((fills_value or 0)) / amount
        return decimal_to_str(floor_precision(price, order.symbol.tick_size))

    class Meta:
        model = Order
        fields = ('id', 'created', 'wallet', 'symbol', 'amount', 'filled_amount', 'filled_percent', 'price',
                  'filled_price', 'trigger_price', 'side', 'fill_type', 'status', 'market', 'allow_cancel')
<|MERGE_RESOLUTION|>--- conflicted
+++ resolved
@@ -67,12 +67,7 @@
         if isinstance(instance, Order):
             order = instance
         elif instance.order_set.exists():
-<<<<<<< HEAD
             order = instance.order_set.all()[0]
-=======
-            order = instance.order_set.first()
->>>>>>> fb6ff1d9
-
         if not order:
             return None
         fills_amount, fills_value = self.context['trades'].get(order.id, (0, 0))
