--- conflicted
+++ resolved
@@ -38,12 +38,7 @@
     class Meta:
         model = PairSymbol
         fields = ('name', 'asset', 'base_asset', 'taker_fee', 'maker_fee', 'tick_size', 'step_size',
-<<<<<<< HEAD
-                  'min_trade_quantity', 'max_trade_quantity', 'enable', 'bookmark', 'margin_enable', 'strategy_enable',
-                  'market_maker_enabled')
-=======
                   'min_trade_quantity', 'max_trade_quantity', 'enable', 'bookmark', 'margin_enable', 'strategy_enable',)
->>>>>>> 7fdc5486
 
 
 class SymbolBriefStatsSerializer(serializers.ModelSerializer):
@@ -88,7 +83,7 @@
     class Meta:
         model = PairSymbol
         fields = ('name', 'asset', 'base_asset', 'enable', 'price', 'change_percent', 'bookmark', 'margin_enable',
-                  'strategy_enable', 'market_maker_enabled')
+                  'strategy_enable')
 
 
 class SymbolStatsSerializer(SymbolBriefStatsSerializer):
