import logging
from collections import defaultdict
from decimal import Decimal
from typing import Union
from uuid import UUID

from django.db.models import Max, Min, F, Q, OuterRef, Subquery, DecimalField, Sum
from django.utils import timezone

from accounts.models import Account
from ledger.models import Wallet, Asset
from ledger.utils.external_price import BUY, SELL
from ledger.utils.wallet_pipeline import WalletPipeline
from market.models import Order, PairSymbol, StopLoss
from market.models.order import CancelOrder
from market.utils.redis import MarketStreamCache

logger = logging.getLogger(__name__)


class MinTradeError(Exception):
    pass


class MaxTradeError(Exception):
    pass


class MinNotionalError(Exception):
    pass


def new_order(pipeline: WalletPipeline, symbol: PairSymbol, account: Account, side: str, amount: Decimal,
              price: Decimal = None, fill_type: str = Order.LIMIT, raise_exception: bool = True,
              market: str = Wallet.SPOT, order_type: str = Order.ORDINARY,
              parent_lock_group_id: Union[UUID, None] = None, stop_loss_id: Union[int, None] = None,
              time_in_force: str = Order.GTC, pass_min_notional: bool = False) -> Union[Order, None]:

    assert price or fill_type == Order.MARKET

    wallet = symbol.asset.get_wallet(account, market=market)
    if fill_type == Order.MARKET:
        price = Order.get_market_price(symbol, Order.get_opposite_side(side))
        if not price:
            if raise_exception:
                raise Exception('Empty order book')
            else:
                logger.info('new order failed: empty order book %s' % symbol)
                return

    base_asset_symbol = symbol.base_asset.symbol

    if not pass_min_notional:
        if amount < symbol.min_trade_quantity:
            if raise_exception:
                raise MinTradeError
            else:
                logger.info(
                    'new order failed: min_trade_quantity %s (%s < %s)' % (symbol, amount, symbol.min_trade_quantity))
                return

        if amount > symbol.max_trade_quantity:
            if raise_exception:
                raise MinTradeError
            else:
                logger.info('new order failed: max_trade_quantity')
                return

        if base_asset_symbol == Asset.IRT:
            min_notional = Order.MIN_IRT_ORDER_SIZE
        elif base_asset_symbol == Asset.USDT:
            min_notional = Order.MIN_USDT_ORDER_SIZE
        else:
            raise NotImplementedError

        if amount * price < min_notional:
            if raise_exception:
                raise MinNotionalError
            else:
                logger.info('new order failed: min_notional')
                return

    additional_params = {'group_id': parent_lock_group_id} if parent_lock_group_id else {}
    if stop_loss_id:
        additional_params['stop_loss_id'] = stop_loss_id

    order = Order.objects.create(
        account=account,
        wallet=wallet,
        symbol=symbol,
        amount=amount,
        price=price,
        side=side,
        fill_type=fill_type,
        type=order_type,
        time_in_force=time_in_force,
        **additional_params
    )

    is_stop_loss = parent_lock_group_id is not None
    matched_trades = order.submit(pipeline, is_stop_loss=is_stop_loss)
<<<<<<< HEAD
    for trade in matched_trades:
        trade.save()  # dont delete me, just ignore
=======
>>>>>>> 6852305d

    extra = {} if matched_trades.trade_pairs else {'side': order.side}
    MarketStreamCache().execute(symbol, matched_trades.filled_orders, trade_pairs=matched_trades.trade_pairs, **extra)
    return order


def trigger_stop_loss(pipeline: WalletPipeline, stop_loss: StopLoss, triggered_price: Decimal):
    try:
        if stop_loss.price:
            order = new_order(
                pipeline=pipeline,
                symbol=stop_loss.symbol,
                account=stop_loss.wallet.account,
                amount=stop_loss.unfilled_amount,
                price=stop_loss.price,
                side=stop_loss.side,
                fill_type=Order.LIMIT,
                raise_exception=False,
                market=stop_loss.wallet.market,
                parent_lock_group_id=stop_loss.group_id,
                stop_loss_id=stop_loss.id
            )
        else:
            order = new_order(
                pipeline=pipeline,
                symbol=stop_loss.symbol,
                account=stop_loss.wallet.account,
                amount=stop_loss.unfilled_amount,
                side=stop_loss.side,
                fill_type=Order.MARKET,
                raise_exception=False,
                market=stop_loss.wallet.market,
                parent_lock_group_id=stop_loss.group_id,
                stop_loss_id=stop_loss.id
            )
    except Exception as e:
        order = None
        logger.exception(f'exception on place order for stop loss ({stop_loss.symbol})', extra={
            'stop_loss': stop_loss.id,
            'exp': str(e),
        })
    if not order:
        logger.exception(f'could not place order for stop loss ({stop_loss.symbol})',
                         extra={
                             'triggered_price': triggered_price,
                             'stop_loss': stop_loss.id,
                             'stop_loss_side': stop_loss.side,
                             'stop_loss_trigger_price': stop_loss.trigger_price,
                         })
        if stop_loss.fill_type == StopLoss.MARKET:
            stop_loss.canceled_at = timezone.now()
            stop_loss.save(update_fields=['canceled_at'])
        return

    order.refresh_from_db()
    stop_loss.filled_amount += order.filled_amount
    stop_loss.save(update_fields=['filled_amount'])
    logger.info(f'filled order at {triggered_price} with amount: {order.filled_amount}, price: {order.price} for '
                f'stop loss({stop_loss.id}) {stop_loss.filled_amount} {stop_loss.trigger_price} {stop_loss.price} '
                f'{stop_loss.side} {timezone.now()}')


def get_market_top_prices(order_type='all', symbol_ids=None):
    market_top_prices = defaultdict(lambda: Decimal())
    symbol_filter = {'symbol_id__in': symbol_ids} if symbol_ids else {}
    if order_type != 'all':
        symbol_filter['type'] = order_type
    for depth in Order.open_objects.filter(**symbol_filter).values('symbol', 'side').annotate(
            max_price=Max('price'), min_price=Min('price')):
        market_top_prices[
            (depth['symbol'], depth['side'])
        ] = (depth['max_price'] if depth['side'] == BUY else depth['min_price']) or Decimal()
    return market_top_prices


def get_market_top_price_amounts(order_types_in=None, symbol_ids=None):
    market_top_price_amounts = defaultdict(lambda: {'price': Decimal(), 'amount': Decimal()})
    symbol_filter = {'symbol_id__in': symbol_ids} if symbol_ids else {}
    if order_types_in:
        symbol_filter['type__in'] = order_types_in
    sub_query = Order.open_objects.filter(
        **symbol_filter,
        symbol=OuterRef('symbol'),
        side=OuterRef('side'),
    )
    for depth in Order.open_objects.filter(**symbol_filter).values('symbol', 'side').annotate(
            min_price=Subquery(
                sub_query.order_by('price').values_list('price')[:1],
                output_field=DecimalField(),
            ),
            max_price=Subquery(
                sub_query.order_by('-price').values_list('price')[:1],
                output_field=DecimalField(),
            )
    ).filter(
        Q(price=F('max_price'), side=BUY) | Q(price=F('min_price'), side=SELL)
    ).annotate(total_amount=Sum('amount')):
        market_top_price_amounts[(depth['symbol'], depth['side'])] = {
            'price': depth['max_price'] if depth['side'] == BUY else depth['min_price'],
            'amount': depth['total_amount'],
        }
    return market_top_price_amounts<|MERGE_RESOLUTION|>--- conflicted
+++ resolved
@@ -99,11 +99,9 @@
 
     is_stop_loss = parent_lock_group_id is not None
     matched_trades = order.submit(pipeline, is_stop_loss=is_stop_loss)
-<<<<<<< HEAD
+
     for trade in matched_trades:
-        trade.save()  # dont delete me, just ignore
-=======
->>>>>>> 6852305d
+        trade.save()
 
     extra = {} if matched_trades.trade_pairs else {'side': order.side}
     MarketStreamCache().execute(symbol, matched_trades.filled_orders, trade_pairs=matched_trades.trade_pairs, **extra)
