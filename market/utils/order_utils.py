--- conflicted
+++ resolved
@@ -36,11 +36,7 @@
               market: str = Wallet.SPOT, order_type: str = Order.ORDINARY,
               parent_lock_group_id: Union[UUID, None] = None, stop_loss_id: Union[int, None] = None,
               time_in_force: str = Order.GTC, pass_min_notional: bool = False,
-<<<<<<< HEAD
-              variant: Union[str, None] = None) -> Union[Order, None]:
-=======
-              oco_id: Union[int, None] = None) -> Union[Order, None]:
->>>>>>> 19abb1ed
+              variant: Union[str, None] = None, oco_id: Union[int, None] = None) -> Union[Order, None]:
 
     assert price or fill_type == Order.MARKET
 
