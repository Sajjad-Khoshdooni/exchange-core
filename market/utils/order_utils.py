--- conflicted
+++ resolved
@@ -50,13 +50,9 @@
 
 
 def new_order(symbol: PairSymbol, account: Account, amount: Decimal, price: Decimal, side: str,
-<<<<<<< HEAD
-              fill_type: str = Order.LIMIT, raise_exception: bool = True, market: str = Wallet.SPOT) -> Union[Order, None]:
+              fill_type: str = Order.LIMIT, raise_exception: bool = True, market: str = Wallet.SPOT, check_balance: bool = False) -> Union[Order, None]:
+
     wallet = symbol.asset.get_wallet(account, market=market)
-=======
-              fill_type: str = Order.LIMIT, raise_exception: bool = True, check_balance: bool = False) -> Union[Order, None]:
-    wallet = symbol.asset.get_wallet(account)
->>>>>>> defd650d
     if fill_type == Order.MARKET:
         price = Order.get_market_price(symbol, Order.get_opposite_side(side))
         if not price:
