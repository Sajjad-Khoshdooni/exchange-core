import logging
from collections import defaultdict
from decimal import Decimal
from typing import Union
from uuid import UUID

from django.db.models import Max, Min, F, Q, OuterRef, Subquery, DecimalField, Sum

from accounts.models import Account
from ledger.models import Wallet, Asset
from ledger.utils.external_price import BUY, SELL
from ledger.utils.wallet_pipeline import WalletPipeline
from market.models import Order, PairSymbol
from market.utils.redis import MarketStreamCache

logger = logging.getLogger(__name__)


class MinTradeError(Exception):
    pass


class MaxTradeError(Exception):
    pass


class MinNotionalError(Exception):
    pass


def new_order(symbol: PairSymbol, account: Account, amount: Decimal, price: Decimal, side: str,
              fill_type: str = Order.LIMIT, raise_exception: bool = True, market: str = Wallet.SPOT,
              order_type: str = Order.ORDINARY, parent_lock_group_id: Union[UUID, None] = None,
<<<<<<< HEAD
              time_in_force: str = Order.GTC) -> Union[Order, None]:
=======
              time_in_force: str = Order.GTC, pass_min_notional: bool = False) -> Union[Order, None]:
>>>>>>> 2f93010c

    wallet = symbol.asset.get_wallet(account, market=market)
    if fill_type == Order.MARKET:
        price = Order.get_market_price(symbol, Order.get_opposite_side(side))
        if not price:
            if raise_exception:
                raise Exception('Empty order book')
            else:
                logger.info('new order failed: empty order book %s' % symbol)
                return

    base_asset_symbol = symbol.base_asset.symbol

    if not pass_min_notional:
        if amount < symbol.min_trade_quantity:
            if raise_exception:
                raise MinTradeError
            else:
                logger.info(
                    'new order failed: min_trade_quantity %s (%s < %s)' % (symbol, amount, symbol.min_trade_quantity))
                return

        if amount > symbol.max_trade_quantity:
            if raise_exception:
                raise MinTradeError
            else:
                logger.info('new order failed: max_trade_quantity')
                return

        if base_asset_symbol == Asset.IRT:
            min_notional = Order.MIN_IRT_ORDER_SIZE
        elif base_asset_symbol == Asset.USDT:
            min_notional = Order.MIN_USDT_ORDER_SIZE
        else:
<<<<<<< HEAD
            logger.info('new order failed: min_notional')
            return
=======
            raise NotImplementedError

        if amount * price < min_notional:
            if raise_exception:
                raise MinNotionalError
            else:
                logger.info('new order failed: min_notional')
                return

>>>>>>> 2f93010c
    with WalletPipeline() as pipeline:
        additional_params = {'group_id': parent_lock_group_id} if parent_lock_group_id else {}
        order = Order.objects.create(
            wallet=wallet,
            symbol=symbol,
            amount=amount,
            price=price,
            side=side,
            fill_type=fill_type,
            type=order_type,
            time_in_force=time_in_force,
            **additional_params
        )

        is_stop_loss = parent_lock_group_id is not None
<<<<<<< HEAD
        trade_pairs, updated_orders = order.submit(pipeline, is_stop_loss=is_stop_loss) or ([], [])

    extra = {} if trade_pairs else {'side': order.side}
    MarketStreamCache().execute(symbol, updated_orders, trade_pairs=trade_pairs, **extra)
=======
        order.submit(pipeline, is_stop_loss=is_stop_loss)
>>>>>>> 2f93010c
    return order


def get_market_top_prices(order_type='all', symbol_ids=None):
    market_top_prices = defaultdict(lambda: Decimal())
    symbol_filter = {'symbol_id__in': symbol_ids} if symbol_ids else {}
    if order_type != 'all':
        symbol_filter['type'] = order_type
    for depth in Order.open_objects.filter(**symbol_filter).values('symbol', 'side').annotate(
            max_price=Max('price'), min_price=Min('price')):
        market_top_prices[
            (depth['symbol'], depth['side'])
        ] = (depth['max_price'] if depth['side'] == BUY else depth['min_price']) or Decimal()
    return market_top_prices


def get_market_top_price_amounts(order_type='all', symbol_ids=None):
    market_top_price_amounts = defaultdict(lambda: {'price': Decimal(), 'amount': Decimal()})
    symbol_filter = {'symbol_id__in': symbol_ids} if symbol_ids else {}
    if order_type != 'all':
        symbol_filter['type'] = order_type
    sub_query = Order.open_objects.filter(
        **symbol_filter,
        symbol=OuterRef('symbol'),
        side=OuterRef('side'),
    )
    for depth in Order.open_objects.filter(**symbol_filter).values('symbol', 'side').annotate(
            min_price=Subquery(
                sub_query.order_by('price').values_list('price')[:1],
                output_field=DecimalField(),
            ),
            max_price=Subquery(
                sub_query.order_by('-price').values_list('price')[:1],
                output_field=DecimalField(),
            )
    ).filter(
        Q(price=F('max_price'), side=BUY) | Q(price=F('min_price'), side=SELL)
    ).annotate(total_amount=Sum('amount')):
        market_top_price_amounts[(depth['symbol'], depth['side'])] = {
            'price': depth['max_price'] if depth['side'] == BUY else depth['min_price'],
            'amount': depth['total_amount'],
        }
    return market_top_price_amounts<|MERGE_RESOLUTION|>--- conflicted
+++ resolved
@@ -31,11 +31,7 @@
 def new_order(symbol: PairSymbol, account: Account, amount: Decimal, price: Decimal, side: str,
               fill_type: str = Order.LIMIT, raise_exception: bool = True, market: str = Wallet.SPOT,
               order_type: str = Order.ORDINARY, parent_lock_group_id: Union[UUID, None] = None,
-<<<<<<< HEAD
-              time_in_force: str = Order.GTC) -> Union[Order, None]:
-=======
               time_in_force: str = Order.GTC, pass_min_notional: bool = False) -> Union[Order, None]:
->>>>>>> 2f93010c
 
     wallet = symbol.asset.get_wallet(account, market=market)
     if fill_type == Order.MARKET:
@@ -70,10 +66,6 @@
         elif base_asset_symbol == Asset.USDT:
             min_notional = Order.MIN_USDT_ORDER_SIZE
         else:
-<<<<<<< HEAD
-            logger.info('new order failed: min_notional')
-            return
-=======
             raise NotImplementedError
 
         if amount * price < min_notional:
@@ -83,7 +75,6 @@
                 logger.info('new order failed: min_notional')
                 return
 
->>>>>>> 2f93010c
     with WalletPipeline() as pipeline:
         additional_params = {'group_id': parent_lock_group_id} if parent_lock_group_id else {}
         order = Order.objects.create(
@@ -99,14 +90,10 @@
         )
 
         is_stop_loss = parent_lock_group_id is not None
-<<<<<<< HEAD
         trade_pairs, updated_orders = order.submit(pipeline, is_stop_loss=is_stop_loss) or ([], [])
 
     extra = {} if trade_pairs else {'side': order.side}
     MarketStreamCache().execute(symbol, updated_orders, trade_pairs=trade_pairs, **extra)
-=======
-        order.submit(pipeline, is_stop_loss=is_stop_loss)
->>>>>>> 2f93010c
     return order
 
 
