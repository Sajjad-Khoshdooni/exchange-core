--- conflicted
+++ resolved
@@ -11,13 +11,9 @@
 from ledger.models import Wallet, Asset
 from ledger.utils.external_price import BUY, SELL
 from ledger.utils.wallet_pipeline import WalletPipeline
-<<<<<<< HEAD
-from market.models import Order, PairSymbol
-from market.utils.redis import MarketStreamCache
-=======
 from market.models import Order, PairSymbol, StopLoss
 from market.models.order import CancelOrder
->>>>>>> 43dcc552
+from market.utils.redis import MarketStreamCache
 
 logger = logging.getLogger(__name__)
 
@@ -38,7 +34,6 @@
               fill_type: str = Order.LIMIT, raise_exception: bool = True, market: str = Wallet.SPOT,
               order_type: str = Order.ORDINARY, parent_lock_group_id: Union[UUID, None] = None,
               time_in_force: str = Order.GTC, pass_min_notional: bool = False) -> Union[Order, None]:
-
     wallet = symbol.asset.get_wallet(account, market=market)
     if fill_type == Order.MARKET:
         price = Order.get_market_price(symbol, Order.get_opposite_side(side))
