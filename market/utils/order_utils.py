import logging
from collections import defaultdict
from decimal import Decimal
from typing import Union
from uuid import UUID

from django.db.models import Max, Min, F, Q, OuterRef, Subquery, DecimalField, Sum

from accounts.models import Account
from ledger.models import Wallet, Asset
from ledger.utils.wallet_pipeline import WalletPipeline
from market.models import Order, PairSymbol
from market.utils.redis import MarketCacheHandler

logger = logging.getLogger(__name__)


class MinTradeError(Exception):
    pass


class MaxTradeError(Exception):
    pass


class MinNotionalError(Exception):
    pass


def new_order(symbol: PairSymbol, account: Account, amount: Decimal, price: Decimal, side: str,
              fill_type: str = Order.LIMIT, raise_exception: bool = True, market: str = Wallet.SPOT,
              order_type: str = Order.ORDINARY, parent_lock_group_id: Union[UUID, None] = None,
              time_in_force: str = Order.GTC) -> Union[Order, None]:

    wallet = symbol.asset.get_wallet(account, market=market)
    if fill_type == Order.MARKET:
        price = Order.get_market_price(symbol, Order.get_opposite_side(side))
        if not price:
            if raise_exception:
                raise Exception('Empty order book')
            else:
                logger.info('new order failed: empty order book %s' % symbol)
                return

    if amount < symbol.min_trade_quantity:
        if raise_exception:
            raise MinTradeError
        else:
            logger.info(
                'new order failed: min_trade_quantity %s (%s < %s)' % (symbol, amount, symbol.min_trade_quantity))
            return

    if amount > symbol.max_trade_quantity:
        if raise_exception:
            raise MinTradeError
        else:
            logger.info('new order failed: max_trade_quantity')
            return

    base_asset_symbol = symbol.base_asset.symbol

    if base_asset_symbol == Asset.IRT:
        min_notional = Order.MIN_IRT_ORDER_SIZE
    elif base_asset_symbol == Asset.USDT:
        min_notional = Order.MIN_USDT_ORDER_SIZE
    else:
        raise NotImplementedError

    if amount * price < min_notional:
        if raise_exception:
            raise MinNotionalError
        else:
            logger.info('new order failed: min_notional')
            return
    market_cache_handler = MarketCacheHandler()
    with WalletPipeline() as pipeline:
        additional_params = {'group_id': parent_lock_group_id} if parent_lock_group_id else {}
        order = Order.objects.create(
            wallet=wallet,
            symbol=symbol,
            amount=amount,
            price=price,
            side=side,
            fill_type=fill_type,
            type=order_type,
            time_in_force=time_in_force,
            **additional_params
        )

<<<<<<< HEAD
        is_stoploss = parent_lock_group_id is not None
        order.submit(pipeline, check_balance=check_balance, is_stoploss=is_stoploss, cache_handler=market_cache_handler)
    market_cache_handler.execute()
=======
        is_stop_loss = parent_lock_group_id is not None
        order.submit(pipeline, is_stop_loss=is_stop_loss)
>>>>>>> b38e7d85
    return order


def get_market_top_prices(order_type='all', symbol_ids=None):
    market_top_prices = defaultdict(lambda: Decimal())
    symbol_filter = {'symbol_id__in': symbol_ids} if symbol_ids else {}
    if order_type != 'all':
        symbol_filter['type'] = order_type
    for depth in Order.open_objects.filter(**symbol_filter).values('symbol', 'side').annotate(
            max_price=Max('price'), min_price=Min('price')):
        market_top_prices[
            (depth['symbol'], depth['side'])
        ] = (depth['max_price'] if depth['side'] == Order.BUY else depth['min_price']) or Decimal()
    return market_top_prices


def get_market_top_price_amounts(order_type='all', symbol_ids=None):
    market_top_price_amounts = defaultdict(lambda: {'price': Decimal(), 'amount': Decimal()})
    symbol_filter = {'symbol_id__in': symbol_ids} if symbol_ids else {}
    if order_type != 'all':
        symbol_filter['type'] = order_type
    sub_query = Order.open_objects.filter(
        **symbol_filter,
        symbol=OuterRef('symbol'),
        side=OuterRef('side'),
    )
    for depth in Order.open_objects.filter(**symbol_filter).values('symbol', 'side').annotate(
            min_price=Subquery(
                sub_query.order_by('price').values_list('price')[:1],
                output_field=DecimalField(),
            ),
            max_price=Subquery(
                sub_query.order_by('-price').values_list('price')[:1],
                output_field=DecimalField(),
            )
    ).filter(
        Q(price=F('max_price'), side=Order.BUY) | Q(price=F('min_price'), side=Order.SELL)
    ).annotate(total_amount=Sum('amount')):
        market_top_price_amounts[(depth['symbol'], depth['side'])] = {
            'price': depth['max_price'] if depth['side'] == Order.BUY else depth['min_price'],
            'amount': depth['total_amount'],
        }
    return market_top_price_amounts<|MERGE_RESOLUTION|>--- conflicted
+++ resolved
@@ -87,14 +87,9 @@
             **additional_params
         )
 
-<<<<<<< HEAD
-        is_stoploss = parent_lock_group_id is not None
-        order.submit(pipeline, check_balance=check_balance, is_stoploss=is_stoploss, cache_handler=market_cache_handler)
-    market_cache_handler.execute()
-=======
         is_stop_loss = parent_lock_group_id is not None
         order.submit(pipeline, is_stop_loss=is_stop_loss)
->>>>>>> b38e7d85
+    market_cache_handler.execute()
     return order
 
 
