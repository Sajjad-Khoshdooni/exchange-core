import logging
from collections import defaultdict
from decimal import Decimal
from typing import Union
from uuid import UUID

from django.db.models import Max, Min, F, Q, OuterRef, Subquery, DecimalField, Sum
from django.utils import timezone

from accounts.models import Account
from ledger.models import Wallet, Asset
from ledger.utils.external_price import BUY, SELL
from ledger.utils.wallet_pipeline import WalletPipeline
from market.models import Order, PairSymbol, StopLoss
from market.models.order import CancelOrder
from market.utils.redis import MarketStreamCache

logger = logging.getLogger(__name__)


class MinTradeError(Exception):
    pass


class MaxTradeError(Exception):
    pass


class MinNotionalError(Exception):
    pass


def new_order(symbol: PairSymbol, account: Account, amount: Decimal, price: Decimal, side: str,
              fill_type: str = Order.LIMIT, raise_exception: bool = True, market: str = Wallet.SPOT,
              order_type: str = Order.ORDINARY, parent_lock_group_id: Union[UUID, None] = None,
              time_in_force: str = Order.GTC, pass_min_notional: bool = False) -> Union[Order, None]:
    wallet = symbol.asset.get_wallet(account, market=market)
    if fill_type == Order.MARKET:
        price = Order.get_market_price(symbol, Order.get_opposite_side(side))
        if not price:
            if raise_exception:
                raise Exception('Empty order book')
            else:
                logger.info('new order failed: empty order book %s' % symbol)
                return

    base_asset_symbol = symbol.base_asset.symbol

    if not pass_min_notional:
        if amount < symbol.min_trade_quantity:
            if raise_exception:
                raise MinTradeError
            else:
                logger.info(
                    'new order failed: min_trade_quantity %s (%s < %s)' % (symbol, amount, symbol.min_trade_quantity))
                return

        if amount > symbol.max_trade_quantity:
            if raise_exception:
                raise MinTradeError
            else:
                logger.info('new order failed: max_trade_quantity')
                return

        if base_asset_symbol == Asset.IRT:
            min_notional = Order.MIN_IRT_ORDER_SIZE
        elif base_asset_symbol == Asset.USDT:
            min_notional = Order.MIN_USDT_ORDER_SIZE
        else:
            raise NotImplementedError

        if amount * price < min_notional:
            if raise_exception:
                raise MinNotionalError
            else:
                logger.info('new order failed: min_notional')
                return

    with WalletPipeline() as pipeline:
        additional_params = {'group_id': parent_lock_group_id} if parent_lock_group_id else {}
        order = Order.objects.create(
            account=account,
            wallet=wallet,
            symbol=symbol,
            amount=amount,
            price=price,
            side=side,
            fill_type=fill_type,
            type=order_type,
            time_in_force=time_in_force,
            **additional_params
        )

        is_stop_loss = parent_lock_group_id is not None
<<<<<<< HEAD
        matched_trades = order.submit(pipeline, is_stop_loss=is_stop_loss) or ([], [])
=======
        matched_trades = order.submit(pipeline, is_stop_loss=is_stop_loss)
>>>>>>> 7fdc5486

    extra = {} if matched_trades.trade_pairs else {'side': order.side}
    MarketStreamCache().execute(symbol, matched_trades.filled_orders, trade_pairs=matched_trades.trade_pairs, **extra)
    return order


def trigger_stop_loss(stop_loss: StopLoss, triggered_price: Decimal):
    try:
        if stop_loss.price:
            order = new_order(
                stop_loss.symbol, stop_loss.wallet.account, stop_loss.unfilled_amount, stop_loss.price, stop_loss.side,
                Order.LIMIT, raise_exception=False, market=stop_loss.wallet.market,
                parent_lock_group_id=stop_loss.group_id
            )
        else:
            order = new_order(
                stop_loss.symbol, stop_loss.wallet.account, stop_loss.unfilled_amount, None, stop_loss.side,
                Order.MARKET, raise_exception=False, market=stop_loss.wallet.market,
                parent_lock_group_id=stop_loss.group_id
            )
    except Exception:
        order = None
    if not order:
        logger.exception(f'could not place order for stop loss ({stop_loss.symbol})',
                         extra={
                             'triggered_price': triggered_price,
                             'stop_loss': stop_loss.id,
                             'stop_loss_side': stop_loss.side,
                             'stop_loss_trigger_price': stop_loss.trigger_price,
                         })
        if stop_loss.fill_type == StopLoss.MARKET:
            stop_loss.canceled_at = timezone.now()
            stop_loss.save(update_fields=['canceled_at'])
        return

    order.refresh_from_db()
    order.stop_loss = stop_loss
    order.save(update_fields=['stop_loss_id'])
    stop_loss.filled_amount += order.filled_amount
    stop_loss.save(update_fields=['filled_amount'])
    logger.info(f'filled order at {triggered_price} with amount: {order.filled_amount}, price: {order.price} for '
                f'stop loss({stop_loss.id}) {stop_loss.filled_amount} {stop_loss.trigger_price} {stop_loss.price} '
                f'{stop_loss.side} ')


def get_market_top_prices(order_type='all', symbol_ids=None):
    market_top_prices = defaultdict(lambda: Decimal())
    symbol_filter = {'symbol_id__in': symbol_ids} if symbol_ids else {}
    if order_type != 'all':
        symbol_filter['type'] = order_type
    for depth in Order.open_objects.filter(**symbol_filter).values('symbol', 'side').annotate(
            max_price=Max('price'), min_price=Min('price')):
        market_top_prices[
            (depth['symbol'], depth['side'])
        ] = (depth['max_price'] if depth['side'] == BUY else depth['min_price']) or Decimal()
    return market_top_prices


def get_market_top_price_amounts(order_types_in=None, symbol_ids=None):
    market_top_price_amounts = defaultdict(lambda: {'price': Decimal(), 'amount': Decimal()})
    symbol_filter = {'symbol_id__in': symbol_ids} if symbol_ids else {}
    if order_types_in:
        symbol_filter['type__in'] = order_types_in
    sub_query = Order.open_objects.filter(
        **symbol_filter,
        symbol=OuterRef('symbol'),
        side=OuterRef('side'),
    )
    for depth in Order.open_objects.filter(**symbol_filter).values('symbol', 'side').annotate(
            min_price=Subquery(
                sub_query.order_by('price').values_list('price')[:1],
                output_field=DecimalField(),
            ),
            max_price=Subquery(
                sub_query.order_by('-price').values_list('price')[:1],
                output_field=DecimalField(),
            )
    ).filter(
        Q(price=F('max_price'), side=BUY) | Q(price=F('min_price'), side=SELL)
    ).annotate(total_amount=Sum('amount')):
        market_top_price_amounts[(depth['symbol'], depth['side'])] = {
            'price': depth['max_price'] if depth['side'] == BUY else depth['min_price'],
            'amount': depth['total_amount'],
        }
    return market_top_price_amounts<|MERGE_RESOLUTION|>--- conflicted
+++ resolved
@@ -92,11 +92,7 @@
         )
 
         is_stop_loss = parent_lock_group_id is not None
-<<<<<<< HEAD
-        matched_trades = order.submit(pipeline, is_stop_loss=is_stop_loss) or ([], [])
-=======
         matched_trades = order.submit(pipeline, is_stop_loss=is_stop_loss)
->>>>>>> 7fdc5486
 
     extra = {} if matched_trades.trade_pairs else {'side': order.side}
     MarketStreamCache().execute(symbol, matched_trades.filled_orders, trade_pairs=matched_trades.trade_pairs, **extra)
