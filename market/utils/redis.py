--- conflicted
+++ resolved
@@ -2,7 +2,6 @@
 from collections import OrderedDict
 from datetime import timedelta
 from random import randint
-import re
 
 from django.conf import settings
 from django.utils import timezone
@@ -77,25 +76,11 @@
     return as_dict
 
 
-<<<<<<< HEAD
-class MarketCacheHandler:
-=======
 class MarketStreamCache:
->>>>>>> 325aecee
     _client = market_redis
 
     SET_IF_HIGHER = 'setifhigher'
     SET_IF_LOWER = 'setiflower'
-<<<<<<< HEAD
-
-    _funcs_dict = {
-        SET_IF_HIGHER: "local c = tonumber(redis.call('get', KEYS[1])); if c then if tonumber(ARGV[1]) > c then redis.call('set', KEYS[1], ARGV[1]) return tonumber(ARGV[1]) - c else return 0 end else return redis.call('set', KEYS[1], ARGV[1]) end",
-        SET_IF_LOWER: "local c = tonumber(redis.call('get', KEYS[1])); if c then if tonumber(ARGV[1]) > c then redis.call('set', KEYS[1], ARGV[1]) return tonumber(ARGV[1]) - c else return 0 end else return redis.call('set', KEYS[1], ARGV[1]) end"
-    }
-
-    def __init__(self):
-        self.pipeline = self._client.pipeline()
-=======
     SET_IF_NOT_EQUAL = 'setifnoteq'
 
     _funcs_dict = {
@@ -105,7 +90,6 @@
     }
 
     def __init__(self):
->>>>>>> 325aecee
         self.market_pipeline = market_redis.pipeline()
 
     def set_if_lower(self, k, v):
@@ -114,18 +98,12 @@
     def set_if_higher(self, k, v):
         return self._call(self.SET_IF_HIGHER, **{k: v})
 
-<<<<<<< HEAD
-    def _call(self, func_name, **kwargs):
-        inputs = list(sum(kwargs.items(), ()))
-        return self.pipeline.evalsha(self._load_script(func_name), int(len(inputs) / 2), *inputs)
-=======
     def set_if_not_equal(self, k, v):
         return self._call(self.SET_IF_NOT_EQUAL, **{k: v})
 
     def _call(self, func_name, **kwargs):
         inputs = list(sum(kwargs.items(), ()))
         return self._client.evalsha(self._load_script(func_name), int(len(inputs) / 2), *inputs)
->>>>>>> 325aecee
 
     @classmethod
     def _load_script(cls, func_name):
@@ -141,22 +119,6 @@
             return cls._client.script_load(cls._funcs_dict[func_name])
         raise NotImplementedError
 
-<<<<<<< HEAD
-    def update_bid_ask(self, order):
-        if not order:
-            return
-        from market.models import Order
-        if order.status != Order.NEW:
-            return
-
-        if order.side == Order.BUY:
-            is_updated = self.set_if_higher(f'market:depth:{order.symbol.name}:{order.side}', str(order.price))
-        else:
-            is_updated = self.set_if_lower(f'market:depth:{order.symbol.name}:{order.side}', str(order.price))
-
-        if bool(is_updated):
-            self.market_pipeline.publish(f'market:depth:{order.symbol.name}:{order.side}', str(order.price))
-=======
     def update_bid_ask(self, symbol, side):
         from market.models import Order
         price_updated = {Order.BUY: False, Order.SELL: False}
@@ -182,7 +144,6 @@
 
         if any(price_updated.values()) or any(amount_updated.values()):
             self.market_pipeline.publish(f'market:depth:{symbol.name}', json.dumps(top_orders))
->>>>>>> 325aecee
 
     def update_trades(self, trade_pairs):
         if not trade_pairs:
@@ -199,14 +160,6 @@
             )
 
     def update_order_status(self, order):
-<<<<<<< HEAD
-        self.market_pipeline.publish(f'market:orders:status:{order.symbol.name}',
-                                     f'{order.side}-{order.price}-{order.status}')
-
-    def execute(self):
-        if self.pipeline:
-            self.pipeline.execute()
-=======
         self.market_pipeline.publish(
             f'market:orders:status:{order.symbol.name}', f'{order.side}-{order.price}-{order.status}'
         )
@@ -219,6 +172,5 @@
         self.update_trades(trade_pairs)
         self.update_bid_ask(symbol, side)
 
->>>>>>> 325aecee
         if self.market_pipeline:
             self.market_pipeline.execute()