--- conflicted
+++ resolved
@@ -1,8 +1,5 @@
 import json
-<<<<<<< HEAD
-=======
 import logging
->>>>>>> aa28724e
 from datetime import timedelta
 from random import randint
 
@@ -20,11 +17,8 @@
 
 market_redis = Redis.from_url(settings.MARKET_CACHE_LOCATION, decode_responses=True)
 socket_server_redis = Redis.from_url(settings.SOCKET_SERVER_CACHE_LOCATION, decode_responses=True)
-<<<<<<< HEAD
-=======
 
 logger = logging.getLogger(__name__)
->>>>>>> aa28724e
 
 
 def set_top_prices(symbol_id, price_dict, scope=''):
@@ -168,16 +162,10 @@
             self.market_pipeline.publish(f'market:depth:{symbol.name}', json.dumps(top_orders))
 
     def update_trades(self, trade_pairs):
-<<<<<<< HEAD
+        logger.info(f'publishing trades to socket server redis for {len(trade_pairs or [])}')
         if not trade_pairs:
             return
         # if not socket_server_redis.exists(f'ws:market:orders:{account_id}'):
-=======
-        logger.info(f'publishing trades to socket server redis for {len(trade_pairs or [])}')
-        if not trade_pairs:
-            return
-        # if not market_redis.exists(f'ws:market:orders:{account_id}'):
->>>>>>> aa28724e
         #     return
         for pair in trade_pairs:
             maker_trade, taker_trade = pair
