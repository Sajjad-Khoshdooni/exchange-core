import logging
from collections import defaultdict
from decimal import Decimal
from itertools import groupby
from math import floor, log10
from typing import Union
from uuid import uuid4

from dataclasses import dataclass
from django.conf import settings
from django.db import models, transaction
from django.db.models import F, Q, Max, Min, CheckConstraint, QuerySet, Sum, UniqueConstraint
from django.utils import timezone

from accounting.models import TradeRevenue
from accounts.models import Notification
from ledger.models import Wallet, Trx
from ledger.models.asset import Asset
from ledger.models.balance_lock import BalanceLock
from ledger.utils.external_price import get_external_price, BUY, SELL, SIDE_VERBOSE
from ledger.utils.fields import get_amount_field, get_group_id_field
from ledger.utils.precision import floor_precision, decimal_to_str
from ledger.utils.wallet_pipeline import WalletPipeline
from market.models import PairSymbol, BaseTrade
from market.utils.price import set_last_trade_price

logger = logging.getLogger(__name__)


@dataclass
class MatchedTrades:
    trades: list = None
    trade_pairs: list = None
    filled_orders: list = None
    to_cancel_stoploss: list = None

    def __post_init__(self):
        if self.trades is None:
            self.trades = []
        if self.trade_pairs is None:
            self.trade_pairs = []
        if self.filled_orders is None:
            self.filled_orders = []
        if self.to_cancel_stoploss is None:
            self.to_cancel_stoploss = []

    def __bool__(self):
        return bool(self.trades and self.trade_pairs)


@dataclass
class TopOrder:
    side: str
    price: Decimal
    amount: Decimal


class OpenOrderManager(models.Manager):
    def get_queryset(self):
        return super().get_queryset().filter(status=Order.NEW)


class CancelOrder(Exception):
    pass


class Order(models.Model):
    MARKET_BORDER = Decimal('1e-2')
    MIN_IRT_ORDER_SIZE = Decimal('1e5')
    MIN_USDT_ORDER_SIZE = Decimal(5)
    MAX_ORDER_DEPTH_SIZE_IRT = Decimal('9e7')
    MAX_ORDER_DEPTH_SIZE_USDT = Decimal(2500)
    MAKER_ORDERS_COUNT = 10 if settings.DEBUG_OR_TESTING else 50

    LIMIT, MARKET = 'limit', 'market'
    FILL_TYPE_CHOICES = [(LIMIT, LIMIT), (MARKET, MARKET)]

    TIME_IN_FORCE_OPTIONS = GTC, FOK, IOC = None, 'FOK', 'IOC'

    NEW, CANCELED, FILLED = 'new', 'canceled', 'filled'
    STATUS_CHOICES = [(NEW, NEW), (CANCELED, CANCELED), (FILLED, FILLED)]

    DEPTH = 'depth'
    BOT = 'bot'
    ORDINARY = None

    TYPE_CHOICES = ((DEPTH, 'depth'), (BOT, 'bot'), (ORDINARY, 'ordinary'))

    type = models.CharField(
        max_length=8,
        choices=TYPE_CHOICES,
        null=True,
        blank=True
    )

    created = models.DateTimeField(auto_now_add=True)
    account = models.ForeignKey('accounts.Account', on_delete=models.PROTECT)
    wallet = models.ForeignKey(Wallet, on_delete=models.PROTECT, related_name='orders')

    symbol = models.ForeignKey(PairSymbol, on_delete=models.PROTECT)
    amount = get_amount_field()
    filled_amount = get_amount_field(default=Decimal(0))
    price = get_amount_field()
    side = models.CharField(max_length=8, choices=BaseTrade.SIDE_CHOICES)
    fill_type = models.CharField(max_length=8, choices=FILL_TYPE_CHOICES)
    status = models.CharField(default=NEW, max_length=8, choices=STATUS_CHOICES)

    group_id = get_group_id_field(null=True)

    client_order_id = models.CharField(max_length=36, null=True, blank=True)

    stop_loss = models.ForeignKey(to='market.StopLoss', on_delete=models.SET_NULL, null=True, blank=True)
    oco = models.ForeignKey(to='market.OCO', on_delete=models.SET_NULL, null=True, blank=True)

    time_in_force = models.CharField(
        max_length=4,
        blank=True,
        null=True,
        choices=[(GTC, 'GTC'), (FOK, 'FOK'), (IOC, 'IOC')]
    )
    login_activity = models.ForeignKey('accounts.LoginActivity', on_delete=models.SET_NULL, null=True, blank=True)

    def __str__(self):
        return f'({self.id}) {self.symbol}-{self.side} [p:{self.price:.2f}] (u:{self.unfilled_amount:.5f}/{self.amount:.5f})'

    class Meta:
        indexes = [
            models.Index(fields=['symbol', 'type', 'status', 'created']),
            models.Index(fields=['symbol', 'status']),
            models.Index(name='market_new_orders_price_idx', fields=['price'], condition=Q(status='new')),
        ]
        constraints = [
            CheckConstraint(check=Q(filled_amount__lte=F('amount')), name='check_filled_amount', ),
            CheckConstraint(check=Q(amount__gte=0, filled_amount__gte=0, price__gte=0),
                            name='check_market_order_amounts', ),
            UniqueConstraint(
                fields=('account', 'client_order_id', 'status'),
                condition=Q(status='new'),
                name='unique_client_order_id_new_order'
            ),
            UniqueConstraint(
                name='market_order_unique_group_id',
                fields=('group_id', 'status'),
            ),
            UniqueConstraint(
                name='market_order_unique_stop_loss',
                fields=('stop_loss', 'status'),
            ),
        ]

    objects = models.Manager()
    open_objects = OpenOrderManager()

    def cancel(self):
        if self.oco:
            self.oco.cancel_another(self.oco.STOPLOSS, delete_oco=True)

        # to increase performance
        if self.status != self.NEW:
            return

        with WalletPipeline() as pipeline:  # type: WalletPipeline
            PairSymbol.objects.select_for_update().get(id=self.symbol_id)
            order = Order.objects.filter(status=Order.NEW, id=self.id).first()

            if not order:
                return

            order.status = self.CANCELED
            order.save(update_fields=['status'])
            pipeline.release_lock(key=order.group_id)

            pipeline.add_market_cache_data(self.symbol, [order], side=order.side, canceled=True)

    @property
    def base_wallet(self):
        return self.symbol.base_asset.get_wallet(
            account=self.wallet.account, market=self.wallet.market, variant=self.wallet.variant
        )

    @property
    def unfilled_amount(self):
        amount = self.amount - self.filled_amount
        return floor_precision(amount, self.symbol.step_size)

    @staticmethod
    def get_opposite_side(side):
        return SELL if side.lower() == BUY else BUY

    @staticmethod
    def get_order_by(side):
        return (lambda order: (-order.price, order.id)) if side == BUY else \
            (lambda order: (order.price, order.id))

    @classmethod
    def cancel_orders(cls, to_cancel_orders: QuerySet):
        # for order in to_cancel_orders.filter(status=Order.NEW):
        for order in to_cancel_orders:
            order.cancel()

    @staticmethod
    def get_price_filter(price, side):
        return {'price__lte': price} if side == BUY else {'price__gte': price}

    @classmethod
    def get_to_lock_wallet(cls, wallet, base_wallet, side, lock_amount) -> Wallet:
        if wallet.market == Wallet.MARGIN:
            margin_cross_wallet = base_wallet.asset.get_wallet(
                base_wallet.account, market=base_wallet.market, variant=None
            )
            margin_cross_wallet.has_balance(lock_amount, raise_exception=True)
            return margin_cross_wallet
        return base_wallet if side == BUY else wallet

    @classmethod
    def get_to_lock_amount(cls, amount: Decimal, price: Decimal, side: str, market: str) -> Decimal:
        if market == Wallet.MARGIN:
            return amount * price
        return amount * price if side == BUY else amount
    
    def handle_oco_updates(self, pipeline):
        self.oco.cancel_another(self.oco.STOPLOSS)

        if self.side == BUY and self.oco.releasable_lock:
            oco = self.oco
            pipeline.release_lock(key=self.group_id, amount=oco.releasable_lock)
            oco.releasable_lock = Decimal(0)
            oco.save(update_fields=['releasable_lock'])

    def submit(self, pipeline: WalletPipeline, is_stop_loss: bool = False, is_oco: bool = False) -> MatchedTrades:
        overriding_fill_amount = None
        if is_stop_loss:
            if self.side == BUY:
                locked_amount = BalanceLock.objects.get(key=self.group_id).amount
                if locked_amount < self.amount * self.price:
                    overriding_fill_amount = floor_precision(locked_amount / self.price, self.symbol.step_size)
                    if not overriding_fill_amount:
                        raise CancelOrder('Overriding fill amount is zero')
        elif not is_oco:
            overriding_fill_amount = self.acquire_lock(pipeline)

        matched_trades = self.make_match(pipeline, overriding_fill_amount)
        if matched_trades:
            min_price = min(map(lambda t: t.price, matched_trades.trades))
            max_price = max(map(lambda t: t.price, matched_trades.trades))
            from market.models import StopLoss
<<<<<<< HEAD
            StopLoss.trigger(self, min_price, max_price, matched_trades, pipeline)
            from ledger.models import MarginPosition
            MarginPosition.check_for_liquidation(self, min_price, max_price, pipeline)
=======
            to_trigger_stop_loss_qs = StopLoss.not_triggered_objects.filter(
                Q(side=BUY, trigger_price__lte=max_price) | Q(side=SELL, trigger_price__gte=min_price),
                symbol=self.symbol,
            ).exclude(id=self.stop_loss_id)
            log_prefix = 'MM %s {%s}: ' % (self.symbol.name, self.id)
            logger.info(log_prefix + f'to trigger stop loss: {list(to_trigger_stop_loss_qs.values_list("id", flat=True))} {timezone.now()}')

            for stop_loss in to_trigger_stop_loss_qs:
                if stop_loss.oco:
                    stop_loss.oco.cancel_another(stop_loss.oco.ORDER)

            for stop_loss in to_trigger_stop_loss_qs:
                from market.utils.order_utils import trigger_stop_loss
                triggered_price = min_price if stop_loss.side == SELL else max_price
                logger.info(log_prefix + f'triggering stop loss on {self.symbol} ({stop_loss.id}, {stop_loss.side}) at {triggered_price}, {timezone.now()}')
                to_cancel = trigger_stop_loss(pipeline, stop_loss, triggered_price)
                if to_cancel:
                    to_cancel_stop_loss.append(to_cancel)
            if to_cancel_stop_loss:
                matched_trades.to_cancel_stoploss = to_cancel_stop_loss
>>>>>>> 19abb1ed
        return matched_trades

    def acquire_lock(self, pipeline: WalletPipeline):
        lock_amount = Order.get_to_lock_amount(self.amount, self.price, self.side, self.wallet.market)
        to_lock_wallet = self.get_to_lock_wallet(self.wallet, self.base_wallet, self.side, lock_amount)

        if self.side == BUY and self.fill_type == Order.MARKET:
            free_amount = to_lock_wallet.get_free()
            if free_amount > Decimal('0.95') * lock_amount:
                lock_amount = min(lock_amount, free_amount)

        to_lock_wallet.has_balance(lock_amount, raise_exception=True)

        pipeline.new_lock(key=self.group_id, wallet=to_lock_wallet, amount=lock_amount, reason=WalletPipeline.TRADE)

        if self.side == BUY and self.fill_type == Order.MARKET:
            return floor_precision(lock_amount / self.price, self.symbol.step_size)

    def release_lock(self, pipeline: WalletPipeline, release_amount: Decimal):
        release_amount = Order.get_to_lock_amount(release_amount, self.price, self.side, self.wallet.market)
        pipeline.release_lock(key=self.group_id, amount=release_amount)

    def make_match(self, pipeline: WalletPipeline, overriding_fill_amount: Union[Decimal, None]) -> MatchedTrades:
        from market.utils.trade import register_transactions, TradesPair
        from market.models import Trade

        symbol = PairSymbol.objects.select_for_update().get(id=self.symbol_id)

        log_prefix = 'MM %s {%s}: ' % (symbol.name, self.id)

        logger.info(log_prefix + f'make match started... {overriding_fill_amount} {timezone.now()}')

        maker_side = self.get_opposite_side(self.side)

        matching_orders = Order.open_objects.filter(symbol=symbol, side=maker_side)
        if maker_side == BUY:
            matching_orders = matching_orders.filter(price__gte=self.price).order_by('-price', 'id')
        else:
            matching_orders = matching_orders.filter(price__lte=self.price).order_by('price', 'id')

        unfilled_amount = overriding_fill_amount or self.unfilled_amount

        if self.time_in_force == self.FOK:
            total_maker_amounts = matching_orders.aggregate(
                total_amount=Sum(F('amount') - F('filled_amount'))
            )['total_amount'] or 0

            if unfilled_amount > total_maker_amounts:
                self.status = Order.CANCELED
                pipeline.release_lock(self.group_id)
                self.save(update_fields=['status'])
                return MatchedTrades()

        matching_orders = list(matching_orders)
        logger.info(log_prefix + f'make match finished fetching matching orders {len(matching_orders)} {timezone.now()}')

        if not matching_orders:
            if (self.fill_type == Order.MARKET or self.time_in_force == self.IOC) and self.status == Order.NEW:
                self.status = Order.CANCELED
                pipeline.release_lock(self.group_id)
                self.save(update_fields=['status'])
            return MatchedTrades()

        trades = []
        filled_orders = []

        opposite_side = Order.get_opposite_side(self.side)
        if settings.ZERO_USDT_HEDGE:
            usdt_symbol_id = PairSymbol.objects.get(name='USDTIRT').id
            tether_irt = Order.get_top_price(usdt_symbol_id, opposite_side)
        else:
            tether_irt = get_external_price(coin=Asset.USDT, base_coin=Asset.IRT, side=opposite_side)

        hedging_usdt = settings.ZERO_USDT_HEDGE and symbol.name == 'USDTIRT'

        taker_is_system = self.wallet.account.is_system() or (
                hedging_usdt and self.account_id == settings.TRADER_ACCOUNT_ID)

        oco_orders = [self] if self.oco else []
        for maker_order in matching_orders:
            trade_price = maker_order.price

            match_amount = min(maker_order.unfilled_amount, unfilled_amount)
            if match_amount <= 0:
                continue

            base_irt_price = 1
            base_usdt_price = 1

            if symbol.base_asset.symbol == Asset.USDT:
                base_irt_price = tether_irt
            else:
                base_usdt_price = 1 / tether_irt

            maker_is_system = maker_order.wallet.account.is_system() or (
                    hedging_usdt and maker_order.account_id == settings.TRADER_ACCOUNT_ID)

            source_map = {
                (True, True): Trade.SYSTEM,
                (True, False): Trade.SYSTEM_MAKER,
                (False, True): Trade.SYSTEM_TAKER,
                (False, False): Trade.MARKET,
            }

            trade_source = source_map[maker_is_system, taker_is_system]

            trades_pair = TradesPair.init_pair(
                taker_order=self,
                maker_order=maker_order,
                amount=match_amount,
                price=trade_price,
                base_irt_price=base_irt_price,
                base_usdt_price=base_usdt_price,
                trade_source=trade_source,
                group_id=uuid4()
            )

            if not taker_is_system:
                Notification.send(
                    recipient=self.wallet.account.user,
                    title='معامله {} انجام شد'.format(symbol),
                    message='{side} {amount} {coin}'.format(
                        amount=match_amount,
                        side=SIDE_VERBOSE[self.side],
                        coin=symbol.asset.name_fa
                    )
                )

            if not maker_is_system:
                Notification.send(
                    recipient=maker_order.wallet.account.user,
                    title='معامله {} انجام شد'.format(maker_order.symbol),
                    message='{side} {amount} {coin}'.format(
                        amount=match_amount,
                        side=SIDE_VERBOSE[maker_side],
                        coin=symbol.asset.name_fa
                    )
                )

            self.release_lock(pipeline, match_amount)
            maker_order.release_lock(pipeline, match_amount)

            register_transactions(pipeline, pair=trades_pair)

            trades.extend(trades_pair.trades)

            self.update_filled_amount((self.id, maker_order.id), match_amount)

            unfilled_amount -= match_amount
            if match_amount == maker_order.unfilled_amount:  # unfilled_amount reduced in DB but not updated here :)
                with transaction.atomic():
                    maker_order.status = Order.FILLED
                    maker_order.save(update_fields=['status'])
                    filled_orders.append(maker_order)

            oco_orders.append(maker_order)

            if unfilled_amount == 0:
                self.status = Order.FILLED

                if self.fill_type == Order.MARKET:
                    pipeline.release_lock(self.group_id)

                self.save(update_fields=['status'])
                break

        if (self.fill_type == Order.MARKET or self.time_in_force == self.IOC) and self.status == Order.NEW:
            self.status = Order.CANCELED
            pipeline.release_lock(self.group_id)
            self.save(update_fields=['status'])

        trades = Trade.objects.bulk_create(trades)
        trade_pairs = list(zip(trades[0::2], trades[1::2]))

        if trades:
            symbol.last_trade_time = timezone.now()
            symbol.last_trade_price = trades[-1].price
            symbol.save(update_fields=['last_trade_time', 'last_trade_price'])
            set_last_trade_price(symbol)

            for oco_order in oco_orders:
                oco_order.handle_oco_updates(pipeline)

            trade_revenues = []
            for maker_trade, taker_trade in trade_pairs:
                if maker_trade.trade_source in (Trade.SYSTEM_MAKER, Trade.SYSTEM_TAKER):
                    hedge_key = Trade.get_hedge_key(maker_trade, taker_trade)
                    account_ids = (maker_trade.account_id, taker_trade.account_id)
                    ignore_trade_value = settings.OTC_ACCOUNT_ID in account_ids or (
                            hedging_usdt and settings.MARKET_MAKER_ACCOUNT_ID in account_ids)

                    trade_revenues.append(TradeRevenue.new(
                        user_trade=taker_trade if maker_trade.trade_source == Trade.SYSTEM_MAKER else maker_trade,
                        group_id=taker_trade.group_id,
                        source=TradeRevenue.MAKER if maker_trade.trade_source == Trade.SYSTEM_TAKER else TradeRevenue.TAKER,
                        hedge_key=hedge_key,
                        ignore_trade_value=ignore_trade_value
                    ))
                elif maker_trade.trade_source == Trade.MARKET:
                    for t in (maker_trade, taker_trade):
                        trade_revenues.append(
                            TradeRevenue.new(
                                user_trade=t,
                                group_id=t.group_id,
                                source=TradeRevenue.USER,
                                hedge_key='',
                                ignore_trade_value=(t == maker_trade)
                            )
                        )
                elif taker_trade.account_id != maker_trade.account_id:
                    hedge_key = Trade.get_hedge_key(maker_trade, taker_trade)
                    trade_revenues.append(TradeRevenue.new(
                        user_trade=taker_trade,
                        group_id=taker_trade.group_id,
                        source=TradeRevenue.TAKER,
                        hedge_key=hedge_key,
                        ignore_trade_value=True
                    ))

            if trade_revenues:
                TradeRevenue.objects.bulk_create(trade_revenues)

        # updating trade_volume_irt of accounts
        for trade in trades:
            account = trade.account
            if not account.is_system():
                account.trade_volume_irt = F('trade_volume_irt') + trade.irt_value
                account.save(update_fields=['trade_volume_irt'])
                account.refresh_from_db()

                from gamify.utils import check_prize_achievements, Task
                check_prize_achievements(account, Task.TRADE)

        logger.info(log_prefix + f'make match finished.  {timezone.now()}')
        return MatchedTrades(trades=trades, trade_pairs=trade_pairs, filled_orders=filled_orders)

    @classmethod
    def get_formatted_orders(cls, open_orders, symbol: PairSymbol, order_type: str):
        filtered_orders = list(filter(lambda o: o['side'] == order_type, open_orders))
        aggregated_orders = cls.get_aggregated_orders(symbol, *filtered_orders)

        sort_func = (lambda o: -Decimal(o['price'])) if order_type == BUY else (lambda o: Decimal(o['price']))

        return sorted(aggregated_orders, key=sort_func)

    @staticmethod
    def get_aggregated_orders(symbol: PairSymbol, *orders):
        key_func = (lambda o: o['price'])
        grouped_by_price = [(i[0], list(i[1])) for i in groupby(sorted(orders, key=key_func), key=key_func)]
        return [{
            'price': format(price, 'f'),
            'amount': decimal_to_str(floor_precision(sum(map(lambda i: i['unfilled_amount'], price_orders)), symbol.step_size)),
            'depth': Order.get_depth_value(sum(map(lambda i: i['unfilled_amount'], price_orders)), price,
                                           symbol.base_asset.symbol),
            'total': decimal_to_str(floor_precision(sum(map(lambda i: i['unfilled_amount'] * price, price_orders)), 0))
        } for price, price_orders in grouped_by_price]

    @staticmethod
    def get_depth_value(amount, price, base_asset: str):
        if base_asset == Asset.IRT:
            return str(min(100, floor_precision((amount * price) / Order.MAX_ORDER_DEPTH_SIZE_IRT * 100, 0)))
        if base_asset == Asset.USDT:
            return str(min(100, floor_precision((amount * price) / Order.MAX_ORDER_DEPTH_SIZE_USDT * 100, 0)))

    @staticmethod
    def quantize_values(symbol: PairSymbol, open_orders):
        return [{
            'side': order['side'],
            'price': floor_precision(order['price'], symbol.tick_size),
            'unfilled_amount': floor_precision(order['unfilled_amount'], symbol.step_size),
        } for order in open_orders]

    # Market Maker related methods
    @staticmethod
    def get_rounding_precision(number, max_precision):
        power = floor(log10(number))
        precision = min(3, -power / 3) if power > 2 else (2 - power)
        return int(min(precision, max_precision))

    @classmethod
    def update_filled_amount(cls, order_ids, match_amount):
        Order.objects.filter(id__in=order_ids).update(filled_amount=F('filled_amount') + match_amount)
        from market.models import StopLoss
        StopLoss.objects.filter(order__id__in=order_ids).update(filled_amount=F('filled_amount') + match_amount)

    @classmethod
    def get_market_price(cls, symbol, side):
        open_orders = Order.open_objects.filter(symbol_id=symbol.id, side=side, fill_type=Order.LIMIT)
        top_order = open_orders.aggregate(top_price=Max('price')) if side == BUY else \
            open_orders.aggregate(top_price=Min('price'))
        if not top_order['top_price']:
            return
        market_price = top_order['top_price'] * (Decimal(1) - cls.MARKET_BORDER) if side == BUY else \
            top_order['top_price'] * (Decimal(1) + cls.MARKET_BORDER)
        return market_price

    @classmethod
    def get_top_depth_prices(cls, symbol_id, scope=''):
        from market.utils.redis import get_top_prices
        top_prices = get_top_prices(symbol_id, scope=scope)
        if not top_prices:
            top_prices = defaultdict(lambda: Decimal())
            for depth in Order.open_objects.filter(symbol_id=symbol_id, type=Order.DEPTH).values('side').annotate(
                    max_price=Max('price'), min_price=Min('price')
            ):
                top_prices[depth['side']] = (depth['max_price'] if depth['side'] == BUY else depth['min_price']) \
                                            or Decimal()
        return top_prices

    @classmethod
    def get_top_price(cls, symbol_id, side):
        agg_func = Max if side == BUY else Min
        top_price = cls.open_objects.filter(
            symbol_id=symbol_id, side=side
        ).aggregate(top_price=agg_func('price'))['top_price']
        return top_price

    @classmethod
    def get_top_price_amount(cls, symbol_id, side):
        agg_func = Max if side == BUY else Min
        top_price = cls.open_objects.filter(
            symbol_id=symbol_id, side=side
        ).aggregate(top_price=agg_func('price'))['top_price']
        if not top_price:
            return None
        unfilled_amount = cls.open_objects.filter(
            symbol_id=symbol_id, side=side, price=top_price
        ).annotate(unfilled_amount=F('amount') - F('filled_amount')).aggregate(
            total_amount=Sum('unfilled_amount')
        )['total_amount']
        return TopOrder(side=side, price=top_price, amount=unfilled_amount)<|MERGE_RESOLUTION|>--- conflicted
+++ resolved
@@ -217,7 +217,7 @@
         if market == Wallet.MARGIN:
             return amount * price
         return amount * price if side == BUY else amount
-    
+
     def handle_oco_updates(self, pipeline):
         self.oco.cancel_another(self.oco.STOPLOSS)
 
@@ -244,32 +244,9 @@
             min_price = min(map(lambda t: t.price, matched_trades.trades))
             max_price = max(map(lambda t: t.price, matched_trades.trades))
             from market.models import StopLoss
-<<<<<<< HEAD
             StopLoss.trigger(self, min_price, max_price, matched_trades, pipeline)
             from ledger.models import MarginPosition
             MarginPosition.check_for_liquidation(self, min_price, max_price, pipeline)
-=======
-            to_trigger_stop_loss_qs = StopLoss.not_triggered_objects.filter(
-                Q(side=BUY, trigger_price__lte=max_price) | Q(side=SELL, trigger_price__gte=min_price),
-                symbol=self.symbol,
-            ).exclude(id=self.stop_loss_id)
-            log_prefix = 'MM %s {%s}: ' % (self.symbol.name, self.id)
-            logger.info(log_prefix + f'to trigger stop loss: {list(to_trigger_stop_loss_qs.values_list("id", flat=True))} {timezone.now()}')
-
-            for stop_loss in to_trigger_stop_loss_qs:
-                if stop_loss.oco:
-                    stop_loss.oco.cancel_another(stop_loss.oco.ORDER)
-
-            for stop_loss in to_trigger_stop_loss_qs:
-                from market.utils.order_utils import trigger_stop_loss
-                triggered_price = min_price if stop_loss.side == SELL else max_price
-                logger.info(log_prefix + f'triggering stop loss on {self.symbol} ({stop_loss.id}, {stop_loss.side}) at {triggered_price}, {timezone.now()}')
-                to_cancel = trigger_stop_loss(pipeline, stop_loss, triggered_price)
-                if to_cancel:
-                    to_cancel_stop_loss.append(to_cancel)
-            if to_cancel_stop_loss:
-                matched_trades.to_cancel_stoploss = to_cancel_stop_loss
->>>>>>> 19abb1ed
         return matched_trades
 
     def acquire_lock(self, pipeline: WalletPipeline):
