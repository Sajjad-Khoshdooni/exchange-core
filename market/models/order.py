--- conflicted
+++ resolved
@@ -222,10 +222,7 @@
         else:
             overriding_fill_amount = self.acquire_lock(pipeline)
 
-<<<<<<< HEAD
-        return self.make_match(pipeline, overriding_fill_amount)
-=======
-        trades = self.make_match(pipeline, overriding_fill_amount)
+        trades, trade_pairs, filled_orders = self.make_match(pipeline, overriding_fill_amount) or ([], [], [])
         if trades:
             # trigger stop loss
             min_price = min(map(lambda t: t.price, trades))
@@ -239,7 +236,7 @@
                 from market.utils.order_utils import trigger_stop_loss
                 triggered_price = min_price if stop_loss.side == SELL else max_price
                 trigger_stop_loss(stop_loss, triggered_price)
->>>>>>> 43dcc552
+        return trade_pairs, filled_orders
 
     def acquire_lock(self, pipeline: WalletPipeline):
         to_lock_wallet = self.get_to_lock_wallet(self.wallet, self.base_wallet, self.side)
@@ -474,11 +471,7 @@
                 check_prize_achievements(account, Task.TRADE)
 
             logger.info(log_prefix + 'make match finished.')
-<<<<<<< HEAD
-        return trade_pairs, filled_orders
-=======
-        return trades
->>>>>>> 43dcc552
+        return trades, trade_pairs, filled_orders
 
     @classmethod
     def get_formatted_orders(cls, open_orders, symbol: PairSymbol, order_type: str):
