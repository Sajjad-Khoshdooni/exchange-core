--- conflicted
+++ resolved
@@ -228,15 +228,9 @@
             else:
                 from ledger.models import MarginPosition
 
-<<<<<<< HEAD
-                position = MarginPosition.objects.filter(
-                    account=wallet.account, symbol=symbol, side=SHORT if side == BUY else LONG
-                ).first()
-=======
                 position = MarginPosition.get_by(
                     account=wallet.account, symbol=symbol, is_open_position=is_open_position, order_side=side
                 )
->>>>>>> 505b7cfb
 
                 return position.base_margin_wallet if side == BUY else position.asset_margin_wallet
 
