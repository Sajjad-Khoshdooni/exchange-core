--- conflicted
+++ resolved
@@ -197,15 +197,8 @@
         log_prefix = 'MM %s: ' % self.symbol.name
 
         logger.info(log_prefix + 'make match started...')
-<<<<<<< HEAD
-        with transaction.atomic():
-            from market.models import Trade
-            # lock symbol open orders
-            open_orders = list(Order.open_objects.select_for_update().filter(symbol=self.symbol))
-=======
->>>>>>> e34eb890
-
-        from market.models import FillOrder
+
+        from market.models import Trade
         # lock symbol open orders
         open_orders = list(Order.open_objects.select_for_update().filter(symbol=self.symbol))
 
@@ -231,11 +224,7 @@
 
         unfilled_amount = self.unfilled_amount
 
-<<<<<<< HEAD
-            trades = []
-=======
-        fill_orders = []
->>>>>>> e34eb890
+        trades = []
 
         referral_list = []
         for matching_order in matching_orders:
@@ -259,53 +248,29 @@
 
             is_system_trade = self.wallet.account.is_system() and matching_order.wallet.account.is_system()
 
-            fill_order = FillOrder(
+            trades_pair = Trade.init_pair(
                 symbol=self.symbol,
                 taker_order=self,
                 maker_order=matching_order,
                 amount=match_amount,
                 price=trade_price,
-                is_buyer_maker=(self.side == Order.SELL),
                 irt_value=base_irt_price * trade_price * match_amount,
-                trade_source=FillOrder.SYSTEM if is_system_trade else FillOrder.MARKET
+                trade_source=Trade.SYSTEM if is_system_trade else Trade.MARKET,
+                group_id=uuid4()
             )
 
             self.release_lock(pipeline, match_amount)
-            matching_order.release_lock(pipeline, match_amount)
-
-<<<<<<< HEAD
-                trades_pair = Trade.init_pair(
-                    symbol=self.symbol,
-                    taker_order=self,
-                    maker_order=matching_order,
-                    amount=match_amount,
-                    price=trade_price,
-                    irt_value=base_irt_price * trade_price * match_amount,
-                    trade_source=Trade.SYSTEM if is_system_trade else Trade.MARKET,
-                    group_id=uuid4()
-                )
-
-                self.release_lock(match_amount)
-                matching_order.release_lock(match_amount)
-
-                trade_trxs = trades_pair.maker.create_trade_trxs()
-                for trade in trades_pair:
-                    trade.set_amounts(trade_trxs)
-                referral_trx = trades_pair.maker.init_referrals(trade_trxs)
-                referral_list.extend(referral_trx.referral)
-
-                trades.extend(trades_pair)
-
-                self.update_filled_amount((self.id, matching_order.id), match_amount)
-=======
+            matching_order.release_lock(pipeline,match_amount)
+
+            trade_trxs = trades_pair.maker.create_trade_trxs()
+            for trade in trades_pair:
+                trade.set_amounts(trade_trxs)
+            referral_trx = trades_pair.maker.init_referrals(trade_trxs)
+            referral_list.extend(referral_trx.referral)
+
+            trades.extend(trades_pair)
+
             self.update_filled_amount((self.id, matching_order.id), match_amount)
-
-            trade_trxs = fill_order.create_trade_trxs(pipeline)
-            fill_order.set_amounts(trade_trxs)
-            referral_trx = fill_order.init_referrals(pipeline, trade_trxs)
-            referral_list.extend(referral_trx.referral)
-
-            fill_orders.append(fill_order)
 
             if self.wallet.account.is_ordinary_user() != matching_order.wallet.account.is_ordinary_user():
                 ordinary_order = self if self.type == Order.ORDINARY else matching_order
@@ -315,7 +280,6 @@
                     amount=match_amount,
                     scope=ProviderOrder.TRADE
                 )
->>>>>>> e34eb890
 
                 if not placed_hedge_order:
                     logger.exception(
@@ -341,26 +305,11 @@
             self.save(update_fields=['status'])
 
         ReferralTrx.objects.bulk_create(filter(lambda referral: referral, referral_list))
-        FillOrder.objects.bulk_create(fill_orders)
+        Trade.objects.bulk_create(trades)
 
         # updating trade_volume_irt of accounts
-        for fill_order in fill_orders:
-            accounts = [fill_order.maker_order.wallet.account, fill_order.taker_order.wallet.account]
-
-            for account in accounts:
-                if not account.is_system():
-                    account.trade_volume_irt = F('trade_volume_irt') + fill_order.irt_value
-                    account.save(update_fields=['trade_volume_irt'])
-                    account.refresh_from_db()
-                    check_prize_achievements(account)
-
-<<<<<<< HEAD
-            ReferralTrx.objects.bulk_create(filter(lambda referral: referral, referral_list))
-            Trade.objects.bulk_create(trades)
-
-            # updating trade_volume_irt of accounts
-            for trade in trades:
-                account = trade.account
+        for trade in trades:
+            account = trade.account
                 if not account.is_system():
                     account.trade_volume_irt = F('trade_volume_irt') + trade.irt_value
                     account.save(update_fields=['trade_volume_irt'])
@@ -369,10 +318,6 @@
             
             cache.delete(key)
             logger.info(log_prefix + 'make match finished.')
-=======
-        cache.delete(key)
-        logger.info(log_prefix + 'make match finished.')
->>>>>>> e34eb890
 
     @classmethod
     def get_formatted_orders(cls, open_orders, symbol: PairSymbol, order_type: str):
