import logging
from collections import defaultdict
from dataclasses import dataclass
from decimal import Decimal
from itertools import groupby
from math import floor, log10
from random import randrange, random
from time import time
from typing import Union
from uuid import uuid4

from django.conf import settings
from django.db import models, transaction
from django.db.models import F, Q, Max, Min, CheckConstraint, QuerySet, Sum, UniqueConstraint
from django.utils import timezone

from _base.settings import OTC_ACCOUNT_ID
from accounting.models import TradeRevenue
from accounts.models import Notification, Account
from ledger.models import Wallet
from ledger.models.asset import Asset
from ledger.models.balance_lock import BalanceLock
from ledger.utils.external_price import get_external_price, BUY, SELL, SIDE_VERBOSE
from ledger.utils.fields import get_amount_field, get_group_id_field
from ledger.utils.otc import get_otc_spread, spread_to_multiplier
from ledger.utils.precision import floor_precision, round_down_to_exponent, round_up_to_exponent, decimal_to_str
from ledger.utils.wallet_pipeline import WalletPipeline
from market.models import PairSymbol, BaseTrade
from market.utils.price import set_last_trade_price

logger = logging.getLogger(__name__)


@dataclass
class MatchedTrades:
    trades: list = None
    trade_pairs: list = None
    filled_orders: list = None

    def __post_init__(self):
        if self.trades is None:
            self.trades = []
        if self.trade_pairs is None:
            self.trade_pairs = []
        if self.filled_orders is None:
            self.filled_orders = []

    def __bool__(self):
        return bool(self.trades and self.trade_pairs and self.filled_orders)

@dataclass
class TopOrder:
    side: str
    price: Decimal
    amount: Decimal


class OpenOrderManager(models.Manager):
    def get_queryset(self):
        return super().get_queryset().filter(status=Order.NEW)


class CancelOrder(Exception):
    pass


class Order(models.Model):
    MARKET_BORDER = Decimal('1e-2')
    MIN_IRT_ORDER_SIZE = Decimal('1e5')
    MIN_USDT_ORDER_SIZE = Decimal(5)
    MAX_ORDER_DEPTH_SIZE_IRT = Decimal('9e7')
    MAX_ORDER_DEPTH_SIZE_USDT = Decimal(2500)
    MAKER_ORDERS_COUNT = 10 if settings.DEBUG_OR_TESTING else 50

    LIMIT, MARKET = 'limit', 'market'
    FILL_TYPE_CHOICES = [(LIMIT, LIMIT), (MARKET, MARKET)]

    TIME_IN_FORCE_OPTIONS = GTC, FOK, IOC = None, 'FOK', 'IOC'

    NEW, CANCELED, FILLED = 'new', 'canceled', 'filled'
    STATUS_CHOICES = [(NEW, NEW), (CANCELED, CANCELED), (FILLED, FILLED)]

    DEPTH = 'depth'
    BOT = 'bot'
    ORDINARY = None

    TYPE_CHOICES = ((DEPTH, 'depth'), (BOT, 'bot'), (ORDINARY, 'ordinary'))

    type = models.CharField(
        max_length=8,
        choices=TYPE_CHOICES,
        null=True,
        blank=True
    )

    created = models.DateTimeField(auto_now_add=True)
    account = models.ForeignKey('accounts.Account', on_delete=models.PROTECT)
    wallet = models.ForeignKey(Wallet, on_delete=models.PROTECT, related_name='orders')

    symbol = models.ForeignKey(PairSymbol, on_delete=models.PROTECT)
    amount = get_amount_field()
    filled_amount = get_amount_field(default=Decimal(0))
    price = get_amount_field()
    side = models.CharField(max_length=8, choices=BaseTrade.SIDE_CHOICES)
    fill_type = models.CharField(max_length=8, choices=FILL_TYPE_CHOICES)
    status = models.CharField(default=NEW, max_length=8, choices=STATUS_CHOICES)

    group_id = get_group_id_field(null=True)

    client_order_id = models.CharField(max_length=36, null=True, blank=True)

    stop_loss = models.ForeignKey(to='market.StopLoss', on_delete=models.SET_NULL, null=True, blank=True)

    time_in_force = models.CharField(
        max_length=4,
        blank=True,
        null=True,
        choices=[(GTC, 'GTC'), (FOK, 'FOK'), (IOC, 'IOC')]
    )

    def __str__(self):
        return f'({self.id}) {self.symbol}-{self.side} [p:{self.price:.2f}] (a:{self.unfilled_amount:.5f}/{self.amount:.5f})'

    class Meta:
        indexes = [
            models.Index(fields=['symbol', 'type', 'status', 'created']),
            models.Index(fields=['symbol', 'status']),
            models.Index(name='market_new_orders_price_idx', fields=['price'], condition=Q(status='new')),
        ]
        constraints = [
            CheckConstraint(check=Q(filled_amount__lte=F('amount')), name='check_filled_amount', ),
            CheckConstraint(check=Q(amount__gte=0, filled_amount__gte=0, price__gte=0),
                            name='check_market_order_amounts', ),
            UniqueConstraint(
                fields=('account', 'client_order_id', 'status'),
                condition=Q(status='new'),
                name='unique_client_order_id_new_order'
            ),
            UniqueConstraint(
                name='market_order_unique_group_id',
                fields=('group_id', 'status'),
            ),
            UniqueConstraint(
                name='market_order_unique_stop_loss',
                fields=('stop_loss', 'status'),
            ),
        ]

    objects = models.Manager()
    open_objects = OpenOrderManager()

    def cancel(self):
        # to increase performance
        if self.status != self.NEW:
            return

        from market.utils.redis import MarketStreamCache
        with WalletPipeline() as pipeline:  # type: WalletPipeline
            PairSymbol.objects.select_for_update().get(id=self.symbol_id)
            order = Order.objects.filter(status=Order.NEW, id=self.id).first()

            if not order:
                return

            order.status = self.CANCELED
            order.save(update_fields=['status'])
            pipeline.release_lock(key=order.group_id)

        MarketStreamCache().execute(self.symbol, [order], side=order.side, canceled=True)

    @property
    def base_wallet(self):
        return self.symbol.base_asset.get_wallet(
            account=self.wallet.account, market=self.wallet.market, variant=self.wallet.variant
        )

    @property
    def unfilled_amount(self):
        amount = self.amount - self.filled_amount
        return floor_precision(amount, self.symbol.step_size)

    @staticmethod
    def get_opposite_side(side):
        return SELL if side.lower() == BUY else BUY

    @staticmethod
    def get_order_by(side):
        return (lambda order: (-order.price, order.id)) if side == BUY else \
            (lambda order: (order.price, order.id))

    @classmethod
    def cancel_orders(cls, to_cancel_orders: QuerySet):
        # for order in to_cancel_orders.filter(status=Order.NEW):
        for order in to_cancel_orders:
            order.cancel()

    @staticmethod
    def get_price_filter(price, side):
        return {'price__lte': price} if side == BUY else {'price__gte': price}

    @staticmethod
    def get_maker_price(symbol: PairSymbol.IdName, side: str, loose_factor=Decimal(1), gap=None, last_trade_ts=None):
        if symbol.name.endswith(Asset.IRT):
            base_symbol = Asset.IRT
        elif symbol.name.endswith(Asset.USDT):
            base_symbol = Asset.USDT
        else:
            raise NotImplementedError('Invalid trading symbol')

        coin = symbol.name.split(base_symbol)[0]
        price = get_external_price(
            coin=coin,
            base_coin=base_symbol,
            side=side
        )

        if gap is None and last_trade_ts:
            spread_step = (time() - last_trade_ts) // 600
            gap = {
                0: (get_otc_spread(coin, side, base_coin=base_symbol)), 1: '0.0015', 2: '0.0008'
            }.get(spread_step, '0.0008')

            gap = Decimal(gap)

            if spread_step != 0:
                logger.info(f'override {coin} boundary_price gap with {gap}')

        boundary_price = price * spread_to_multiplier(Decimal(gap or 0), side)

        precision = Order.get_rounding_precision(boundary_price, symbol.tick_size)
        # use bi-direction in roundness to avoid risky bid ask spread
        if side == BUY:
            return round_down_to_exponent(boundary_price * loose_factor, precision)
        else:
            return round_up_to_exponent(boundary_price / loose_factor, precision)

    @classmethod
    def get_to_lock_wallet(cls, wallet, base_wallet, side) -> Wallet:
        return base_wallet if side == BUY else wallet

    @classmethod
    def get_to_lock_amount(cls, amount: Decimal, price: Decimal, side: str) -> Decimal:
        return amount * price if side == BUY else amount

    def submit(self, pipeline: WalletPipeline, is_stop_loss: bool = False) -> MatchedTrades:
        overriding_fill_amount = None
        if is_stop_loss:
            if self.side == BUY:
                locked_amount = BalanceLock.objects.get(key=self.group_id).amount
                if locked_amount < self.amount * self.price:
                    overriding_fill_amount = floor_precision(locked_amount / self.price, self.symbol.step_size)
                    if not overriding_fill_amount:
                        raise CancelOrder('Overriding fill amount is zero')
        else:
            overriding_fill_amount = self.acquire_lock(pipeline)

        matched_trades = self.make_match(pipeline, overriding_fill_amount)
        if matched_trades:
            # trigger stop loss
            min_price = min(map(lambda t: t.price, matched_trades.trades))
            max_price = max(map(lambda t: t.price, matched_trades.trades))
            from market.models import StopLoss
            to_trigger_stop_loss_qs = StopLoss.not_triggered_objects.filter(
                Q(side=BUY, trigger_price__lte=max_price) | Q(side=SELL, trigger_price__gte=min_price),
                symbol=self.symbol,
            )
            log_prefix = 'MM %s {%s}: ' % (self.symbol.name, self.id)
            logger.info(log_prefix + f'to trigger stop loss: {list(to_trigger_stop_loss_qs.values_list("id", flat=True))} {timezone.now()}')
            for stop_loss in to_trigger_stop_loss_qs:
                from market.utils.order_utils import trigger_stop_loss
                triggered_price = min_price if stop_loss.side == SELL else max_price
<<<<<<< HEAD
                stoploss_orders = list(Order.objects.filter(stop_loss_id=stop_loss.id).values_list("id", "stop_loss_id"))
                logger.info(log_prefix + f'triggering stop loss on {self.symbol} ({stop_loss.id}, {stop_loss.side}) at {triggered_price}, ({stoploss_orders}) {timezone.now()}')
=======
                logger.info(log_prefix + f'triggering stop loss on {self.symbol} ({stop_loss.id}, {stop_loss.side}) at {triggered_price}, {timezone.now()}')
>>>>>>> 6852305d
                trigger_stop_loss(pipeline, stop_loss, triggered_price)
        return matched_trades

    def acquire_lock(self, pipeline: WalletPipeline):
        to_lock_wallet = self.get_to_lock_wallet(self.wallet, self.base_wallet, self.side)
        lock_amount = Order.get_to_lock_amount(self.amount, self.price, self.side)

        if self.side == BUY and self.fill_type == Order.MARKET:
            free_amount = to_lock_wallet.get_free()
            if free_amount > Decimal('0.95') * lock_amount:
                lock_amount = min(lock_amount, free_amount)

        to_lock_wallet.has_balance(lock_amount, raise_exception=True)

        pipeline.new_lock(key=self.group_id, wallet=to_lock_wallet, amount=lock_amount, reason=WalletPipeline.TRADE)

        if self.side == BUY and self.fill_type == Order.MARKET:
            return floor_precision(lock_amount / self.price, self.symbol.step_size)

    def release_lock(self, pipeline: WalletPipeline, release_amount: Decimal):
        release_amount = Order.get_to_lock_amount(release_amount, self.price, self.side)
        pipeline.release_lock(key=self.group_id, amount=release_amount)

    def make_match(self, pipeline: WalletPipeline, overriding_fill_amount: Union[Decimal, None]) -> MatchedTrades:
        from market.utils.trade import register_transactions, TradesPair
        from market.models import Trade

        symbol = PairSymbol.objects.select_for_update().get(id=self.symbol_id)

        trades_revenue = []

        log_prefix = 'MM %s {%s}: ' % (symbol.name, self.id)

        logger.info(log_prefix + f'make match started... {overriding_fill_amount} {timezone.now()}')

        maker_side = self.get_opposite_side(self.side)

        matching_orders = Order.open_objects.filter(symbol=symbol, side=maker_side)
        if maker_side == BUY:
            matching_orders = matching_orders.filter(price__gte=self.price).order_by('-price', 'id')
        else:
            matching_orders = matching_orders.filter(price__lte=self.price).order_by('price', 'id')

        unfilled_amount = overriding_fill_amount or self.unfilled_amount

        if self.time_in_force == self.FOK:
            total_maker_amounts = matching_orders.aggregate(
                total_amount=Sum(F('amount') - F('filled_amount'))
            )['total_amount'] or 0

            if unfilled_amount > total_maker_amounts:
                self.status = Order.CANCELED
                pipeline.release_lock(self.group_id)
                self.save(update_fields=['status'])
                return MatchedTrades()

        matching_orders = list(matching_orders)
        logger.info(log_prefix + f'make match finished fetching matching orders {len(matching_orders)} {timezone.now()}')

        if not matching_orders:
            return MatchedTrades()

        trades = []
        filled_orders = []

        tether_irt = get_external_price(coin=Asset.USDT, base_coin=Asset.IRT, side=BUY)

        to_hedge_amount = Decimal(0)

        taker_is_system = self.wallet.account.is_system()
        taker_ordinary = self.wallet.account_id == OTC_ACCOUNT_ID or self.wallet.account.is_ordinary_user()

        for maker_order in matching_orders:
            trade_price = maker_order.price

            match_amount = min(maker_order.unfilled_amount, unfilled_amount)
            if match_amount <= 0:
                continue

            base_irt_price = 1
            base_usdt_price = 1

            if symbol.base_asset.symbol == Asset.USDT:
                base_irt_price = tether_irt
            else:
                base_usdt_price = 1 / tether_irt

            maker_is_system = maker_order.wallet.account.is_system()

            source_map = {
                (True, True): Trade.SYSTEM,
                (True, False): Trade.SYSTEM_MAKER,
                (False, True): Trade.SYSTEM_TAKER,
                (False, False): Trade.MARKET,
            }

            trade_source = source_map[maker_is_system, taker_is_system]

            trades_pair = TradesPair.init_pair(
                taker_order=self,
                maker_order=maker_order,
                amount=match_amount,
                price=trade_price,
                base_irt_price=base_irt_price,
                base_usdt_price=base_usdt_price,
                trade_source=trade_source,
                group_id=uuid4()
            )

            if not taker_is_system:
                Notification.send(
                    recipient=self.wallet.account.user,
                    title='معامله {} انجام شد'.format(symbol),
                    message='{side} {amount} {coin}'.format(
                        amount=match_amount,
                        side=SIDE_VERBOSE[self.side],
                        coin=symbol.asset.name_fa
                    )
                )

            if not maker_is_system:
                Notification.send(
                    recipient=maker_order.wallet.account.user,
                    title='معامله {} انجام شد'.format(maker_order.symbol),
                    message='{side} {amount} {coin}'.format(
                        amount=match_amount,
                        side=SIDE_VERBOSE[maker_side],
                        coin=symbol.asset.name_fa
                    )
                )

            self.release_lock(pipeline, match_amount)
            maker_order.release_lock(pipeline, match_amount)

            register_transactions(pipeline, pair=trades_pair)

            trades.extend(trades_pair.trades)

            self.update_filled_amount((self.id, maker_order.id), match_amount)

            maker_ordinary = maker_order.wallet.account.is_ordinary_user()

            if taker_ordinary != maker_ordinary:
                if self.symbol.name != 'USDTIRT' and self.fill_type == Order.MARKET and \
                        self.wallet.account_id == settings.MARKET_MAKER_ACCOUNT_ID:
                    raise Exception('Random trader took ordinary order!!!')

                ordinary_order = self if self.type == Order.ORDINARY else maker_order
                ordinary_trade = trades_pair.taker_trade if taker_ordinary else trades_pair.maker_trade

                if ordinary_order.side == SELL:
                    to_hedge_amount -= match_amount
                else:
                    to_hedge_amount += match_amount

                trades_revenue.append(
                    TradeRevenue.new(
                        user_trade=ordinary_trade,
                        group_id=ordinary_trade.group_id,
                        source=TradeRevenue.MAKER if ordinary_trade.is_maker else TradeRevenue.TAKER,
                        hedge_key=''
                    )
                )

            elif taker_ordinary and maker_ordinary:
                for t in trades_pair.trades:
                    trades_revenue.append(
                        TradeRevenue.new(
                            user_trade=t,
                            group_id=t.group_id,
                            source=TradeRevenue.USER,
                            hedge_key=''
                        )
                    )

            unfilled_amount -= match_amount
            if match_amount == maker_order.unfilled_amount:  # unfilled_amount reduced in DB but not updated here :)
                with transaction.atomic():
                    maker_order.status = Order.FILLED
                    maker_order.save(update_fields=['status'])
                    filled_orders.append(maker_order)

            if unfilled_amount == 0:
                self.status = Order.FILLED

                if self.fill_type == Order.MARKET:
                    pipeline.release_lock(self.group_id)

                self.save(update_fields=['status'])
                break

        if to_hedge_amount != 0:
            provider_request_id = 'taker:%s' % self.id
            side = BUY

            if to_hedge_amount < 0:
                to_hedge_amount = -to_hedge_amount
                side = SELL

            from ledger.utils.provider import get_provider_requester, TRADE
            hedged = get_provider_requester().try_hedge_new_order(
                request_id=provider_request_id,
                asset=self.wallet.asset,
                side=side,
                amount=to_hedge_amount,
                scope=TRADE
            )

            if settings.ZERO_USDT_HEDGE and symbol.name != 'USDTIRT' and symbol.base_asset.symbol == Asset.IRT:
                usdt_irt = PairSymbol.objects.get(name='USDTIRT')

                trade_values = Decimal()
                for rev in trades_revenue:
                    trade_values += rev.value

                amount = floor_precision(trade_values, usdt_irt.tick_size)

                from market.utils.order_utils import new_order
                order = new_order(
                    pipeline=pipeline,
                    symbol=usdt_irt,
                    account=Account.objects.get(id=settings.MARKET_MAKER_ACCOUNT_ID),
                    side=side,
                    amount=amount,
                    fill_type=Order.MARKET,
                    raise_exception=False
                )

            if hedged:
                for rev in trades_revenue:
                    if rev.source != TradeRevenue.USER:
                        rev.hedge_key = provider_request_id

        if (self.fill_type == Order.MARKET or self.time_in_force == self.IOC) and self.status == Order.NEW:
            self.status = Order.CANCELED
            pipeline.release_lock(self.group_id)
            self.save(update_fields=['status'])

        trades = Trade.objects.bulk_create(trades)
        trade_pairs = list(zip(trades[0::2], trades[1::2]))
        TradeRevenue.objects.bulk_create(trades_revenue)

        if trades:
            symbol.last_trade_time = timezone.now()
            symbol.last_trade_price = trades[-1].price
            symbol.save(update_fields=['last_trade_time', 'last_trade_price'])
            set_last_trade_price(symbol)

        # updating trade_volume_irt of accounts
        for trade in trades:
            account = trade.account
            if not account.is_system():
                account.trade_volume_irt = F('trade_volume_irt') + trade.irt_value
                account.save(update_fields=['trade_volume_irt'])
                account.refresh_from_db()

                from gamify.utils import check_prize_achievements, Task
                check_prize_achievements(account, Task.TRADE)

        logger.info(log_prefix + f'make match finished.  {timezone.now()}')
        return MatchedTrades(trades, trade_pairs, filled_orders)

    @classmethod
    def get_formatted_orders(cls, open_orders, symbol: PairSymbol, order_type: str):
        filtered_orders = list(filter(lambda o: o['side'] == order_type, open_orders))
        aggregated_orders = cls.get_aggregated_orders(symbol, *filtered_orders)

        sort_func = (lambda o: -Decimal(o['price'])) if order_type == BUY else (lambda o: Decimal(o['price']))

        return sorted(aggregated_orders, key=sort_func)

    @staticmethod
    def get_aggregated_orders(symbol: PairSymbol, *orders):
        key_func = (lambda o: o['price'])
        grouped_by_price = [(i[0], list(i[1])) for i in groupby(sorted(orders, key=key_func), key=key_func)]
        return [{
            'price': str(price),
            'amount': decimal_to_str(floor_precision(sum(map(lambda i: i['unfilled_amount'], price_orders)), symbol.step_size)),
            'depth': Order.get_depth_value(sum(map(lambda i: i['unfilled_amount'], price_orders)), price,
                                           symbol.base_asset.symbol),
            'total': decimal_to_str(floor_precision(sum(map(lambda i: i['unfilled_amount'] * price, price_orders)), 0))
        } for price, price_orders in grouped_by_price]

    @staticmethod
    def get_depth_value(amount, price, base_asset: str):
        if base_asset == Asset.IRT:
            return str(min(100, floor_precision((amount * price) / Order.MAX_ORDER_DEPTH_SIZE_IRT * 100, 0)))
        if base_asset == Asset.USDT:
            return str(min(100, floor_precision((amount * price) / Order.MAX_ORDER_DEPTH_SIZE_USDT * 100, 0)))

    @staticmethod
    def quantize_values(symbol: PairSymbol, open_orders):
        return [{
            'side': order['side'],
            'price': floor_precision(order['price'], symbol.tick_size),
            'unfilled_amount': floor_precision(order['unfilled_amount'], symbol.step_size),
        } for order in open_orders]

    # Market Maker related methods
    @staticmethod
    def get_rounding_precision(number, max_precision):
        power = floor(log10(number))
        precision = min(3, -power / 3) if power > 2 else (2 - power)
        return int(min(precision, max_precision))

    @staticmethod
    def init_maker_order(symbol: PairSymbol.IdName, side, maker_price: Decimal, market=Wallet.SPOT):
        symbol_instance = PairSymbol.objects.get(id=symbol.id)

        _rand = random()

        if _rand < 0.25:
            amount_factor = Decimal(randrange(5, 30) / Decimal(100))
        elif _rand < 0.8:
            amount_factor = Decimal(randrange(30, 100) / Decimal(100))
        elif _rand < 0.95:
            amount_factor = Decimal(randrange(100, 200) / Decimal(100))
        else:
            amount_factor = Decimal(randrange(200, 300) / Decimal(100))

        maker_amount = symbol_instance.maker_amount * amount_factor * Decimal(randrange(80, 120) / Decimal(100))
        precision = Order.get_rounding_precision(maker_amount, symbol_instance.step_size)
        amount = round_down_to_exponent(maker_amount, precision)
        wallet = symbol_instance.asset.get_wallet(settings.SYSTEM_ACCOUNT_ID, market=market)
        precision = Order.get_rounding_precision(maker_price, symbol_instance.tick_size)
        return Order(
            account=wallet.account,
            type=Order.DEPTH,
            wallet=wallet,
            symbol=symbol_instance,
            amount=amount,
            price=round_down_to_exponent(maker_price, precision),
            side=side,
            fill_type=Order.LIMIT
        )

    @classmethod
    def init_top_maker_order(cls, symbol, side, maker_price, best_order, market=Wallet.SPOT):
        if not maker_price:
            logger.warning(f'cannot calculate maker price for {symbol.name} {side}')
            return

        loose_factor = Decimal('1.001') if side == BUY else 1 / Decimal('1.001')
        if not best_order or \
                (side == BUY and maker_price > best_order * loose_factor) or \
                (side == SELL and maker_price < best_order * loose_factor):
            return cls.init_maker_order(symbol, side, maker_price, market)

    @classmethod
    def cancel_invalid_maker_orders(cls, symbol: PairSymbol.IdName, top_prices, gap=None, order_type=DEPTH, last_trade_ts=None):
        for side in (BUY, SELL):
            price = cls.get_maker_price(
                symbol, side, loose_factor=Decimal('1.001'), gap=gap, last_trade_ts=last_trade_ts
            )
            if (side == BUY and Decimal(top_prices[side]) <= price) or (
                    side == SELL and Decimal(top_prices[side]) >= price):
                logger.info(f'{order_type} {side} ignore cancels with price: {price} top: {top_prices[side]}')
                continue

            invalid_orders = Order.open_objects.filter(
                symbol_id=symbol.id, side=side, type=order_type
            ).exclude(**cls.get_price_filter(price, side))

            cls.cancel_orders(invalid_orders)

            logger.info(f'{order_type} {side} cancels with price: {price}')

    @classmethod
    def cancel_waste_maker_orders(cls, symbol: PairSymbol.IdName, open_orders_count, side: str):
        wasted_orders = Order.open_objects.filter(symbol_id=symbol.id, side=side, type=Order.DEPTH)
        wasted_orders = wasted_orders.order_by('price') if side == BUY else wasted_orders.order_by('-price')
        cancel_count = int(open_orders_count[side]) - Order.MAKER_ORDERS_COUNT

        logger.info(f'maker {symbol.name} {side}: wasted={wasted_orders.count()} cancels={cancel_count}')

        if cancel_count > 0:
            cls.cancel_orders(wasted_orders[:cancel_count])
            logger.info(f'maker {side} cancel wastes')

    @classmethod
    def update_filled_amount(cls, order_ids, match_amount):
        Order.objects.filter(id__in=order_ids).update(filled_amount=F('filled_amount') + match_amount)
        from market.models import StopLoss
        StopLoss.objects.filter(order__id__in=order_ids).update(filled_amount=F('filled_amount') + match_amount)

    @classmethod
    def get_market_price(cls, symbol, side):
        open_orders = Order.open_objects.filter(symbol_id=symbol.id, side=side, fill_type=Order.LIMIT)
        top_order = open_orders.aggregate(top_price=Max('price')) if side == BUY else \
            open_orders.aggregate(top_price=Min('price'))
        if not top_order['top_price']:
            return
        market_price = top_order['top_price'] * (Decimal(1) - cls.MARKET_BORDER) if side == BUY else \
            top_order['top_price'] * (Decimal(1) + cls.MARKET_BORDER)
        return market_price

    @classmethod
    def get_top_depth_prices(cls, symbol_id, scope=''):
        from market.utils.redis import get_top_prices
        top_prices = get_top_prices(symbol_id, scope=scope)
        if not top_prices:
            top_prices = defaultdict(lambda: Decimal())
            for depth in Order.open_objects.filter(symbol_id=symbol_id, type=Order.DEPTH).values('side').annotate(
                    max_price=Max('price'), min_price=Min('price')
            ):
                top_prices[depth['side']] = (depth['max_price'] if depth['side'] == BUY else depth['min_price']) \
                                            or Decimal()
        return top_prices

    @classmethod
    def get_top_price_amount(cls, symbol_id, side):
        agg_func = Max if side == BUY else Min
        top_price = cls.open_objects.filter(
            symbol_id=symbol_id, side=side
        ).aggregate(top_price=agg_func('price'))['top_price']
        if not top_price:
            return None
        unfilled_amount = cls.open_objects.filter(
            symbol_id=symbol_id, side=side, price=top_price
        ).annotate(unfilled_amount=F('amount') - F('filled_amount')).aggregate(
            total_amount=Sum('unfilled_amount')
        )['total_amount']
        return TopOrder(side=side, price=top_price, amount=unfilled_amount)<|MERGE_RESOLUTION|>--- conflicted
+++ resolved
@@ -269,12 +269,7 @@
             for stop_loss in to_trigger_stop_loss_qs:
                 from market.utils.order_utils import trigger_stop_loss
                 triggered_price = min_price if stop_loss.side == SELL else max_price
-<<<<<<< HEAD
-                stoploss_orders = list(Order.objects.filter(stop_loss_id=stop_loss.id).values_list("id", "stop_loss_id"))
-                logger.info(log_prefix + f'triggering stop loss on {self.symbol} ({stop_loss.id}, {stop_loss.side}) at {triggered_price}, ({stoploss_orders}) {timezone.now()}')
-=======
                 logger.info(log_prefix + f'triggering stop loss on {self.symbol} ({stop_loss.id}, {stop_loss.side}) at {triggered_price}, {timezone.now()}')
->>>>>>> 6852305d
                 trigger_stop_loss(pipeline, stop_loss, triggered_price)
         return matched_trades
 
