--- conflicted
+++ resolved
@@ -417,12 +417,8 @@
             pipeline.release_lock(self.group_id)
             self.save(update_fields=['status'])
 
-<<<<<<< HEAD
         trades = Trade.objects.bulk_create(trades)
-=======
-        Trade.objects.bulk_create(trades)
         TradeRevenue.objects.bulk_create(trades_revenue)
->>>>>>> 0af3e155
 
         if trades:
             symbol.last_trade_time = timezone.now()
