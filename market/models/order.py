import logging
from collections import defaultdict
from decimal import Decimal
from itertools import groupby
from math import floor, log10
from random import randrange, random
from time import sleep, time
from typing import Union
from uuid import uuid4

from django.conf import settings
from django.core.cache import cache
<<<<<<< HEAD
from django.db import models, transaction, OperationalError
from django.db.models import F, Q, Max, Min, CheckConstraint, QuerySet
=======
from django.db import models, transaction
from django.db.models import F, Q, Max, Min, CheckConstraint, QuerySet, Sum
>>>>>>> b38e7d85
from django.utils import timezone
from psycopg2 import OperationalError as PSOperationalError

from accounts.models import Notification
from ledger.models import Wallet
from ledger.models.asset import Asset
from ledger.models.balance_lock import BalanceLock
from ledger.utils.fields import get_amount_field, get_group_id_field
from ledger.utils.precision import floor_precision, round_down_to_exponent, round_up_to_exponent, decimal_to_str
from ledger.utils.price import get_trading_price_irt, IRT, USDT, get_trading_price_usdt, get_tether_irt_price, \
    get_spread
from ledger.utils.wallet_pipeline import WalletPipeline
from market.models import PairSymbol


logger = logging.getLogger(__name__)


class OpenOrderManager(models.Manager):
    def get_queryset(self):
        return super().get_queryset().filter(status=Order.NEW)


class CancelOrder(Exception):
    pass


class Order(models.Model):
    MARKET_BORDER = Decimal('1e-2')
    MIN_IRT_ORDER_SIZE = Decimal('1e5')
    MIN_USDT_ORDER_SIZE = Decimal(5)
    MAX_ORDER_DEPTH_SIZE_IRT = Decimal('9e7')
    MAX_ORDER_DEPTH_SIZE_USDT = Decimal(2500)
    MAKER_ORDERS_COUNT = 10 if settings.DEBUG_OR_TESTING else 50

    BUY, SELL = 'buy', 'sell'
    ORDER_CHOICES = [(BUY, BUY), (SELL, SELL)]

    LIMIT, MARKET = 'limit', 'market'
    FILL_TYPE_CHOICES = [(LIMIT, LIMIT), (MARKET, MARKET)]

    TIME_IN_FORCE_OPTIONS = GTC, FOK = None, 'FOK'

    NEW, CANCELED, FILLED = 'new', 'canceled', 'filled'
    STATUS_CHOICES = [(NEW, NEW), (CANCELED, CANCELED), (FILLED, FILLED)]

    DEPTH = 'depth'
    BOT = 'bot'
    ORDINARY = None

    TYPE_CHOICES = ((DEPTH, 'depth'), (BOT, 'bot'), (ORDINARY, 'ordinary'))

    type = models.CharField(
        max_length=8,
        choices=TYPE_CHOICES,
        null=True,
        blank=True
    )

    wallet = models.ForeignKey(Wallet, on_delete=models.PROTECT, related_name='orders')
    created = models.DateTimeField(auto_now_add=True)

    symbol = models.ForeignKey(PairSymbol, on_delete=models.CASCADE)
    amount = get_amount_field()
    filled_amount = get_amount_field(default=Decimal(0))
    price = get_amount_field()
    side = models.CharField(max_length=8, choices=ORDER_CHOICES)
    fill_type = models.CharField(max_length=8, choices=FILL_TYPE_CHOICES)
    status = models.CharField(default=NEW, max_length=8, choices=STATUS_CHOICES)

    group_id = get_group_id_field(null=True)

    client_order_id = models.CharField(max_length=36, null=True, blank=True)

    stop_loss = models.ForeignKey(to='market.StopLoss', on_delete=models.SET_NULL, null=True, blank=True)

    time_in_force = models.CharField(
        max_length=4,
        blank=True,
        null=True,
        choices=[(GTC, 'GTC'), (FOK, 'FOK')]
    )

    def __str__(self):
        return f'({self.id}) {self.symbol}-{self.side} [p:{self.price:.2f}] (a:{self.unfilled_amount:.5f}/{self.amount:.5f})'

    class Meta:
        indexes = [
            models.Index(fields=['symbol', 'type', 'status', 'created']),
            models.Index(fields=['symbol', 'status']),
            models.Index(name='market_new_orders_price_idx', fields=['price'], condition=Q(status='new')),
        ]
        constraints = [
            CheckConstraint(check=Q(filled_amount__lte=F('amount')), name='check_filled_amount', ),
            CheckConstraint(check=Q(amount__gte=0, filled_amount__gte=0, price__gte=0),
                            name='check_market_order_amounts', ),
        ]

    objects = models.Manager()
    open_objects = OpenOrderManager()

    def cancel(self):
        # to increase performance
        if self.status != self.NEW:
            return

        from market.utils.redis import MarketCacheHandler
        cache_handler = MarketCacheHandler()
        with WalletPipeline() as pipeline:  # type: WalletPipeline
            PairSymbol.objects.select_for_update().get(id=self.symbol_id)
            order = Order.objects.filter(status=Order.NEW, id=self.id).first()

            if not order:
                return

            order.status = self.CANCELED
            order.save(update_fields=['status'])
            pipeline.release_lock(key=order.group_id)
            cache_handler.update_order_status(order)
        cache_handler.execute()

    @property
    def base_wallet(self):
        return self.symbol.base_asset.get_wallet(
            account=self.wallet.account, market=self.wallet.market, variant=self.wallet.variant
        )

    @property
    def unfilled_amount(self):
        amount = self.amount - self.filled_amount
        return floor_precision(amount, self.symbol.step_size)

    @staticmethod
    def get_opposite_side(side):
        return Order.SELL if side.lower() == Order.BUY else Order.BUY

    @staticmethod
    def get_order_by(side):
        return (lambda order: (-order.price, order.id)) if side == Order.BUY else \
            (lambda order: (order.price, order.id))

    @classmethod
    def cancel_orders(cls, to_cancel_orders: QuerySet):
        # for order in to_cancel_orders.filter(status=Order.NEW):
        for order in to_cancel_orders:
            order.cancel()

    @staticmethod
    def get_price_filter(price, side):
        return {'price__lte': price} if side == Order.BUY else {'price__gte': price}

    @staticmethod
    def get_maker_price(symbol: PairSymbol.IdName, side: str, loose_factor=Decimal(1), gap=None, last_trade_ts=None):
        if symbol.name.endswith(IRT):
            base_symbol = IRT
            get_trading_price = get_trading_price_irt
        elif symbol.name.endswith(USDT):
            base_symbol = USDT
            get_trading_price = get_trading_price_usdt
        else:
            raise NotImplementedError('Invalid trading symbol')

        coin = symbol.name.split(base_symbol)[0]
        if gap is None and last_trade_ts:
            spread_step = (time() - last_trade_ts) // 600
            gap = {
                0: (get_spread(coin, side, base_coin=base_symbol) / 100), 1: '0.0015', 2: '0.0008'
            }.get(spread_step, '0.0008')
            boundary_price = get_trading_price(coin, side, gap=Decimal(gap))
            if spread_step != 0:
                logger.info(f'override {coin} boundary_price gap with {gap}')
        else:
            boundary_price = get_trading_price(coin, side, gap=gap)

        precision = Order.get_rounding_precision(boundary_price, symbol.tick_size)
        # use bi-direction in roundness to avoid risky bid ask spread
        if side == Order.BUY:
            return round_down_to_exponent(boundary_price * loose_factor, precision)
        else:
            return round_up_to_exponent(boundary_price / loose_factor, precision)

    @classmethod
    def get_to_lock_wallet(cls, wallet, base_wallet, side) -> Wallet:
        return base_wallet if side == Order.BUY else wallet

    @classmethod
    def get_to_lock_amount(cls, amount: Decimal, price: Decimal, side: str) -> Decimal:
        return amount * price if side == Order.BUY else amount

<<<<<<< HEAD
    def submit(self, pipeline: WalletPipeline, check_balance: bool = True, is_stoploss: bool = False, cache_handler=None):
=======
    def submit(self, pipeline: WalletPipeline, is_stop_loss: bool = False):
>>>>>>> b38e7d85
        overriding_fill_amount = None
        if is_stop_loss:
            if self.side == Order.BUY:
                locked_amount = BalanceLock.objects.get(key=self.group_id).amount
                if locked_amount < self.amount * self.price:
                    overriding_fill_amount = floor_precision(locked_amount / self.price, self.symbol.step_size)
                    if not overriding_fill_amount:
                        raise CancelOrder('Overriding fill amount is zero')
        else:
<<<<<<< HEAD
            overriding_fill_amount = self.acquire_lock(pipeline, check_balance=check_balance)
        trade_pairs = self.make_match(pipeline, overriding_fill_amount, cache_handler=cache_handler)
        cache_handler.update_trades(trade_pairs)
        cache_handler.update_bid_ask(self)
=======
            overriding_fill_amount = self.acquire_lock(pipeline)

        self.make_match(pipeline, overriding_fill_amount)
>>>>>>> b38e7d85

    def acquire_lock(self, pipeline: WalletPipeline):
        to_lock_wallet = self.get_to_lock_wallet(self.wallet, self.base_wallet, self.side)
        lock_amount = Order.get_to_lock_amount(self.amount, self.price, self.side)

        if self.side == Order.BUY and self.fill_type == Order.MARKET:
            free_amount = to_lock_wallet.get_free()
            if free_amount > Decimal('0.95') * lock_amount:
                lock_amount = min(lock_amount, free_amount)

        to_lock_wallet.has_balance(lock_amount, raise_exception=True)

        pipeline.new_lock(key=self.group_id, wallet=to_lock_wallet, amount=lock_amount, reason=WalletPipeline.TRADE)

        if self.side == Order.BUY and self.fill_type == Order.MARKET:
            return floor_precision(lock_amount / self.price, self.symbol.step_size)

    def release_lock(self, pipeline: WalletPipeline, release_amount: Decimal):
        release_amount = Order.get_to_lock_amount(release_amount, self.price, self.side)
        pipeline.release_lock(key=self.group_id, amount=release_amount)

    def make_match(self, pipeline: WalletPipeline, overriding_fill_amount: Union[Decimal, None], cache_handler=None):
        from market.utils.trade import register_transactions, TradesPair
        from market.models import Trade

        symbol = PairSymbol.objects.select_for_update().get(id=self.symbol_id)

        log_prefix = 'MM %s: ' % symbol.name

        logger.info(log_prefix + f'make match started... {overriding_fill_amount}')

        maker_side = self.get_opposite_side(self.side)

        matching_orders = Order.open_objects.filter(symbol=symbol, side=maker_side)
        if maker_side == self.BUY:
            matching_orders = matching_orders.filter(price__gte=self.price).order_by('-price', 'id')
        else:
            matching_orders = matching_orders.filter(price__lte=self.price)

        unfilled_amount = overriding_fill_amount or self.unfilled_amount

        if self.time_in_force == self.FOK:
            total_maker_amounts = matching_orders.aggregate(
                total_amount=Sum(F('amount') - F('filled_amount'))
            )['total_amount'] or 0

            if unfilled_amount > total_maker_amounts:
                self.status = Order.CANCELED
                pipeline.release_lock(self.group_id)
                self.save(update_fields=['status'])
                return

        matching_orders = list(matching_orders)

        if not matching_orders:
            return

        trades = []
        trade_pairs = []

        tether_irt = get_tether_irt_price(self.BUY)

        to_hedge_amount = Decimal(0)

        for maker_order in matching_orders:
            trade_price = maker_order.price

            match_amount = min(maker_order.unfilled_amount, unfilled_amount)
            if match_amount <= 0:
                continue

            base_irt_price = 1
            base_usdt_price = 1

            if symbol.base_asset.symbol == Asset.USDT:
                base_irt_price = tether_irt
            else:
                base_usdt_price = 1 / tether_irt

            taker_is_system = self.wallet.account.is_system()
            maker_is_system = maker_order.wallet.account.is_system()

            source_map = {
                (True, True): Trade.SYSTEM,
                (True, False): Trade.SYSTEM_MAKER,
                (False, True): Trade.SYSTEM_TAKER,
                (False, False): Trade.MARKET,
            }

            trade_source = source_map[maker_is_system, taker_is_system]

            trades_pair = TradesPair.init_pair(
                taker_order=self,
                maker_order=maker_order,
                amount=match_amount,
                price=trade_price,
                base_irt_price=base_irt_price,
                base_usdt_price=base_usdt_price,
                trade_source=trade_source,
                group_id=uuid4()
            )

            if not taker_is_system:
                Notification.send(
                    recipient=self.wallet.account.user,
                    title='معامله {}'.format(symbol),
                    message=('مقدار {symbol} {amount} معامله شد.').format(amount=match_amount, symbol=symbol)
                )

            if not maker_is_system:
                Notification.send(
                    recipient=maker_order.wallet.account.user,
                    title='معامله {}'.format(maker_order.symbol),
                    message=('مقدار {symbol} {amount} معامله شد.').format(
                        amount=match_amount,
                        symbol=maker_order.symbol
                    )
                )

            self.release_lock(pipeline, match_amount)
            maker_order.release_lock(pipeline, match_amount)

            register_transactions(pipeline, pair=trades_pair)

            for trade in trades_pair.trades:
                trade.set_gap_revenue()

            trades.extend(trades_pair.trades)
            trade_pairs.append(trades_pair.trades)

            self.update_filled_amount((self.id, maker_order.id), match_amount)

            if self.wallet.account.is_ordinary_user() != maker_order.wallet.account.is_ordinary_user():
                ordinary_order = self if self.type == Order.ORDINARY else maker_order

                if ordinary_order.side == Order.SELL:
                    to_hedge_amount -= match_amount
                else:
                    to_hedge_amount += match_amount

            unfilled_amount -= match_amount
            if match_amount == maker_order.unfilled_amount:  # unfilled_amount reduced in DB but not updated here :)
                with transaction.atomic():
<<<<<<< HEAD
                    matching_order.status = Order.FILLED
                    matching_order.save(update_fields=['status'])
                    if cache_handler:
                        cache_handler.update_order_status(matching_order)
=======
                    maker_order.status = Order.FILLED
                    maker_order.save(update_fields=['status'])
>>>>>>> b38e7d85

            if unfilled_amount == 0:
                self.status = Order.FILLED

                if self.fill_type == Order.MARKET:
                    pipeline.release_lock(self.group_id)

                self.save(update_fields=['status'])
                if cache_handler:
                    cache_handler.update_order_status(self)
                break

        if to_hedge_amount != 0:
            side = Order.BUY

            if to_hedge_amount < 0:
                to_hedge_amount = -to_hedge_amount
                side = Order.SELL

            from ledger.utils.provider import get_provider_requester, TRADE
            get_provider_requester().try_hedge_new_order(
                request_id='taker:%s' % self.id,
                asset=self.wallet.asset,
                side=side,
                amount=to_hedge_amount,
                scope=TRADE
            )

        if self.fill_type == Order.MARKET and self.status == Order.NEW:
            self.status = Order.CANCELED
            pipeline.release_lock(self.group_id)
            self.save(update_fields=['status'])

        Trade.objects.bulk_create(trades)

        Trade.create_hedge_fiat_trxs(trades, tether_irt)

        if trades:
            symbol.last_trade_time = timezone.now()
            symbol.last_trade_price = trades[-1].price
            symbol.save(update_fields=['last_trade_time', 'last_trade_price'])

        # updating trade_volume_irt of accounts
        for trade in trades:
            account = trade.account
            if not account.is_system():
                account.trade_volume_irt = F('trade_volume_irt') + trade.irt_value
                account.save(update_fields=['trade_volume_irt'])
                account.refresh_from_db()

                from gamify.utils import check_prize_achievements, Task
                check_prize_achievements(account, Task.TRADE)

            logger.info(log_prefix + 'make match finished.')
        return trade_pairs

    @classmethod
    def get_formatted_orders(cls, open_orders, symbol: PairSymbol, order_type: str):
        filtered_orders = list(filter(lambda o: o['side'] == order_type, open_orders))
        aggregated_orders = cls.get_aggregated_orders(symbol, *filtered_orders)

        sort_func = (lambda o: -Decimal(o['price'])) if order_type == Order.BUY else (lambda o: Decimal(o['price']))

        return sorted(aggregated_orders, key=sort_func)

    @staticmethod
    def get_aggregated_orders(symbol: PairSymbol, *orders):
        key_func = (lambda o: o['price'])
        grouped_by_price = [(i[0], list(i[1])) for i in groupby(sorted(orders, key=key_func), key=key_func)]
        return [{
            'price': str(price),
            'amount': decimal_to_str(floor_precision(sum(map(lambda i: i['unfilled_amount'], price_orders)), symbol.step_size)),
            'depth': Order.get_depth_value(sum(map(lambda i: i['unfilled_amount'], price_orders)), price,
                                           symbol.base_asset.symbol),
            'total': decimal_to_str(floor_precision(sum(map(lambda i: i['unfilled_amount'] * price, price_orders)), 0))
        } for price, price_orders in grouped_by_price]

    @staticmethod
    def get_depth_value(amount, price, base_asset: str):
        if base_asset == Asset.IRT:
            return str(min(100, floor_precision((amount * price) / Order.MAX_ORDER_DEPTH_SIZE_IRT * 100, 0)))
        if base_asset == Asset.USDT:
            return str(min(100, floor_precision((amount * price) / Order.MAX_ORDER_DEPTH_SIZE_USDT * 100, 0)))

    @staticmethod
    def quantize_values(symbol: PairSymbol, open_orders):
        return [{
            'side': order['side'],
            'price': floor_precision(order['price'], symbol.tick_size),
            'unfilled_amount': floor_precision(order['unfilled_amount'], symbol.step_size),
        } for order in open_orders]

    # Market Maker related methods
    @staticmethod
    def get_rounding_precision(number, max_precision):
        power = floor(log10(number))
        precision = min(3, -power / 3) if power > 2 else (2 - power)
        return int(min(precision, max_precision))

    @staticmethod
    def init_maker_order(symbol: PairSymbol.IdName, side, maker_price: Decimal, market=Wallet.SPOT):
        symbol_instance = PairSymbol.objects.get(id=symbol.id)

        _rand = random()

        if _rand < 0.25:
            amount_factor = Decimal(randrange(5, 30) / Decimal(100))
        elif _rand < 0.8:
            amount_factor = Decimal(randrange(30, 100) / Decimal(100))
        elif _rand < 0.95:
            amount_factor = Decimal(randrange(100, 200) / Decimal(100))
        else:
            amount_factor = Decimal(randrange(200, 300) / Decimal(100))

        maker_amount = symbol_instance.maker_amount * amount_factor * Decimal(randrange(80, 120) / Decimal(100))
        precision = Order.get_rounding_precision(maker_amount, symbol_instance.step_size)
        amount = round_down_to_exponent(maker_amount, precision)
        wallet = symbol_instance.asset.get_wallet(settings.SYSTEM_ACCOUNT_ID, market=market)
        precision = Order.get_rounding_precision(maker_price, symbol_instance.tick_size)
        return Order(
            type=Order.DEPTH,
            wallet=wallet,
            symbol=symbol_instance,
            amount=amount,
            price=round_down_to_exponent(maker_price, precision),
            side=side,
            fill_type=Order.LIMIT
        )

    @classmethod
    def init_top_maker_order(cls, symbol, side, maker_price, best_order, market=Wallet.SPOT):
        if not maker_price:
            logger.warning(f'cannot calculate maker price for {symbol.name} {side}')
            return

        loose_factor = Decimal('1.001') if side == Order.BUY else 1 / Decimal('1.001')
        if not best_order or \
                (side == Order.BUY and maker_price > best_order * loose_factor) or \
                (side == Order.SELL and maker_price < best_order * loose_factor):
            return cls.init_maker_order(symbol, side, maker_price, market)

    @classmethod
    def cancel_invalid_maker_orders(cls, symbol: PairSymbol.IdName, top_prices, gap=None, order_type=DEPTH, last_trade_ts=None):
        for side in (Order.BUY, Order.SELL):
            price = cls.get_maker_price(
                symbol, side, loose_factor=Decimal('1.001'), gap=gap, last_trade_ts=last_trade_ts
            )
            if (side == Order.BUY and Decimal(top_prices[side]) <= price) or (
                    side == Order.SELL and Decimal(top_prices[side]) >= price):
                logger.info(f'{order_type} {side} ignore cancels with price: {price} top: {top_prices[side]}')
                continue

            invalid_orders = Order.open_objects.filter(
                symbol_id=symbol.id, side=side, type=order_type
            ).exclude(**cls.get_price_filter(price, side))

            cls.cancel_orders(invalid_orders)

            logger.info(f'{order_type} {side} cancels with price: {price}')

    @classmethod
    def cancel_waste_maker_orders(cls, symbol: PairSymbol.IdName, open_orders_count, side: str):
        wasted_orders = Order.open_objects.filter(symbol_id=symbol.id, side=side, type=Order.DEPTH)
        wasted_orders = wasted_orders.order_by('price') if side == Order.BUY else wasted_orders.order_by('-price')
        cancel_count = int(open_orders_count[side]) - Order.MAKER_ORDERS_COUNT

        logger.info(f'maker {symbol.name} {side}: wasted={wasted_orders.count()} cancels={cancel_count}')

        if cancel_count > 0:
            cls.cancel_orders(wasted_orders[:cancel_count])
            logger.info(f'maker {side} cancel wastes')

    @classmethod
    def update_filled_amount(cls, order_ids, match_amount):
        Order.objects.filter(id__in=order_ids).update(filled_amount=F('filled_amount') + match_amount)
        from market.models import StopLoss
        StopLoss.objects.filter(order__id__in=order_ids).update(filled_amount=F('filled_amount') + match_amount)

    @classmethod
    def get_market_price(cls, symbol, side):
        open_orders = Order.open_objects.filter(symbol_id=symbol.id, side=side, fill_type=Order.LIMIT)
        top_order = open_orders.aggregate(top_price=Max('price')) if side == Order.BUY else \
            open_orders.aggregate(top_price=Min('price'))
        if not top_order['top_price']:
            return
        market_price = top_order['top_price'] * (Decimal(1) - cls.MARKET_BORDER) if side == Order.BUY else \
            top_order['top_price'] * (Decimal(1) + cls.MARKET_BORDER)
        return market_price

    @classmethod
    def get_top_depth_prices(cls, symbol_id, scope=''):
        from market.utils.redis import get_top_prices
        top_prices = get_top_prices(symbol_id, scope=scope)
        if not top_prices:
            top_prices = defaultdict(lambda: Decimal())
            for depth in Order.open_objects.filter(symbol_id=symbol_id, type=Order.DEPTH).values('side').annotate(
                    max_price=Max('price'), min_price=Min('price')
            ):
                top_prices[depth['side']] = (depth['max_price'] if depth['side'] == Order.BUY else depth['min_price']) \
                                            or Decimal()
        return top_prices<|MERGE_RESOLUTION|>--- conflicted
+++ resolved
@@ -10,13 +10,8 @@
 
 from django.conf import settings
 from django.core.cache import cache
-<<<<<<< HEAD
 from django.db import models, transaction, OperationalError
-from django.db.models import F, Q, Max, Min, CheckConstraint, QuerySet
-=======
-from django.db import models, transaction
 from django.db.models import F, Q, Max, Min, CheckConstraint, QuerySet, Sum
->>>>>>> b38e7d85
 from django.utils import timezone
 from psycopg2 import OperationalError as PSOperationalError
 
@@ -206,11 +201,7 @@
     def get_to_lock_amount(cls, amount: Decimal, price: Decimal, side: str) -> Decimal:
         return amount * price if side == Order.BUY else amount
 
-<<<<<<< HEAD
-    def submit(self, pipeline: WalletPipeline, check_balance: bool = True, is_stoploss: bool = False, cache_handler=None):
-=======
-    def submit(self, pipeline: WalletPipeline, is_stop_loss: bool = False):
->>>>>>> b38e7d85
+    def submit(self, pipeline: WalletPipeline, is_stop_loss: bool = False, cache_handler=None):
         overriding_fill_amount = None
         if is_stop_loss:
             if self.side == Order.BUY:
@@ -220,16 +211,11 @@
                     if not overriding_fill_amount:
                         raise CancelOrder('Overriding fill amount is zero')
         else:
-<<<<<<< HEAD
-            overriding_fill_amount = self.acquire_lock(pipeline, check_balance=check_balance)
+            overriding_fill_amount = self.acquire_lock(pipeline)
+
         trade_pairs = self.make_match(pipeline, overriding_fill_amount, cache_handler=cache_handler)
         cache_handler.update_trades(trade_pairs)
         cache_handler.update_bid_ask(self)
-=======
-            overriding_fill_amount = self.acquire_lock(pipeline)
-
-        self.make_match(pipeline, overriding_fill_amount)
->>>>>>> b38e7d85
 
     def acquire_lock(self, pipeline: WalletPipeline):
         to_lock_wallet = self.get_to_lock_wallet(self.wallet, self.base_wallet, self.side)
@@ -373,15 +359,10 @@
             unfilled_amount -= match_amount
             if match_amount == maker_order.unfilled_amount:  # unfilled_amount reduced in DB but not updated here :)
                 with transaction.atomic():
-<<<<<<< HEAD
-                    matching_order.status = Order.FILLED
-                    matching_order.save(update_fields=['status'])
-                    if cache_handler:
-                        cache_handler.update_order_status(matching_order)
-=======
                     maker_order.status = Order.FILLED
                     maker_order.save(update_fields=['status'])
->>>>>>> b38e7d85
+                    if cache_handler:
+                        cache_handler.update_order_status(maker_order)
 
             if unfilled_amount == 0:
                 self.status = Order.FILLED
