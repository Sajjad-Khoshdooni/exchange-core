import logging
import time
from collections import defaultdict
from decimal import Decimal
from itertools import groupby
from math import floor, log10
from random import randrange, random
from uuid import uuid4

from django.conf import settings
from django.core.cache import cache
from django.db import models, transaction
from django.db.models import Sum, F, Q, Max, Min
from django.utils import timezone

from accounts.gamification.gamify import check_prize_achievements
from ledger.models import Trx, Wallet, BalanceLock
from ledger.models.asset import Asset
from ledger.utils.fields import get_amount_field, get_price_field, get_lock_field
from ledger.utils.precision import floor_precision, round_down_to_exponent, round_up_to_exponent
from ledger.utils.price import get_trading_price_irt, IRT, USDT, get_trading_price_usdt, get_tether_irt_price
from market.models import PairSymbol
from market.models.stop_loss import StopLoss
from market.models.referral_trx import ReferralTrx
from provider.models import ProviderOrder

logger = logging.getLogger(__name__)


class OpenOrderManager(models.Manager):
    def get_queryset(self):
        return super().get_queryset().filter(status=Order.NEW)


class Order(models.Model):
    MARKET_BORDER = Decimal('1e-2')
    MIN_IRT_ORDER_SIZE = Decimal('1e5')
    MIN_USDT_ORDER_SIZE = Decimal(5)
    MAX_ORDER_DEPTH_SIZE_IRT = Decimal('5e7')
    MAX_ORDER_DEPTH_SIZE_USDT = Decimal(2000)
    MAKER_ORDERS_COUNT = 10 if settings.DEBUG else 50

    BUY, SELL = 'buy', 'sell'
    ORDER_CHOICES = [(BUY, BUY), (SELL, SELL)]

    LIMIT, MARKET = 'limit', 'market'
    FILL_TYPE_CHOICES = [(LIMIT, LIMIT), (MARKET, MARKET)]

    NEW, CANCELED, FILLED = 'new', 'canceled', 'filled'
    STATUS_CHOICES = [(NEW, NEW), (CANCELED, CANCELED), (FILLED, FILLED)]

    DEPTH = 'depth'
    ORDINARY = None

    TYPE_CHOICES = ((DEPTH, 'depth'), (ORDINARY, 'ordinary'))

    type = models.CharField(
        max_length=8,
        choices=TYPE_CHOICES,
        null=True,
        blank=True
    )

    wallet = models.ForeignKey(Wallet, on_delete=models.PROTECT, related_name='orders')
    created = models.DateTimeField(auto_now_add=True)

    symbol = models.ForeignKey(PairSymbol, on_delete=models.CASCADE)
    amount = get_amount_field()
    filled_amount = get_amount_field(default=Decimal(0))
    price = get_price_field()
    side = models.CharField(max_length=8, choices=ORDER_CHOICES)
    fill_type = models.CharField(max_length=8, choices=FILL_TYPE_CHOICES)
    status = models.CharField(default=NEW, max_length=8, choices=STATUS_CHOICES)

    lock = get_lock_field(related_name='market_order')

    client_order_id = models.CharField(max_length=36, null=True, blank=True)

    stop_loss = models.ForeignKey(to='market.StopLoss', on_delete=models.SET_NULL, null=True, blank=True)

    def __str__(self):
        return f'({self.id}) {self.symbol}-{self.side} [p:{self.price:.2f}] (a:{self.unfilled_amount:.5f}/{self.amount:.5f})'

    class Meta:
        indexes = [
            models.Index(fields=['symbol', 'type', 'status', 'created']),
            models.Index(fields=['symbol', 'status']),
            models.Index(name='market_new_orders_price_idx', fields=['price'], condition=Q(status='new')),
        ]

    objects = models.Manager()
    open_objects = OpenOrderManager()

    @property
    def base_wallet(self):
        return self.symbol.base_asset.get_wallet(self.wallet.account, self.wallet.market)

    @property
    def filled_price(self):
        made_fills_amount, made_fills_value = self.made_fills.all().annotate(
            value=F('amount') * F('price')).aggregate(sum_amount=Sum('amount'), sum_value=Sum('value')).values()
        taken_fills_amount, taken_fills_value = self.taken_fills.all().annotate(
            value=F('amount') * F('price')).aggregate(sum_amount=Sum('amount'), sum_value=Sum('value')).values()
        amount = Decimal((made_fills_amount or 0) + (taken_fills_amount or 0))
        if not amount:
            return None
        price = Decimal((made_fills_value or 0) + (taken_fills_value or 0)) / amount
        return floor_precision(price, self.symbol.tick_size)

    @property
    def unfilled_amount(self):
        amount = self.amount - self.filled_amount
        return floor_precision(amount, self.symbol.step_size)

    @staticmethod
    def get_opposite_side(side):
        return Order.SELL if side.lower() == Order.BUY else Order.BUY

    @staticmethod
    def get_order_by(side):
        return ('-price', '-created') if side == Order.BUY else ('price', '-created')

    @classmethod
    def cancel_orders(cls, to_cancel_orders):
        to_cancel_orders = to_cancel_orders.exclude(status=cls.FILLED)

        now = timezone.now()

        lock_ids = list(to_cancel_orders.values_list('lock_id', flat=True))
        cancels = to_cancel_orders.update(status=Order.CANCELED)

        BalanceLock.objects.filter(id__in=lock_ids).update(freed=True, release_date=now)

        logger.info(f'cancels: {cancels}')

    @staticmethod
    def get_price_filter(price, side):
        return {'price__lte': price} if side == Order.BUY else {'price__gte': price}

    @staticmethod
    def get_maker_price(symbol: PairSymbol.IdName, side: str, loose_factor=Decimal(1)):
        if symbol.name.endswith(IRT):
            base_symbol = IRT
            get_trading_price = get_trading_price_irt
        elif symbol.name.endswith(USDT):
            base_symbol = USDT
            get_trading_price = get_trading_price_usdt
        else:
            raise NotImplementedError('Invalid trading symbol')

        coin = symbol.name.split(base_symbol)[0]
        boundary_price = get_trading_price(coin, side)

        precision = Order.get_rounding_precision(boundary_price, symbol.tick_size)
        # use bi-direction in roundness to avoid risky bid ask spread
        if side == Order.BUY:
            return round_down_to_exponent(boundary_price * loose_factor, precision)
        else:
            return round_up_to_exponent(boundary_price / loose_factor, precision)

    @classmethod
    def get_lock_wallet(cls, wallet, base_wallet, side):
        return base_wallet if side == Order.BUY else wallet

    @classmethod
    def get_lock_amount(cls, amount, price, side):
        return amount * price if side == Order.BUY else amount

    def submit(self):
        self.acquire_lock()
        self.make_match()

    def acquire_lock(self):
        lock_wallet = self.get_lock_wallet(self.wallet, self.base_wallet, self.side)
        lock_amount = Order.get_lock_amount(self.amount, self.price, self.side)
        self.lock = lock_wallet.lock_balance(lock_amount)
        self.save()

    def release_lock(self, release_amount):
        from ledger.models import BalanceLock
        release_amount = Order.get_lock_amount(release_amount, self.price, self.side)
        BalanceLock.objects.filter(id=self.lock.id).update(amount=F('amount') - release_amount)

    def make_match(self):
        key = 'make-match-cc'

        logger.info('MM: make match started...')

        with transaction.atomic():
            from market.models import FillOrder
            # lock symbol open orders
            Order.open_objects.select_for_update().filter(symbol=self.symbol)

            logger.info('MM: make match danger zone...')

<<<<<<< HEAD
            if cache.get(key):
                logger.info('MM: make match danger zone...')
                raise Exception('Concurrent make match!')
=======
            # if cache.get(key):
            #     logger.info('MM: make match danger zone...')
            #     raise Exception('Concurrent make match!')
>>>>>>> 4776dd17

            cache.set(key, 1)

            to_cancel_orders = Order.open_objects.filter(
                symbol=self.symbol, cancel_request__isnull=False
            )
            self.cancel_orders(to_cancel_orders)

            opp_side = self.get_opposite_side(self.side)

            matching_orders = Order.open_objects.filter(
                symbol=self.symbol, side=opp_side, **Order.get_price_filter(self.price, self.side)
            ).order_by(*self.get_order_by(opp_side))

            unfilled_amount = self.unfilled_amount

            fill_orders = []
            trx_list = []

            referral_list = []
            for matching_order in matching_orders:
                trade_price = matching_order.price
                if (self.side == Order.BUY and self.price < trade_price) or (
                        self.side == Order.SELL and self.price > trade_price
                ):
                    continue
                match_amount = min(matching_order.unfilled_amount, unfilled_amount)
                if match_amount <= 0:
                    continue

                base_irt_price = 1

                if self.symbol.base_asset.symbol == Asset.USDT:
                    try:
                        base_irt_price = get_tether_irt_price(self.side)
                    except:
                        base_irt_price = 27000

                is_system_trade = self.wallet.account.is_system() and matching_order.wallet.account.is_system()

                fill_order = FillOrder(
                    symbol=self.symbol,
                    taker_order=self,
                    maker_order=matching_order,
                    amount=match_amount,
                    price=trade_price,
                    is_buyer_maker=(self.side == Order.SELL),
                    irt_value=base_irt_price * trade_price * match_amount,
                    trade_source=FillOrder.SYSTEM if is_system_trade else FillOrder.MARKET
                )

                trade_trx_list = fill_order.init_trade_trxs()
                trx_list.extend(trade_trx_list.values())
                fill_order.calculate_amounts_from_trx(trade_trx_list)
                referral_trx = fill_order.init_referrals(trade_trx_list)
                trx_list.extend(referral_trx.trx)
                referral_list.extend(referral_trx.referral)

                fill_orders.append(fill_order)

                self.release_lock(match_amount)
                matching_order.release_lock(match_amount)
                self.update_filled_amount((self.id, matching_order.id), match_amount)

                if self.wallet.account.is_ordinary_user() != matching_order.wallet.account.is_ordinary_user():
                    ordinary_order = self if self.type == Order.ORDINARY else matching_order
                    placed_hedge_order = ProviderOrder.try_hedge_for_new_order(
                        asset=self.wallet.asset,
                        side=ordinary_order.side,
                        amount=match_amount,
                        scope=ProviderOrder.TRADE
                    )

                    if not placed_hedge_order:
                        logger.exception(
                            'failed placing hedge order',
                            extra={
                                'order': ordinary_order
                            }
                        )

                unfilled_amount -= match_amount
                if match_amount == matching_order.unfilled_amount:
                    matching_order.lock.release()
                    matching_order.status = Order.FILLED
                    matching_order.save(update_fields=['status'])

                if unfilled_amount <= 0:
                    self.lock.release()
                    self.status = Order.FILLED
                    self.save(update_fields=['status'])
                    if unfilled_amount < 0:
                        logger.critical(f'order {self.symbol} filled more than unfilled amount', extra={
                            'order_id': self.id,
                            'unfilled_amount': unfilled_amount,
                        })
                    break

            if self.fill_type == Order.MARKET and self.status == Order.NEW:
                self.status = Order.CANCELED
                self.lock.release()
                self.save(update_fields=['status'])

            Trx.objects.bulk_create(filter(lambda trx: trx and trx.amount, trx_list))
            ReferralTrx.objects.bulk_create(filter(lambda referral: referral, referral_list))
            FillOrder.objects.bulk_create(fill_orders)

            # updating trade_volume_irt of accounts
            for fill_order in fill_orders:
                accounts = [fill_order.maker_order.wallet.account, fill_order.taker_order.wallet.account]

                for account in accounts:
                    if not account.is_system():
                        account.trade_volume_irt = F('trade_volume_irt') + fill_order.irt_value
                        account.save(update_fields=['trade_volume_irt'])
                        account.refresh_from_db()
                        check_prize_achievements(account)

            cache.delete(key)
            logger.info('MM: make match finished.')

    @classmethod
    def get_formatted_orders(cls, open_orders, symbol: PairSymbol, order_type: str):
        filtered_orders = list(filter(lambda o: o['side'] == order_type, open_orders))
        aggregated_orders = cls.get_aggregated_orders(symbol, *filtered_orders)

        sort_func = (lambda o: -Decimal(o['price'])) if order_type == Order.BUY else (lambda o: Decimal(o['price']))

        return sorted(aggregated_orders, key=sort_func)

    @staticmethod
    def get_aggregated_orders(symbol: PairSymbol, *orders):
        key_func = (lambda o: o['price'])
        grouped_by_price = [(i[0], list(i[1])) for i in groupby(sorted(orders, key=key_func), key=key_func)]
        return [{
            'price': str(price),
            'amount': str(floor_precision(sum(map(lambda i: i['unfilled_amount'], price_orders)), symbol.step_size)),
            'depth': Order.get_depth_value(sum(map(lambda i: i['unfilled_amount'], price_orders)), price,
                                           symbol.base_asset.symbol),
            'total': str(floor_precision(sum(map(lambda i: i['unfilled_amount'] * price, price_orders)), 0))
        } for price, price_orders in grouped_by_price]

    @staticmethod
    def get_depth_value(amount, price, base_asset: str):
        if base_asset == Asset.IRT:
            return str(min(100, floor_precision((amount * price) / Order.MAX_ORDER_DEPTH_SIZE_IRT * 100, 0)))
        if base_asset == Asset.USDT:
            return str(min(100, floor_precision((amount * price) / Order.MAX_ORDER_DEPTH_SIZE_USDT * 100, 0)))

    @staticmethod
    def quantize_values(symbol: PairSymbol, open_orders):
        return [{
            'side': order['side'],
            'price': floor_precision(order['price'], symbol.tick_size),
            'unfilled_amount': floor_precision(order['unfilled_amount'], symbol.step_size),
        } for order in open_orders]

    # Market Maker related methods
    @staticmethod
    def get_rounding_precision(number, max_precision):
        power = floor(log10(number))
        precision = min(3, -power / 3) if power > 2 else (2 - power)
        return int(min(precision, max_precision))

    @staticmethod
    def init_maker_order(symbol: PairSymbol.IdName, side, maker_price: Decimal, market=Wallet.SPOT):
        symbol_instance = PairSymbol.objects.get(id=symbol.id)
        if random() < 0.6:
            amount_factor = Decimal(randrange(2, 15) / Decimal(100))
        else:
            amount_factor = Decimal(randrange(10, 20) / Decimal(10))
        maker_amount = symbol_instance.maker_amount * amount_factor * Decimal(randrange(80, 120) / Decimal(100))
        precision = Order.get_rounding_precision(maker_amount, symbol_instance.step_size)
        amount = round_down_to_exponent(maker_amount, precision)
        wallet = symbol_instance.asset.get_wallet(settings.SYSTEM_ACCOUNT_ID, market=market)
        precision = Order.get_rounding_precision(maker_price, symbol_instance.tick_size)
        return Order(
            type=Order.DEPTH,
            wallet=wallet,
            symbol=symbol_instance,
            amount=amount,
            price=round_down_to_exponent(maker_price, precision),
            side=side,
            fill_type=Order.LIMIT
        )

    @classmethod
    def init_top_maker_order(cls, symbol, side, maker_price, best_order, market=Wallet.SPOT):
        if not maker_price:
            logger.warning(f'cannot calculate maker price for {symbol.name} {side}')
            return

        loose_factor = Decimal('1.001') if side == Order.BUY else 1 / Decimal('1.001')
        if not best_order or \
                (side == Order.BUY and maker_price > best_order * loose_factor) or \
                (side == Order.SELL and maker_price < best_order * loose_factor):
            return cls.init_maker_order(symbol, side, maker_price, market)

    @classmethod
    def cancel_invalid_maker_orders(cls, symbol: PairSymbol.IdName, top_prices):
        for side in (Order.BUY, Order.SELL):
            price = cls.get_maker_price(symbol, side, loose_factor=Decimal('1.001'))
            if (side == Order.BUY and Decimal(top_prices[side]) <= price) or (
                    side == Order.SELL and Decimal(top_prices[side]) >= price):
                logger.info(f'maker {side} ignore cancels with price: {price} top: {top_prices[side]}')
                continue

            invalid_orders = Order.open_objects.select_for_update().filter(symbol_id=symbol.id, side=side).exclude(
                type=Order.ORDINARY
            ).exclude(**cls.get_price_filter(price, side))

            cls.cancel_orders(invalid_orders)

            logger.info(f'maker {side} cancels with price: {price}')

    @classmethod
    def cancel_waste_maker_orders(cls, symbol: PairSymbol.IdName, open_orders_count):
        for side in (Order.BUY, Order.SELL):
            wasted_orders = Order.open_objects.filter(symbol_id=symbol.id, side=side).exclude(
                type=Order.ORDINARY
            )
            wasted_orders = wasted_orders.order_by('price') if side == Order.BUY else wasted_orders.order_by('-price')
            cancel_count = int(open_orders_count[side]) - Order.MAKER_ORDERS_COUNT

            logger.info(f'maker {symbol.name} {side}: wasted={len(wasted_orders)} cancels={cancel_count}')

            if cancel_count > 0:
                cls.cancel_orders(
                    Order.objects.filter(id__in=wasted_orders.values_list('id', flat=True)[:cancel_count])
                )
                logger.info(f'maker {side} cancel wastes')

    @classmethod
    def update_filled_amount(cls, order_ids, match_amount):
        Order.objects.filter(id__in=order_ids).update(filled_amount=F('filled_amount') + match_amount)

    @classmethod
    def get_market_price(cls, symbol, side):
        open_orders = Order.open_objects.filter(symbol_id=symbol.id, side=side, fill_type=Order.LIMIT)
        top_order = open_orders.aggregate(top_price=Max('price')) if side == Order.BUY else \
            open_orders.aggregate(top_price=Min('price'))
        if not top_order['top_price']:
            return
        market_price = top_order['top_price'] * (Decimal(1) - cls.MARKET_BORDER) if side == Order.BUY else \
            top_order['top_price'] * (Decimal(1) + cls.MARKET_BORDER)
        return market_price

    @classmethod
    def get_top_prices(cls, symbol_id):
        from market.utils.redis import get_top_prices
        top_prices = get_top_prices(symbol_id)
        if not top_prices:
            top_prices = defaultdict(lambda: Decimal())
            for depth in Order.open_objects.filter(symbol_id=symbol_id).values('side').annotate(max_price=Max('price'),
                                                                                                min_price=Min('price')):
                top_prices[depth['side']] = (depth['max_price'] if depth['side'] == Order.BUY else depth[
                    'min_price']) or Decimal()
        return top_prices<|MERGE_RESOLUTION|>--- conflicted
+++ resolved
@@ -182,26 +182,21 @@
         BalanceLock.objects.filter(id=self.lock.id).update(amount=F('amount') - release_amount)
 
     def make_match(self):
-        key = 'make-match-cc'
-
-        logger.info('MM: make match started...')
+        key = 'mm-cc-%s' % self.symbol.name
+        log_prefix = 'MM %s: ' % % self.symbol.name
+
+        logger.info(log_prefix + 'make match started...')
 
         with transaction.atomic():
             from market.models import FillOrder
             # lock symbol open orders
             Order.open_objects.select_for_update().filter(symbol=self.symbol)
 
-            logger.info('MM: make match danger zone...')
-
-<<<<<<< HEAD
+            logger.info(log_prefix + 'make match danger zone')
+
             if cache.get(key):
-                logger.info('MM: make match danger zone...')
+                logger.info(log_prefix + 'concurrent detected!')
                 raise Exception('Concurrent make match!')
-=======
-            # if cache.get(key):
-            #     logger.info('MM: make match danger zone...')
-            #     raise Exception('Concurrent make match!')
->>>>>>> 4776dd17
 
             cache.set(key, 1)
 
@@ -321,7 +316,7 @@
                         check_prize_achievements(account)
 
             cache.delete(key)
-            logger.info('MM: make match finished.')
+            logger.info(log_prefix + 'make match finished.')
 
     @classmethod
     def get_formatted_orders(cls, open_orders, symbol: PairSymbol, order_type: str):
