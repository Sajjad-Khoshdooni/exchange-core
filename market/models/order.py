import logging
from collections import defaultdict
from decimal import Decimal
from itertools import groupby
from math import floor, log10
from random import randrange, random
from time import sleep, time
from typing import Union
from uuid import uuid4

from django.conf import settings
from django.core.cache import cache
from django.db import models, transaction, OperationalError
from django.db.models import F, Q, Max, Min, CheckConstraint, QuerySet
from django.utils import timezone
from psycopg2 import OperationalError as PSOperationalError

from accounts.models import Notification
from ledger.models import Wallet
from ledger.models.asset import Asset
from ledger.models.balance_lock import BalanceLock
from ledger.utils.fields import get_amount_field, get_group_id_field
from ledger.utils.precision import floor_precision, round_down_to_exponent, round_up_to_exponent, decimal_to_str
from ledger.utils.price import get_trading_price_irt, IRT, USDT, get_trading_price_usdt, get_tether_irt_price, \
    get_spread
from ledger.utils.wallet_pipeline import WalletPipeline
from market.models import PairSymbol


logger = logging.getLogger(__name__)


class OpenOrderManager(models.Manager):
    def get_queryset(self):
        return super().get_queryset().filter(status=Order.NEW)


class CancelOrder(Exception):
    pass


class Order(models.Model):
    MARKET_BORDER = Decimal('1e-2')
    MIN_IRT_ORDER_SIZE = Decimal('1e5')
    MIN_USDT_ORDER_SIZE = Decimal(5)
    MAX_ORDER_DEPTH_SIZE_IRT = Decimal('9e7')
    MAX_ORDER_DEPTH_SIZE_USDT = Decimal(2500)
    MAKER_ORDERS_COUNT = 10 if settings.DEBUG_OR_TESTING else 50

    BUY, SELL = 'buy', 'sell'
    ORDER_CHOICES = [(BUY, BUY), (SELL, SELL)]

    LIMIT, MARKET = 'limit', 'market'
    FILL_TYPE_CHOICES = [(LIMIT, LIMIT), (MARKET, MARKET)]

    NEW, CANCELED, FILLED = 'new', 'canceled', 'filled'
    STATUS_CHOICES = [(NEW, NEW), (CANCELED, CANCELED), (FILLED, FILLED)]

    DEPTH = 'depth'
    BOT = 'bot'
    ORDINARY = None

    TYPE_CHOICES = ((DEPTH, 'depth'), (BOT, 'bot'), (ORDINARY, 'ordinary'))

    type = models.CharField(
        max_length=8,
        choices=TYPE_CHOICES,
        null=True,
        blank=True
    )

    wallet = models.ForeignKey(Wallet, on_delete=models.PROTECT, related_name='orders')
    created = models.DateTimeField(auto_now_add=True)

    symbol = models.ForeignKey(PairSymbol, on_delete=models.CASCADE)
    amount = get_amount_field()
    filled_amount = get_amount_field(default=Decimal(0))
    price = get_amount_field()
    side = models.CharField(max_length=8, choices=ORDER_CHOICES)
    fill_type = models.CharField(max_length=8, choices=FILL_TYPE_CHOICES)
    status = models.CharField(default=NEW, max_length=8, choices=STATUS_CHOICES)

    group_id = get_group_id_field(null=True)

    client_order_id = models.CharField(max_length=36, null=True, blank=True)

    stop_loss = models.ForeignKey(to='market.StopLoss', on_delete=models.SET_NULL, null=True, blank=True)

    def __str__(self):
        return f'({self.id}) {self.symbol}-{self.side} [p:{self.price:.2f}] (a:{self.unfilled_amount:.5f}/{self.amount:.5f})'

    class Meta:
        indexes = [
            models.Index(fields=['symbol', 'type', 'status', 'created']),
            models.Index(fields=['symbol', 'status']),
            models.Index(name='market_new_orders_price_idx', fields=['price'], condition=Q(status='new')),
        ]
        constraints = [
            CheckConstraint(check=Q(filled_amount__lte=F('amount')), name='check_filled_amount', ),
            CheckConstraint(check=Q(amount__gte=0, filled_amount__gte=0, price__gte=0),
                            name='check_market_order_amounts', ),
        ]

    objects = models.Manager()
    open_objects = OpenOrderManager()

    def cancel(self):
        # to increase performance
        if self.status != self.NEW:
            return

        from market.utils.redis import MarketCacheHandler
        cache_handler = MarketCacheHandler()
        with WalletPipeline() as pipeline:  # type: WalletPipeline
            PairSymbol.objects.select_for_update().get(id=self.symbol_id)
            order = Order.objects.filter(status=Order.NEW, id=self.id).first()

            if not order:
                return

            order.status = self.CANCELED
            order.save(update_fields=['status'])
            pipeline.release_lock(key=order.group_id)
            cache_handler.update_order_status(order)
        cache_handler.execute()

    @property
    def base_wallet(self):
        return self.symbol.base_asset.get_wallet(
            account=self.wallet.account, market=self.wallet.market, variant=self.wallet.variant
        )

    @property
    def unfilled_amount(self):
        amount = self.amount - self.filled_amount
        return floor_precision(amount, self.symbol.step_size)

    @staticmethod
    def matching_orders_filter(side, price, op):
        return (lambda order: order.side == side and order.price >= price) if op == 'gte' else \
            (lambda order: order.side == side and order.price <= price)

    @staticmethod
    def get_opposite_side(side):
        return Order.SELL if side.lower() == Order.BUY else Order.BUY

    @staticmethod
    def get_order_by(side):
        return (lambda order: (-order.price, order.id)) if side == Order.BUY else \
            (lambda order: (order.price, order.id))

    @classmethod
    def cancel_orders(cls, to_cancel_orders: QuerySet):
        # for order in to_cancel_orders.filter(status=Order.NEW):
        for order in to_cancel_orders:
            order.cancel()

    @staticmethod
    def get_price_filter(price, side):
        return {'price__lte': price} if side == Order.BUY else {'price__gte': price}

    @staticmethod
    def get_maker_price(symbol: PairSymbol.IdName, side: str, loose_factor=Decimal(1), gap=None, last_trade_ts=None):
        if symbol.name.endswith(IRT):
            base_symbol = IRT
            get_trading_price = get_trading_price_irt
        elif symbol.name.endswith(USDT):
            base_symbol = USDT
            get_trading_price = get_trading_price_usdt
        else:
            raise NotImplementedError('Invalid trading symbol')

        coin = symbol.name.split(base_symbol)[0]
        if gap is None and last_trade_ts:
            spread_step = (time() - last_trade_ts) // 600
            gap = {
                0: (get_spread(coin, side, base_coin=base_symbol) / 100), 1: '0.0015', 2: '0.0008'
            }.get(spread_step, '0.0008')
            boundary_price = get_trading_price(coin, side, gap=Decimal(gap))
            if spread_step != 0:
                logger.info(f'override {coin} boundary_price gap with {gap}')
        else:
            boundary_price = get_trading_price(coin, side, gap=gap)

        precision = Order.get_rounding_precision(boundary_price, symbol.tick_size)
        # use bi-direction in roundness to avoid risky bid ask spread
        if side == Order.BUY:
            return round_down_to_exponent(boundary_price * loose_factor, precision)
        else:
            return round_up_to_exponent(boundary_price / loose_factor, precision)

    @classmethod
    def get_to_lock_wallet(cls, wallet, base_wallet, side) -> Wallet:
        return base_wallet if side == Order.BUY else wallet

    @classmethod
    def get_to_lock_amount(cls, amount: Decimal, price: Decimal, side: str) -> Decimal:
        return amount * price if side == Order.BUY else amount

    def submit(self, pipeline: WalletPipeline, check_balance: bool = True, is_stoploss: bool = False, cache_handler=None):
        overriding_fill_amount = None
        if is_stoploss:
            if self.side == Order.BUY:
                locked_amount = BalanceLock.objects.get(key=self.group_id).amount
                if locked_amount < self.amount * self.price:
                    overriding_fill_amount = floor_precision(locked_amount / self.price, self.symbol.step_size)
                    if not overriding_fill_amount:
                        raise CancelOrder('Overriding fill amount is zero')
        else:
            overriding_fill_amount = self.acquire_lock(pipeline, check_balance=check_balance)
        trade_pairs = self.make_match(pipeline, overriding_fill_amount, cache_handler=cache_handler)
        cache_handler.update_trades(trade_pairs)
        cache_handler.update_bid_ask(self)

    def acquire_lock(self, pipeline: WalletPipeline, check_balance: bool = True):
        to_lock_wallet = self.get_to_lock_wallet(self.wallet, self.base_wallet, self.side)
        lock_amount = Order.get_to_lock_amount(self.amount, self.price, self.side)

        if self.side == Order.BUY and self.fill_type == Order.MARKET:
            free_amount = to_lock_wallet.get_free()
            if free_amount > Decimal('0.95') * lock_amount:
                lock_amount = min(lock_amount, free_amount)

        if check_balance:
            to_lock_wallet.has_balance(lock_amount, raise_exception=True)

        pipeline.new_lock(key=self.group_id, wallet=to_lock_wallet, amount=lock_amount, reason=WalletPipeline.TRADE)

        if self.side == Order.BUY and self.fill_type == Order.MARKET:
            return floor_precision(lock_amount / self.price, self.symbol.step_size)

    def release_lock(self, pipeline: WalletPipeline, release_amount: Decimal):
        release_amount = Order.get_to_lock_amount(release_amount, self.price, self.side)
        pipeline.release_lock(key=self.group_id, amount=release_amount)

    def make_match(self, pipeline: WalletPipeline, overriding_fill_amount: Union[Decimal, None], cache_handler=None):
        from market.utils.trade import register_transactions, TradesPair
        from market.models import Trade

        symbol = PairSymbol.objects.select_for_update().get(id=self.symbol_id)

        log_prefix = 'MM %s: ' % symbol.name

        logger.info(log_prefix + f'make match started... {overriding_fill_amount}')

<<<<<<< HEAD
        from market.models import Trade
        # lock symbol open orders
        open_orders = None
        while not open_orders:
            try:
                open_orders = list(Order.open_objects.select_for_update().filter(symbol=self.symbol))
            except (OperationalError, PSOperationalError) as e:
                if str(e)[:60] == 'tuple to be locked was already moved to another partition due to concurrent update'[:60]:
                    sleep(0.05)
                else:
                    raise e
=======
        open_orders = list(Order.open_objects.filter(symbol=symbol))
>>>>>>> 4a03b5f6

        logger.info(log_prefix + 'make match danger zone')

        opp_side = self.get_opposite_side(self.side)

        operator = 'lte' if self.side == Order.BUY else 'gte'
        matching_orders = list(sorted(filter(
            self.matching_orders_filter(side=opp_side, price=self.price, op=operator), open_orders
        ), key=self.get_order_by(opp_side)))

        unfilled_amount = overriding_fill_amount or self.unfilled_amount

        trades = []
        trade_pairs = []

        tether_irt = get_tether_irt_price(self.BUY)

        to_hedge_amount = Decimal(0)

        for matching_order in matching_orders:
            trade_price = matching_order.price
            if (self.side == Order.BUY and self.price < trade_price) or (
                    self.side == Order.SELL and self.price > trade_price
            ):
                continue

            match_amount = min(matching_order.unfilled_amount, unfilled_amount)
            if match_amount <= 0:
                continue

            base_irt_price = 1
            base_usdt_price = 1

            if symbol.base_asset.symbol == Asset.USDT:
                base_irt_price = tether_irt
            else:
                base_usdt_price = 1 / tether_irt

            taker_is_system = self.wallet.account.is_system()
            maker_is_system = matching_order.wallet.account.is_system()

            source_map = {
                (True, True): Trade.SYSTEM,
                (True, False): Trade.SYSTEM_MAKER,
                (False, True): Trade.SYSTEM_TAKER,
                (False, False): Trade.MARKET,
            }

            trade_source = source_map[maker_is_system, taker_is_system]

            trades_pair = TradesPair.init_pair(
                taker_order=self,
                maker_order=matching_order,
                amount=match_amount,
                price=trade_price,
                base_irt_price=base_irt_price,
                base_usdt_price=base_usdt_price,
                trade_source=trade_source,
                group_id=uuid4()
            )

            if not taker_is_system:
                Notification.send(
                    recipient=self.wallet.account.user,
                    title='معامله {}'.format(symbol),
                    message=('مقدار {symbol} {amount} معامله شد.').format(amount=match_amount, symbol=symbol)
                )

            if not maker_is_system:
                Notification.send(
                    recipient=matching_order.wallet.account.user,
                    title='معامله {}'.format(matching_order.symbol),
                    message=('مقدار {symbol} {amount} معامله شد.').format(
                        amount=match_amount,
                        symbol=matching_order.symbol
                    )
                )

            self.release_lock(pipeline, match_amount)
            matching_order.release_lock(pipeline, match_amount)

            register_transactions(pipeline, pair=trades_pair)

            for trade in trades_pair.trades:
                trade.set_gap_revenue()

            trades.extend(trades_pair.trades)
            trade_pairs.append(trades_pair.trades)

            self.update_filled_amount((self.id, matching_order.id), match_amount)

            if self.wallet.account.is_ordinary_user() != matching_order.wallet.account.is_ordinary_user():
                ordinary_order = self if self.type == Order.ORDINARY else matching_order

                if ordinary_order.side == Order.SELL:
                    to_hedge_amount -= match_amount
                else:
                    to_hedge_amount += match_amount

            unfilled_amount -= match_amount
            if match_amount == matching_order.unfilled_amount:  # unfilled_amount reduced in DB but not updated here :)
                with transaction.atomic():
                    matching_order.status = Order.FILLED
                    matching_order.save(update_fields=['status'])
                    if cache_handler:
                        cache_handler.update_order_status(matching_order)

            if unfilled_amount == 0:
                self.status = Order.FILLED

                if self.fill_type == Order.MARKET:
                    pipeline.release_lock(self.group_id)

                self.save(update_fields=['status'])
                if cache_handler:
                    cache_handler.update_order_status(self)
                break

        if to_hedge_amount != 0:
            side = Order.BUY

            if to_hedge_amount < 0:
                to_hedge_amount = -to_hedge_amount
                side = Order.SELL

            from ledger.utils.provider import get_provider_requester, TRADE
            get_provider_requester().try_hedge_new_order(
                request_id='taker:%s' % self.id,
                asset=self.wallet.asset,
                side=side,
                amount=to_hedge_amount,
                scope=TRADE
            )

        if self.fill_type == Order.MARKET and self.status == Order.NEW:
            self.status = Order.CANCELED
            pipeline.release_lock(self.group_id)
            self.save(update_fields=['status'])

        Trade.objects.bulk_create(trades)

        Trade.create_hedge_fiat_trxs(trades, tether_irt)

        if trades:
            symbol.last_trade_time = timezone.now()
            symbol.last_trade_price = trades[-1].price
            symbol.save(update_fields=['last_trade_time', 'last_trade_price'])

        # updating trade_volume_irt of accounts
        for trade in trades:
            account = trade.account
            if not account.is_system():
                account.trade_volume_irt = F('trade_volume_irt') + trade.irt_value
                account.save(update_fields=['trade_volume_irt'])
                account.refresh_from_db()

                from gamify.utils import check_prize_achievements, Task
                check_prize_achievements(account, Task.TRADE)

            logger.info(log_prefix + 'make match finished.')
        return trade_pairs

    @classmethod
    def get_formatted_orders(cls, open_orders, symbol: PairSymbol, order_type: str):
        filtered_orders = list(filter(lambda o: o['side'] == order_type, open_orders))
        aggregated_orders = cls.get_aggregated_orders(symbol, *filtered_orders)

        sort_func = (lambda o: -Decimal(o['price'])) if order_type == Order.BUY else (lambda o: Decimal(o['price']))

        return sorted(aggregated_orders, key=sort_func)

    @staticmethod
    def get_aggregated_orders(symbol: PairSymbol, *orders):
        key_func = (lambda o: o['price'])
        grouped_by_price = [(i[0], list(i[1])) for i in groupby(sorted(orders, key=key_func), key=key_func)]
        return [{
            'price': str(price),
            'amount': decimal_to_str(floor_precision(sum(map(lambda i: i['unfilled_amount'], price_orders)), symbol.step_size)),
            'depth': Order.get_depth_value(sum(map(lambda i: i['unfilled_amount'], price_orders)), price,
                                           symbol.base_asset.symbol),
            'total': decimal_to_str(floor_precision(sum(map(lambda i: i['unfilled_amount'] * price, price_orders)), 0))
        } for price, price_orders in grouped_by_price]

    @staticmethod
    def get_depth_value(amount, price, base_asset: str):
        if base_asset == Asset.IRT:
            return str(min(100, floor_precision((amount * price) / Order.MAX_ORDER_DEPTH_SIZE_IRT * 100, 0)))
        if base_asset == Asset.USDT:
            return str(min(100, floor_precision((amount * price) / Order.MAX_ORDER_DEPTH_SIZE_USDT * 100, 0)))

    @staticmethod
    def quantize_values(symbol: PairSymbol, open_orders):
        return [{
            'side': order['side'],
            'price': floor_precision(order['price'], symbol.tick_size),
            'unfilled_amount': floor_precision(order['unfilled_amount'], symbol.step_size),
        } for order in open_orders]

    # Market Maker related methods
    @staticmethod
    def get_rounding_precision(number, max_precision):
        power = floor(log10(number))
        precision = min(3, -power / 3) if power > 2 else (2 - power)
        return int(min(precision, max_precision))

    @staticmethod
    def init_maker_order(symbol: PairSymbol.IdName, side, maker_price: Decimal, market=Wallet.SPOT):
        symbol_instance = PairSymbol.objects.get(id=symbol.id)

        _rand = random()

        if _rand < 0.25:
            amount_factor = Decimal(randrange(5, 30) / Decimal(100))
        elif _rand < 0.8:
            amount_factor = Decimal(randrange(30, 100) / Decimal(100))
        elif _rand < 0.95:
            amount_factor = Decimal(randrange(100, 200) / Decimal(100))
        else:
            amount_factor = Decimal(randrange(200, 300) / Decimal(100))

        maker_amount = symbol_instance.maker_amount * amount_factor * Decimal(randrange(80, 120) / Decimal(100))
        precision = Order.get_rounding_precision(maker_amount, symbol_instance.step_size)
        amount = round_down_to_exponent(maker_amount, precision)
        wallet = symbol_instance.asset.get_wallet(settings.SYSTEM_ACCOUNT_ID, market=market)
        precision = Order.get_rounding_precision(maker_price, symbol_instance.tick_size)
        return Order(
            type=Order.DEPTH,
            wallet=wallet,
            symbol=symbol_instance,
            amount=amount,
            price=round_down_to_exponent(maker_price, precision),
            side=side,
            fill_type=Order.LIMIT
        )

    @classmethod
    def init_top_maker_order(cls, symbol, side, maker_price, best_order, market=Wallet.SPOT):
        if not maker_price:
            logger.warning(f'cannot calculate maker price for {symbol.name} {side}')
            return

        loose_factor = Decimal('1.001') if side == Order.BUY else 1 / Decimal('1.001')
        if not best_order or \
                (side == Order.BUY and maker_price > best_order * loose_factor) or \
                (side == Order.SELL and maker_price < best_order * loose_factor):
            return cls.init_maker_order(symbol, side, maker_price, market)

    @classmethod
    def cancel_invalid_maker_orders(cls, symbol: PairSymbol.IdName, top_prices, gap=None, order_type=DEPTH, last_trade_ts=None):
        for side in (Order.BUY, Order.SELL):
            price = cls.get_maker_price(
                symbol, side, loose_factor=Decimal('1.001'), gap=gap, last_trade_ts=last_trade_ts
            )
            if (side == Order.BUY and Decimal(top_prices[side]) <= price) or (
                    side == Order.SELL and Decimal(top_prices[side]) >= price):
                logger.info(f'{order_type} {side} ignore cancels with price: {price} top: {top_prices[side]}')
                continue

            invalid_orders = Order.open_objects.filter(
                symbol_id=symbol.id, side=side, type=order_type
            ).exclude(**cls.get_price_filter(price, side))

            cls.cancel_orders(invalid_orders)

            logger.info(f'{order_type} {side} cancels with price: {price}')

    @classmethod
    def cancel_waste_maker_orders(cls, symbol: PairSymbol.IdName, open_orders_count, side: str):
        wasted_orders = Order.open_objects.filter(symbol_id=symbol.id, side=side, type=Order.DEPTH)
        wasted_orders = wasted_orders.order_by('price') if side == Order.BUY else wasted_orders.order_by('-price')
        cancel_count = int(open_orders_count[side]) - Order.MAKER_ORDERS_COUNT

        logger.info(f'maker {symbol.name} {side}: wasted={wasted_orders.count()} cancels={cancel_count}')

        if cancel_count > 0:
            cls.cancel_orders(wasted_orders[:cancel_count])
            logger.info(f'maker {side} cancel wastes')

    @classmethod
    def update_filled_amount(cls, order_ids, match_amount):
        Order.objects.filter(id__in=order_ids).update(filled_amount=F('filled_amount') + match_amount)
        from market.models import StopLoss
        StopLoss.objects.filter(order__id__in=order_ids).update(filled_amount=F('filled_amount') + match_amount)

    @classmethod
    def get_market_price(cls, symbol, side):
        open_orders = Order.open_objects.filter(symbol_id=symbol.id, side=side, fill_type=Order.LIMIT)
        top_order = open_orders.aggregate(top_price=Max('price')) if side == Order.BUY else \
            open_orders.aggregate(top_price=Min('price'))
        if not top_order['top_price']:
            return
        market_price = top_order['top_price'] * (Decimal(1) - cls.MARKET_BORDER) if side == Order.BUY else \
            top_order['top_price'] * (Decimal(1) + cls.MARKET_BORDER)
        return market_price

    @classmethod
    def get_top_depth_prices(cls, symbol_id, scope=''):
        from market.utils.redis import get_top_prices
        top_prices = get_top_prices(symbol_id, scope=scope)
        if not top_prices:
            top_prices = defaultdict(lambda: Decimal())
            for depth in Order.open_objects.filter(symbol_id=symbol_id, type=Order.DEPTH).values('side').annotate(
                    max_price=Max('price'), min_price=Min('price')
            ):
                top_prices[depth['side']] = (depth['max_price'] if depth['side'] == Order.BUY else depth['min_price']) \
                                            or Decimal()
        return top_prices<|MERGE_RESOLUTION|>--- conflicted
+++ resolved
@@ -243,21 +243,7 @@
 
         logger.info(log_prefix + f'make match started... {overriding_fill_amount}')
 
-<<<<<<< HEAD
-        from market.models import Trade
-        # lock symbol open orders
-        open_orders = None
-        while not open_orders:
-            try:
-                open_orders = list(Order.open_objects.select_for_update().filter(symbol=self.symbol))
-            except (OperationalError, PSOperationalError) as e:
-                if str(e)[:60] == 'tuple to be locked was already moved to another partition due to concurrent update'[:60]:
-                    sleep(0.05)
-                else:
-                    raise e
-=======
         open_orders = list(Order.open_objects.filter(symbol=symbol))
->>>>>>> 4a03b5f6
 
         logger.info(log_prefix + 'make match danger zone')
 
