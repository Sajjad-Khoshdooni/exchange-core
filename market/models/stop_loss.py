import logging
from decimal import Decimal
from uuid import uuid4

from django.db import models
from django.db.models import F, CheckConstraint, Q
from django.utils import timezone

from ledger.models import Wallet
from ledger.utils.external_price import BUY, SELL
from ledger.utils.fields import get_amount_field
from ledger.utils.precision import floor_precision
from ledger.utils.wallet_pipeline import WalletPipeline

logger = logging.getLogger(__name__)


class StopLossManager(models.Manager):
    def __init__(self, *args, **kwargs):
        self.open_only = kwargs.pop('open_only', False)
        self.not_triggered_only = kwargs.pop('not_triggered_only', False)
        super(StopLossManager, self).__init__(*args, **kwargs)

    def get_queryset(self):
        if self.open_only:
            return super().get_queryset().filter(canceled_at__isnull=True, filled_amount__lt=F('amount'))
        if self.not_triggered_only:
            return super().get_queryset().filter(canceled_at__isnull=True, filled_amount__lt=F('amount')).exclude(
                fill_type=StopLoss.LIMIT, order__isnull=False
            )
        return super().get_queryset()


class StopLoss(models.Model):
    NEW = 'new'
    TRIGGERED = 'triggered'
    FILLED = 'filled'
    BUY, SELL = 'buy', 'sell'
    SIDE_CHOICES = [(BUY, BUY), (SELL, SELL)]
    LIMIT, MARKET = 'limit', 'market'
    FILL_TYPE_CHOICES = [(LIMIT, LIMIT), (MARKET, MARKET)]

    wallet = models.ForeignKey(Wallet, on_delete=models.PROTECT, related_name='stop_losses')
    created = models.DateTimeField(auto_now_add=True)
    symbol = models.ForeignKey('market.PairSymbol', on_delete=models.PROTECT)
    fill_type = models.CharField(max_length=8, choices=FILL_TYPE_CHOICES)
    amount = get_amount_field()
    filled_amount = get_amount_field(default=Decimal(0))
    trigger_price = get_amount_field()
    price = get_amount_field(null=True)
    side = models.CharField(max_length=8, choices=SIDE_CHOICES)

    canceled_at = models.DateTimeField(blank=True, null=True)

    group_id = models.UUIDField(default=uuid4)

    oco = models.OneToOneField(to='market.OCO', on_delete=models.SET_NULL, null=True, blank=True)

    login_activity = models.ForeignKey('accounts.LoginActivity', on_delete=models.SET_NULL, null=True, blank=True)

    @property
    def unfilled_amount(self):
        amount = self.amount - self.filled_amount
        return floor_precision(amount, self.symbol.step_size)

    @property
    def base_wallet(self):
        return self.symbol.base_asset.get_wallet(
            self.wallet.account, self.wallet.market, variant=self.wallet.variant
        )

    def acquire_lock(self, lock_wallet, lock_amount, pipeline: WalletPipeline):
        pipeline.new_lock(key=self.group_id, wallet=lock_wallet, amount=lock_amount, reason=WalletPipeline.TRADE)

    objects = models.Manager()
    live_objects = StopLossManager()
    open_objects = StopLossManager(open_only=True)
    not_triggered_objects = StopLossManager(not_triggered_only=True)

    def delete(self, *args, **kwargs):
        self.canceled_at = timezone.now()
        self.save(update_fields=['canceled_at'])
        if self.oco:
            self.oco.cancel_another(self.oco.ORDER, delete_oco=True)

    def hard_delete(self):
        super(StopLoss, self).delete()

<<<<<<< HEAD
    @staticmethod
    def trigger(order, min_price, max_price, matched_trades, pipeline):
        to_cancel_stop_loss = []
        to_trigger_stop_loss_qs = StopLoss.not_triggered_objects.filter(
            Q(side=BUY, trigger_price__lte=max_price) | Q(side=SELL, trigger_price__gte=min_price),
            symbol=order.symbol,
        ).exclude(id=order.stop_loss_id)
        log_prefix = 'MM %s {%s}: ' % (order.symbol.name, order.id)
        logger.info(
            log_prefix + f'to trigger stop loss: {list(to_trigger_stop_loss_qs.values_list("id", flat=True))} {timezone.now()}')
        for stop_loss in to_trigger_stop_loss_qs:
            from market.utils.order_utils import trigger_stop_loss
            triggered_price = min_price if stop_loss.side == SELL else max_price
            logger.info(
                log_prefix + f'triggering stop loss on {order.symbol} ({stop_loss.id}, {stop_loss.side}) at {triggered_price}, {timezone.now()}')
            to_cancel = trigger_stop_loss(pipeline, stop_loss, triggered_price)
            if to_cancel:
                to_cancel_stop_loss.append(to_cancel)
        if to_cancel_stop_loss:
            matched_trades.to_cancel_stoploss = to_cancel_stop_loss
=======
    def __str__(self):
        return f'({self.id}) {self.symbol}-{self.side}'
>>>>>>> 19abb1ed

    class Meta:
        # todo: add constraint filled_amount <= amount
        constraints = [
            CheckConstraint(check=Q(
                amount__gte=0,
                price__gte=0,
                filled_amount__gte=0
            ), name='check_market_stoploss_amounts', ),
        ]<|MERGE_RESOLUTION|>--- conflicted
+++ resolved
@@ -86,7 +86,6 @@
     def hard_delete(self):
         super(StopLoss, self).delete()
 
-<<<<<<< HEAD
     @staticmethod
     def trigger(order, min_price, max_price, matched_trades, pipeline):
         to_cancel_stop_loss = []
@@ -97,6 +96,11 @@
         log_prefix = 'MM %s {%s}: ' % (order.symbol.name, order.id)
         logger.info(
             log_prefix + f'to trigger stop loss: {list(to_trigger_stop_loss_qs.values_list("id", flat=True))} {timezone.now()}')
+
+        for stop_loss in to_trigger_stop_loss_qs:
+            if stop_loss.oco:
+                stop_loss.oco.cancel_another(stop_loss.oco.ORDER)
+
         for stop_loss in to_trigger_stop_loss_qs:
             from market.utils.order_utils import trigger_stop_loss
             triggered_price = min_price if stop_loss.side == SELL else max_price
@@ -107,10 +111,9 @@
                 to_cancel_stop_loss.append(to_cancel)
         if to_cancel_stop_loss:
             matched_trades.to_cancel_stoploss = to_cancel_stop_loss
-=======
+
     def __str__(self):
         return f'({self.id}) {self.symbol}-{self.side}'
->>>>>>> 19abb1ed
 
     class Meta:
         # todo: add constraint filled_amount <= amount
