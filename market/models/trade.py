--- conflicted
+++ resolved
@@ -210,15 +210,8 @@
         for trade in trades_pair.trades:
             trade.set_gap_revenue()
 
-<<<<<<< HEAD
-        from market.models import ReferralTrx
-        ReferralTrx.objects.bulk_create(list(filter(bool, referrals)))
-        Trade.objects.bulk_create([*trades_pair])
-        Trade.create_hedge_fiat_trxs([*trades_pair], tether_irt)
-=======
         Trade.objects.bulk_create(trades_pair.trades)
-        Trade.create_hedge_fiat_trxs(trades_pair.trades)
->>>>>>> 45ef92fd
+        Trade.create_hedge_fiat_trxs(trades_pair.trades, current_tether_irt=usdt_irt)
 
         # updating trade_volume_irt of accounts
         accounts = [trades_pair.maker_trade.account, trades_pair.taker_trade.account]
@@ -312,11 +305,7 @@
                     ((trade.is_maker and trade.trade_source == cls.SYSTEM_TAKER) or
                      (not trade.is_maker and trade.trade_source in [cls.OTC, cls.SYSTEM_MAKER])):
 
-<<<<<<< HEAD
-                coin = trade.order.symbol.asset.symbol
-=======
-                hedge_price = get_trading_price_usdt(trade.symbol.asset.symbol, side=BUY, raw_price=True)
->>>>>>> 45ef92fd
+                coin = trade.symbol.asset.symbol
 
                 if coin == Asset.USDT:
                     coin_usdt_price = 1
