--- conflicted
+++ resolved
@@ -8,11 +8,7 @@
 from ledger.models import Asset, Trx, Wallet
 from ledger.utils.test import new_account
 from ledger.utils.wallet_pipeline import WalletPipeline
-<<<<<<< HEAD
-from market.models import PairSymbol, FillOrder, Order
-=======
 from market.models import PairSymbol, Trade, Order
->>>>>>> 5537052d
 from market.utils import new_order, cancel_order
 
 
@@ -38,11 +34,7 @@
 
         Asset.objects.filter(symbol='BTC').update(margin_enable=True)
 
-<<<<<<< HEAD
-        self.fill = FillOrder.objects.all()
-=======
         self.fill = Trade.objects.all()
->>>>>>> 5537052d
 
         with WalletPipeline() as pipeline:
 
