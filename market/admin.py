from django.contrib import admin
from django.contrib.admin import SimpleListFilter

from market.models import *
from ledger.models import Asset


class BaseAssetFilter(SimpleListFilter):                                           
      title = 'Base Asset'                                                           
      parameter_name = 'base_asset'

      def lookups(self, request, model_admin):                                        
          assets = set([t for t in Asset.objects.filter(symbol__in=(Asset.USDT, Asset.IRT))])       
          return zip(assets, assets)                                                    

      def queryset(self, request, queryset):                                          
          if self.value():                                                            
              return queryset.filter(base_asset__symbol=self.value())
          else:                                                                       
              return queryset                                                         


@admin.register(PairSymbol)
class PairSymbolAdmin(admin.ModelAdmin):
    list_display = ('name', 'enable', 'market_maker_enabled', 'maker_amount', 'taker_fee', 'maker_fee',)
    list_editable = ('enable',)
    list_filter = ('enable', BaseAssetFilter, 'market_maker_enabled',)
    readonly_fields = ('name',)
    search_fields = ('name', )


class TypeFilter(SimpleListFilter):
    title = "type"
    parameter_name = "type"

    def lookups(self, request, model_admin):
        return [
            (Order.ORDINARY, 'Only ordinary'),
            ('system', 'System Maker Orders'),
            ('all', 'All orders')
        ]

    def queryset(self, request, queryset):
        if self.value() is None:
            return queryset.filter(type=Order.ORDINARY)
        if self.value() == 'system':
            return queryset.exclude(type=Order.ORDINARY)
        return queryset


@admin.register(Order)
class OrderAdmin(admin.ModelAdmin):
    list_display = ('created', 'type', 'symbol', 'side', 'fill_type', 'status', 'price', 'amount', 'wallet')
    list_filter = (TypeFilter, 'side', 'fill_type', 'status', 'symbol',)


@admin.register(FillOrder)
class FillOrderAdmin(admin.ModelAdmin):
<<<<<<< HEAD
    list_display = ('created', 'symbol', 'amount', 'price', 'irt_value', 'trade_source')
    list_filter = ('trade_source', )
    readonly_fields = ('symbol', 'taker_order', 'maker_order')
    search_fields = ('symbol__name', )
=======
    list_display = ('created', 'symbol', 'amount', 'price', 'irt_value')
    list_filter = (MatchTypeFilter, 'symbol',)
    readonly_fields = ('symbol', 'taker_order', 'maker_order')


@admin.register(ReferralTrx)
class ReferralTrxAdmin(admin.ModelAdmin):
    list_display = ('created', 'referral', 'referrer_amount', 'trader_amount',)
    list_filter = ('referral', 'referral__owner')
>>>>>>> ccfabbda
<|MERGE_RESOLUTION|>--- conflicted
+++ resolved
@@ -56,19 +56,13 @@
 
 @admin.register(FillOrder)
 class FillOrderAdmin(admin.ModelAdmin):
-<<<<<<< HEAD
     list_display = ('created', 'symbol', 'amount', 'price', 'irt_value', 'trade_source')
     list_filter = ('trade_source', )
     readonly_fields = ('symbol', 'taker_order', 'maker_order')
     search_fields = ('symbol__name', )
-=======
-    list_display = ('created', 'symbol', 'amount', 'price', 'irt_value')
-    list_filter = (MatchTypeFilter, 'symbol',)
-    readonly_fields = ('symbol', 'taker_order', 'maker_order')
 
 
 @admin.register(ReferralTrx)
 class ReferralTrxAdmin(admin.ModelAdmin):
     list_display = ('created', 'referral', 'referrer_amount', 'trader_amount',)
-    list_filter = ('referral', 'referral__owner')
->>>>>>> ccfabbda
+    list_filter = ('referral', 'referral__owner')