from decimal import Decimal

import django_filters
from django.db.models import Min, Max
from django_filters.rest_framework import DjangoFilterBackend
from rest_framework.authentication import SessionAuthentication
from rest_framework.generics import ListAPIView, get_object_or_404
from rest_framework.pagination import LimitOffsetPagination
from rest_framework.permissions import IsAuthenticated
from rest_framework.response import Response
from rest_framework_simplejwt.authentication import JWTAuthentication

from accounts.authentication import CustomTokenAuthentication
from accounts.throttle import BursAPIRateThrottle, SustainedAPIRateThrottle
from ledger.models.wallet import ReserveWallet
from market.models import Trade, PairSymbol, Order
from market.pagination import FastLimitOffsetPagination
from market.serializers.trade_serializer import TradePairSerializer, TradeSerializer, AccountTradeSerializer


class TradeFilter(django_filters.FilterSet):
    symbol = django_filters.CharFilter(field_name='symbol__name', required=True, lookup_expr='iexact')

    class Meta:
        model = Trade
        fields = ('symbol',)


class AccountTradeFilter(django_filters.FilterSet):
    symbol = django_filters.CharFilter(field_name='symbol__name', lookup_expr='iexact')

    class Meta:
        model = Trade
        fields = ('symbol', 'side')


class AccountTradeHistoryView(ListAPIView):
    authentication_classes = (SessionAuthentication, JWTAuthentication)
    pagination_class = LimitOffsetPagination
    serializer_class = AccountTradeSerializer

    filter_backends = [DjangoFilterBackend]
    filter_class = AccountTradeFilter

    def get_queryset(self):
        trades = Trade.objects.filter(
            account=self.request.user.get_account(),
            status=Trade.DONE,
        )

<<<<<<< HEAD
        if self.request.query_params.get('agent') and self.request.query_params.get('strategy'):
            reserve_wallet = ReserveWallet.objects.filter(
                request_id=f'strategy:{self.request.query_params.get("strategy")}:{self.request.query_params.get("agent")}'
            ).first()
            orders = set(Order.objects.filter(wallet__variant=reserve_wallet.group_id, filled_amount__gt=Decimal('0')).
                         values_list('id', flat=True))
            trade = trades.filter(order_id__in=orders)
=======
        strategy = self.request.query_params.get('strategy')
        agent = self.request.query_params.get('agent')

        if agent and strategy:
            reserve_wallet = get_object_or_404(
                ReserveWallet,
                request_id=f'strategy:{strategy}:{agent}'
            )

            orders = set(
                Order.objects.filter(
                    wallet__variant=reserve_wallet and reserve_wallet.group_id,
                    filled_amount__gt=Decimal('0')
                ).values_list('id', flat=True)
            )

            trades.filter(order_id__in=orders)
>>>>>>> 1fe8cd9f

        market = self.request.query_params.get('market')
        if market:
            trades = trades.filter(market=market)

        return trades.select_related('symbol', 'symbol__asset', 'symbol__base_asset').order_by('-created')


class TradeHistoryView(ListAPIView):
    permission_classes = ()
    pagination_class = FastLimitOffsetPagination
    throttle_classes = [BursAPIRateThrottle, SustainedAPIRateThrottle]

    def get_queryset(self):
        symbol = self.request.query_params.get('symbol')
        my = self.request.query_params.get('my')
        pair_symbol = get_object_or_404(PairSymbol, name=symbol)

        user = self.request.user

        if my == '1':
            if not user.is_authenticated:
                return Trade.objects.none()

            return Trade.objects.filter(
                account=user.get_account(),
                symbol=pair_symbol
            ).order_by('-created')[:15]

        else:
            return Trade.objects.filter(
                is_maker=True,
                symbol=pair_symbol
            ).order_by('-created')[:15]

    def list(self, request, *args, **kwargs):
        serializer = TradeSerializer(self.get_queryset(), many=True)

        return Response({
            'results': serializer.data
        })


class TradePairsHistoryView(ListAPIView):
    authentication_classes = (CustomTokenAuthentication,)
    permission_classes = (IsAuthenticated,)
    pagination_class = LimitOffsetPagination
    throttle_classes = [BursAPIRateThrottle, SustainedAPIRateThrottle]

    def get_queryset(self):
        min_id = self.request.query_params.get('from_id')
        id_filter = {'id__gt': min_id} if min_id else {}
        return Trade.objects.filter(
            account=self.request.user.account,
            **id_filter
        ).prefetch_related('symbol').order_by('id')

    def list(self, request, *args, **kwargs):
        min_id = self.request.query_params.get('from_id')
        id_filter = {'id__gt': min_id} if min_id else {}
        qs = self.get_queryset()
        maker_taker_mapping = {
            t['group_id']: (t['maker_order_id'], t['taker_order_id']) for t in
            Trade.objects.filter(group_id__in=qs.values_list('group_id', flat=True), **id_filter).values(
                'group_id').annotate(
                maker_order_id=Min('order_id'), taker_order_id=Max('order_id')
            )
        }
        all_order_ids = set(sum(maker_taker_mapping.values(), ()))
        client_order_id_mapping = {o.id: o.client_order_id for o in Order.objects.filter(id__in=all_order_ids)}
        serializer = TradePairSerializer(qs, context={
            'maker_taker_mapping': maker_taker_mapping,
            'client_order_id_mapping': client_order_id_mapping,
        }, many=True)

        return Response({
            'results': serializer.data
        })<|MERGE_RESOLUTION|>--- conflicted
+++ resolved
@@ -48,15 +48,6 @@
             status=Trade.DONE,
         )
 
-<<<<<<< HEAD
-        if self.request.query_params.get('agent') and self.request.query_params.get('strategy'):
-            reserve_wallet = ReserveWallet.objects.filter(
-                request_id=f'strategy:{self.request.query_params.get("strategy")}:{self.request.query_params.get("agent")}'
-            ).first()
-            orders = set(Order.objects.filter(wallet__variant=reserve_wallet.group_id, filled_amount__gt=Decimal('0')).
-                         values_list('id', flat=True))
-            trade = trades.filter(order_id__in=orders)
-=======
         strategy = self.request.query_params.get('strategy')
         agent = self.request.query_params.get('agent')
 
@@ -74,7 +65,6 @@
             )
 
             trades.filter(order_id__in=orders)
->>>>>>> 1fe8cd9f
 
         market = self.request.query_params.get('market')
         if market:
