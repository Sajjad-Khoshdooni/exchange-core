--- conflicted
+++ resolved
@@ -195,15 +195,9 @@
 
 @admin.register(models.DepositAddress)
 class DepositAddressAdmin(admin.ModelAdmin):
-<<<<<<< HEAD
-    list_display = ('address_key', 'network', 'address', 'is_registered',)
-    readonly_fields = ('address_key', 'network', 'address', 'is_registered',)
-    list_filter = ('network', 'is_registered', DepositAddressUserFilter )
-=======
     list_display = ('address_key', 'network', 'address',)
     readonly_fields = ('address_key', 'network', 'address',)
-    list_filter = ('network', )
->>>>>>> a3b42e73
+    list_filter = ('network', DepositAddressUserFilter)
     search_fields = ('address',)
 
 
