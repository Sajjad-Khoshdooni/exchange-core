from django.conf import settings
from django.contrib import admin
from django.contrib.admin import SimpleListFilter
from django.db.models import F
from django_admin_listfilter_dropdown.filters import RelatedDropdownFilter

from accounts.admin_guard import M
from accounts.admin_guard.admin import AdvancedAdmin
from accounts.models import Account
from ledger import models
from ledger.models import Asset, Prize, CoinCategory
from ledger.utils.overview import AssetOverview
from ledger.utils.precision import get_presentation_amount
from ledger.utils.precision import humanize_number
from ledger.utils.price import get_trading_price_usdt, SELL
from provider.models import ProviderOrder


@admin.register(models.Asset)
class AssetAdmin(AdvancedAdmin):
    default_edit_condition = M.superuser

    fields_edit_conditions = {
        'order': True,
        'trend': True,
        'bid_diff': True,
        'ask_diff': True
    }

    readonly_fields = ('get_calculated_hedge_amount', 'get_hedge_value', 'get_hedge_amount')

    list_display = (
        'symbol', 'enable', 'get_hedge_value', 'get_hedge_amount', 'get_calculated_hedge_amount',
        'get_total_asset', 'get_ledger_balance_users',

        'get_future_amount', 'get_binance_spot_amount', 'get_internal_balance',
        'order', 'trend', 'trade_enable', 'hedge_method',

        'candidate', 'margin_enable', 'new_coin', 'spread_category'
    )
    list_filter = ('enable', 'trend', 'candidate', 'margin_enable', 'spread_category')
    list_editable = ('enable', 'order', 'trend', 'trade_enable', 'candidate', 'margin_enable', 'new_coin')
    search_fields = ('symbol', )
    ordering = ('-enable', '-pin_to_top', '-trend', 'order')

    def changelist_view(self, request, extra_context=None):

<<<<<<< HEAD
        if not settings.DEBUG_OR_TESTING_OR_STAGING:
            self.overview = AssetOverview()
            account = MARGIN_INSURANCE_ACCOUNT
=======
        if not settings.DEBUG_OR_TESTING:
            self.overview = AssetOverview(strict=False)
>>>>>>> d68ec08f

            context = {
                'binance_initial_margin': round(self.overview.total_initial_margin, 2),
                'binance_maint_margin': round(self.overview.total_maintenance_margin, 2),
                'binance_margin_ratio': round(self.overview.margin_ratio, 2),
                'hedge_value': round(self.overview.get_total_hedge_value(), 2),
                'binance_spot_tether_amount': round(self.overview.get_binance_spot_amount(Asset.get(Asset.USDT)), 2),

                'binance_spot_usdt': round(self.overview.get_binance_spot_total_value(), 2),
                'binance_margin_balance': round(self.overview.total_margin_balance, 2),
                'internal_usdt': round(self.overview.get_internal_usdt_value(), 2),
                'fiat_usdt': round(self.overview.get_gateway_usdt(), 0),
                'margin_insurance_balance': self.overview.get_margin_insurance_balance(),
                'investment': round(self.overview.get_total_investment(), 0),
                'cash': round(self.overview.get_total_cash(), 0),

                'total_assets_usdt': round(self.overview.get_all_assets_usdt(), 0),
                'exchange_assets_usdt': round(self.overview.get_exchange_assets_usdt(), 0),
                'exchange_potential_usdt': round(self.overview.get_exchange_potential_usdt(), 0),
                'users_usdt': round(self.overview.get_all_users_asset_value(), 0)
            }
        else:
            self.overview = None
            context = {}

        return super().changelist_view(request, extra_context=context)

    def save_model(self, request, obj, form, change):
        if Asset.objects.filter(order=obj.order).exclude(id=obj.id).exists():
            Asset.objects.filter(order__gte=obj.order).exclude(id=obj.id).update(order=F('order') + 1)

        return super(AssetAdmin, self).save_model(request, obj, form, change)

    def get_ledger_balance_users(self, asset: Asset):
        return self.overview and asset.get_presentation_amount(
            self.overview.get_users_asset_amount(asset)
        )

    get_ledger_balance_users.short_description = 'users'

    def get_users_usdt_value(self, asset: Asset):
        return self.overview and round(self.overview.get_users_asset_value(asset), 2)

    get_users_usdt_value.short_description = 'usdt_value'

    def get_total_asset(self, asset: Asset):
        return self.overview and asset.get_presentation_amount(self.overview.get_total_assets(asset))

    get_total_asset.short_description = 'total assets'

    def get_future_amount(self, asset: Asset):
        return self.overview and asset.get_presentation_amount(self.overview.get_future_position_amount(asset))

    get_future_amount.short_description = 'future amount'

    def get_future_value(self, asset: Asset):
        return self.overview and round(self.overview.get_future_position_value(asset), 2)

    get_future_value.short_description = 'future usdt'

    def get_binance_spot_amount(self, asset: Asset):
        return self.overview and asset.get_presentation_amount(self.overview.get_binance_spot_amount(asset))

    get_binance_spot_amount.short_description = 'bin spot amount'

    def get_internal_balance(self, asset: Asset):
        return self.overview and asset.get_presentation_amount(self.overview.get_internal_deposits_balance(asset))

    get_internal_balance.short_description = 'internal'

    def get_hedge_amount(self, asset: Asset):
        return self.overview and asset.get_presentation_amount(self.overview.get_hedge_amount(asset))

    get_hedge_amount.short_description = 'hedge amount'

    def get_calculated_hedge_amount(self, asset: Asset):
        return asset.get_presentation_amount(ProviderOrder.get_hedge(asset))

    get_calculated_hedge_amount.short_description = 'calc hedge amount'

    def get_hedge_value(self, asset: Asset):
        hedge_value = self.overview and self.overview.get_hedge_value(asset)

        if hedge_value is not None:
            hedge_value = round(hedge_value, 2)

        return hedge_value

    get_hedge_value.short_description = 'hedge value'

    def get_hedge_threshold(self, asset: Asset):
        if asset.enable:
            handler = asset.get_hedger()

            if handler:
                symbol = handler.get_trading_symbol(asset.symbol)
                return handler.get_step_size(symbol)

    get_hedge_threshold.short_description = 'hedge threshold'


@admin.register(models.Network)
class NetworkAdmin(admin.ModelAdmin):
    list_display = ('symbol', 'can_withdraw', 'can_deposit', 'min_confirm', 'unlock_confirm', 'address_regex')
    list_editable = ('can_withdraw', 'can_deposit')
    search_fields = ('symbol', )
    list_filter = ('can_withdraw', 'can_deposit')
    ordering = ('-can_withdraw', '-can_deposit')


@admin.register(models.NetworkAsset)
class NetworkAssetAdmin(admin.ModelAdmin):
    list_display = ('network', 'asset', 'withdraw_fee', 'withdraw_min', 'withdraw_max', 'can_deposit', 'hedger_withdraw_enable')
    search_fields = ('asset__symbol', )
    list_editable = ('can_deposit', )
    list_filter = ('network', )


class DepositAddressUserFilter(admin.SimpleListFilter):
    title = 'کاربران'
    parameter_name = 'user'

    def lookups(self, request, model_admin):
        return [(1, 1)]

    def queryset(self, request, queryset):
        user = request.GET.get('user')
        if user is not None:
            return queryset.filter(address_key__account__user=user)
        else:
            return queryset


@admin.register(models.DepositAddress)
class DepositAddressAdmin(admin.ModelAdmin):
    list_display = ('address_key', 'network', 'address', 'is_registered',)
    readonly_fields = ('address_key', 'network', 'address', 'is_registered',)
    list_filter = ('network', 'is_registered', DepositAddressUserFilter )
    search_fields = ('address',)


@admin.register(models.OTCRequest)
class OTCRequestAdmin(admin.ModelAdmin):
    list_display = ('created', 'account', 'from_asset', 'to_asset', 'to_price', 'from_amount', 'to_amount', 'token')
    readonly_fields = ('account', )

    def get_from_amount(self, otc_request: models.OTCRequest):
        return humanize_number((otc_request.from_asset.get_presentation_amount(otc_request.from_amount)))

    get_from_amount.short_description = 'from_amount'

    def get_to_amount(self, otc_request: models.OTCRequest):
        return otc_request.to_asset.get_presentation_amount(otc_request.to_amount)

    get_to_amount.short_description = 'to_amount'

    def get_to_price(self, otc_request: models.OTCRequest):
        return otc_request.to_asset.get_presentation_amount(otc_request.to_price)

    get_to_price.short_description = 'to_price'


class OTCUserFilter(SimpleListFilter):
    title = 'کاربر'
    parameter_name = 'user'

    def lookups(self, request, model_admin):
        return [(1, 1)]

    def queryset(self, request, queryset):
        user = request.GET.get('user')
        if user is not None:
            return queryset.filter(otc_request__account__user_id=user)
        else:
            return queryset


@admin.register(models.OTCTrade)
class OTCTradeAdmin(admin.ModelAdmin):
    list_display = ('created', 'otc_request', 'status', 'get_otc_trade_to_price_absolute_irt', )
    list_filter = (OTCUserFilter, 'status')
    search_fields = ('group_id', )
    readonly_fields = ('otc_request', )

    def get_otc_trade_from_amount(self, otc_trade: models.OTCTrade):
        return humanize_number(
            otc_trade.otc_request.from_asset.get_presentation_amount(otc_trade.otc_request.from_amount)
        )

    get_otc_trade_from_amount.short_description = 'مقدار پایه'

    def get_otc_trade_to_price_absolute_irt(self, otc_trade: models.OTCTrade):
        return humanize_number(int(
            otc_trade.otc_request.to_price_absolute_irt * otc_trade.otc_request.to_amount
        ))
    get_otc_trade_to_price_absolute_irt.short_description = 'ارزش ریالی'


@admin.register(models.Trx)
class TrxAdmin(admin.ModelAdmin):
    list_display = ('created', 'sender', 'receiver', 'amount', 'scope', 'group_id', 'scope')
    search_fields = ('sender__asset__symbol', 'sender__account__user__phone', 'receiver__account__user__phone', 'group_id')
    readonly_fields = ('sender', 'receiver', )
    list_filter = ('scope', )


class WalletUserFilter(SimpleListFilter):
    title = 'کاربر'
    parameter_name = 'account'

    def lookups(self, request, model_admin):
        return [(1, 1)]

    def queryset(self, request, queryset):
        account = request.GET.get('account')
        if account is not None:
            return queryset.filter(account=account)
        else:
            return queryset


@admin.register(models.Wallet)
class WalletAdmin(admin.ModelAdmin):
    list_display = ('created', 'account', 'asset', 'market', 'get_free', 'get_locked', 'get_free_usdt', 'get_free_irt')
    list_filter = [
        ('asset', RelatedDropdownFilter),
        WalletUserFilter
    ]
    readonly_fields = ('account', 'asset', 'market')

    def get_free(self, wallet: models.Wallet):
        return float(wallet.get_free())

    get_free.short_description = 'free'

    def get_locked(self, wallet: models.Wallet):
        return float(wallet.get_locked())

    get_locked.short_description = 'locked'

    def get_free_irt(self, wallet: models.Wallet):
        return wallet.asset.get_presentation_price_irt(wallet.get_balance_irt())
    get_free_irt.short_description = 'ارزش ریالی'

    def get_free_usdt(self, wallet: models.Wallet):
        return wallet.asset.get_presentation_price_usdt(wallet.get_balance_usdt())
    get_free_usdt.short_description = 'ارزش دلاری'


class TransferUserFilter(SimpleListFilter):
    title = 'کاربر'
    parameter_name = 'user'

    def lookups(self, request, model_admin):
        return [(1, 1)]

    def queryset(self, request, queryset):
        user = request.GET.get('user')
        if user is not None:
            return queryset.filter(wallet__account__user_id=user)
        else:
            return queryset


@admin.register(models.Transfer)
class TransferAdmin(admin.ModelAdmin):
    list_display = ('created', 'network', 'wallet', 'amount', 'fee_amount',
                    'deposit', 'status', 'is_fee', 'source', 'get_total_volume_usdt',
                    )
    search_fields = ('trx_hash', 'block_hash', 'block_number', 'out_address', 'wallet__asset__symbol')
    list_filter = ('deposit', 'status', 'is_fee', 'source', 'status', TransferUserFilter,)
    readonly_fields = ('deposit_address', 'network', 'wallet', 'provider_transfer', 'get_total_volume_usdt')

    def get_total_volume_usdt(self, transfer: models.Transfer):
        return transfer.amount * get_trading_price_usdt(coin=transfer.wallet.asset.symbol, side=SELL)
    get_total_volume_usdt.short_description = 'ارزش تتری'


class CryptoAccountTypeFilter(SimpleListFilter):
    title = 'type' # or use _('country') for translated title
    parameter_name = 'type'

    def lookups(self, request, model_admin):
        return (Account.SYSTEM, 'system'), (Account.OUT, 'out'), ('ord', 'ordinary')

    def queryset(self, request, queryset):
        value = self.value()
        if value:
            if value == 'ord':
                value = None

            return queryset.filter(deposit_address__address_key__account__type=value)
        else:
            return queryset


@admin.register(models.MarginTransfer)
class MarginTransferAdmin(admin.ModelAdmin):
    list_display = ('created', 'account', 'amount', 'type', )
    search_fields = ('group_id',)


@admin.register(models.MarginLoan)
class MarginLoanAdmin(admin.ModelAdmin):
    list_display = ('created', 'account', 'amount', 'type', 'asset', 'status')
    search_fields = ('group_id',)


@admin.register(models.CloseRequest)
class MarginLiquidationAdmin(admin.ModelAdmin):
    list_display = ('created', 'account', 'margin_level', 'group_id', 'status')
    search_fields = ('group_id',)
    list_filter = ('status', )


@admin.register(models.AddressBook)
class AddressBookAdmin(admin.ModelAdmin):
    list_display = ('name', 'account', 'network', 'address', 'asset',)
    search_fields = ('address', 'name')


@admin.register(models.Prize)
class PrizeAdmin(admin.ModelAdmin):
    list_display = ('created', 'scope', 'account', 'get_asset_amount')
    readonly_fields = ('account', 'asset', )

    def get_asset_amount(self, prize: Prize):
        return str(get_presentation_amount(prize.amount)) + str(prize.asset)

    get_asset_amount.short_description = 'مقدار'


@admin.register(models.CoinCategory)
class CoinCategoryAdmin(admin.ModelAdmin):
    list_display = ['name', 'get_coin_count']

    def get_coin_count(self, coin_category: CoinCategory):
        return coin_category.coins.count()

    get_coin_count.short_description = 'تعداد رمزارز'


@admin.register(models.AddressKey)
class AddressKeyAdmin(admin.ModelAdmin):
    list_display = ('address', )
    readonly_fields = ('address', 'account')


@admin.register(models.AssetSpreadCategory)
class AssetSpreadCategoryAdmin(admin.ModelAdmin):
    list_display = ('name', )


@admin.register(models.PNLHistory)
class PNLHistoryAdmin(admin.ModelAdmin):
    list_display = ('date', 'account', 'market', 'base_asset', 'snapshot_balance', 'profit')
    readonly_fields = ('date', 'account', 'market', 'base_asset', 'snapshot_balance', 'profit')


@admin.register(models.CategorySpread)
class CategorySpreadAdmin(admin.ModelAdmin):
    list_display = ('category', 'step', 'side', 'spread')
    list_editable = ('side', 'step', 'spread')
    ordering = ('category', 'step', 'side')
    list_filter = ('category', 'side', 'step')


@admin.register(models.SystemSnapshot)
class SystemSnapshotAdmin(admin.ModelAdmin):
    list_display = ('created', 'total', 'users', 'exchange', 'exchange_potential', 'hedge', 'cumulated_hedge',
                    'binance_futures', 'binance_spot', 'internal', 'fiat_gateway', 'investment', 'cash', 'prize')
    ordering = ('-created', )


@admin.register(models.AssetSnapshot)
class AssetSnapshotAdmin(admin.ModelAdmin):
    list_display = ('created', 'asset', 'total_amount', 'users_amount', 'hedge_amount', 'hedge_value', 'get_hedge_diff')
    ordering = ('-created', 'asset__order')
    list_filter = ('asset', )

    def get_hedge_diff(self, asset_snapshot: models.AssetSnapshot):
        return asset_snapshot.calc_hedge_amount - asset_snapshot.hedge_amount

    get_hedge_diff.short_description = 'hedge diff'<|MERGE_RESOLUTION|>--- conflicted
+++ resolved
@@ -45,14 +45,8 @@
 
     def changelist_view(self, request, extra_context=None):
 
-<<<<<<< HEAD
         if not settings.DEBUG_OR_TESTING_OR_STAGING:
-            self.overview = AssetOverview()
-            account = MARGIN_INSURANCE_ACCOUNT
-=======
-        if not settings.DEBUG_OR_TESTING:
             self.overview = AssetOverview(strict=False)
->>>>>>> d68ec08f
 
             context = {
                 'binance_initial_margin': round(self.overview.total_initial_margin, 2),
