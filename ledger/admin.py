--- conflicted
+++ resolved
@@ -1,13 +1,14 @@
 from django.contrib import admin
 from django.contrib.admin import SimpleListFilter
 from django.db.models import F
+from django_admin_listfilter_dropdown.filters import RelatedDropdownFilter
 
 from accounts.models import Account
 from ledger import models
 from ledger.models import Asset
 from ledger.utils.overview import AssetOverview
 from provider.exchanges import BinanceFuturesHandler
-from django_admin_listfilter_dropdown.filters import DropdownFilter, ChoiceDropdownFilter, RelatedDropdownFilter
+
 
 @admin.register(models.Asset)
 class AssetAdmin(admin.ModelAdmin):
@@ -176,16 +177,11 @@
 
 @admin.register(models.Wallet)
 class WalletAdmin(admin.ModelAdmin):
-<<<<<<< HEAD
-    list_display = ('created', 'account', 'asset', 'market', 'get_free', 'get_locked','get_free_usdt','get_free_irt')
-    list_filter = ('account', 'asset', WalletUserFilter,)
-=======
     list_display = ('created', 'account', 'asset', 'market', 'get_free', 'get_locked', 'get_free_usdt', 'get_free_irt')
     list_filter = [
         ('asset', RelatedDropdownFilter),
-        UserFilter
+        WalletUserFilter
     ]
->>>>>>> b4e1ac81
 
     def get_free(self, wallet: models.Wallet):
         return float(wallet.get_free())
