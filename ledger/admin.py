--- conflicted
+++ resolved
@@ -24,10 +24,6 @@
 from accounts.utils.validation import gregorian_to_jalali_datetime_str
 from financial.models import Payment
 from ledger import models
-<<<<<<< HEAD
-=======
-from ledger.models import Asset, BalanceLock
->>>>>>> eaf47e3f
 from ledger.models import Prize, CoinCategory, FastBuyToken, Network, ManualTransaction, Wallet, \
     ManualTrade, Trx, NetworkAsset
 from ledger.models.asset_alert import AssetAlert, AlertTrigger, BulkAssetAlert
@@ -36,15 +32,11 @@
 from ledger.utils.fields import DONE, PROCESS, PENDING
 from ledger.utils.precision import get_presentation_amount, humanize_presentation
 from ledger.utils.provider import get_provider_requester
-from ledger.utils.wallet_pipeline import WalletPipeline
 from ledger.utils.withdraw_verify import RiskFactor
 from market.utils.fix import create_symbols_for_asset
-<<<<<<< HEAD
 from .models import Asset, BalanceLock
 from .utils.price import get_last_price
 from .utils.wallet_pipeline import WalletPipeline
-=======
->>>>>>> eaf47e3f
 
 
 @admin.register(models.Asset)
@@ -383,31 +375,13 @@
 
     @admin.display(description='irt value', ordering='value')
     def get_value_irt(self, wallet: models.Wallet):
-<<<<<<< HEAD
         price = get_last_price(wallet.asset.symbol + Asset.IRT) or 0
-        return get_symbol_presentation_amount(wallet.asset.symbol + 'IRT', wallet.balance * price, trunc_zero=True)
-=======
-        price = get_external_price(
-            coin=wallet.asset.symbol,
-            base_coin=Asset.IRT,
-            side=BUY
-        ) or 0
         return humanize_presentation(wallet.balance * price)
->>>>>>> eaf47e3f
 
     @admin.display(description='usdt value', ordering='value')
     def get_value_usdt(self, wallet: models.Wallet):
-<<<<<<< HEAD
         price = get_last_price(wallet.asset.symbol + Asset.USDT) or 0
-        return get_symbol_presentation_amount(wallet.asset.symbol + 'USDT', wallet.balance * price, trunc_zero=True)
-=======
-        price = get_external_price(
-            coin=wallet.asset.symbol,
-            base_coin=Asset.USDT,
-            side=BUY
-        ) or 0
         return humanize_presentation(wallet.balance * price)
->>>>>>> eaf47e3f
 
 
 class TransferUserFilter(SimpleListFilter):
