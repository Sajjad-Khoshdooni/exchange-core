--- conflicted
+++ resolved
@@ -49,12 +49,8 @@
     list_editable = ('enable', 'order', 'trend', 'trade_enable', 'margin_enable', 'hedge', 'price_page')
     search_fields = ('symbol',)
     ordering = ('-enable', '-pin_to_top', '-trend', 'order')
-<<<<<<< HEAD
     actions = ('setup_asset',)
-=======
-    actions = ('setup_asset', )
     readonly_fields = ('distribution_factor', )
->>>>>>> a5204abb
 
     def save_model(self, request, obj, form, change):
         if Asset.objects.filter(order=obj.order).exclude(id=obj.id).exists():
@@ -63,8 +59,7 @@
         return super(AssetAdmin, self).save_model(request, obj, form, change)
 
     def get_queryset(self, request):
-        return super(AssetAdmin, self).get_queryset(request) \
-            .annotate(
+        return super(AssetAdmin, self).get_queryset(request).annotate(
             hedge_value=F('assetsnapshot__hedge_value'),
             hedge_value_abs=F('assetsnapshot__hedge_value_abs'),
             hedge_amount=F('assetsnapshot__hedge_amount'),
@@ -688,11 +683,7 @@
 class BalanceLockAdmin(admin.ModelAdmin):
     list_display = ('created', 'key', 'wallet', 'original_amount', 'amount', 'reason')
     readonly_fields = ('wallet', 'key', 'original_amount', 'amount', 'reason')
-<<<<<<< HEAD
     list_filter = ('reason',)
-    search_fields = ('wallet__account__user__phone', 'key')
-=======
-    list_filter = ('reason', )
     search_fields = ('wallet__account__user__phone', 'key')
 
 
@@ -700,5 +691,4 @@
 class ReserveWalletAdmin(admin.ModelAdmin):
     list_display = ('created', 'sender', 'receiver', 'amount', 'group_id', 'refund_completed', 'request_id')
     readonly_fields = ('created', 'sender', 'receiver', 'group_id')
-    search_fields = ('group_id', 'request_id')
->>>>>>> a5204abb
+    search_fields = ('group_id', 'request_id')