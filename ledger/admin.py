--- conflicted
+++ resolved
@@ -13,11 +13,7 @@
 from ledger.utils.overview import AssetOverview
 from ledger.utils.precision import get_presentation_amount
 from ledger.utils.precision import humanize_number
-<<<<<<< HEAD
-from ledger.utils.price import get_trading_price_usdt, BUY, SELL
-=======
-from ledger.utils.price import get_trading_price_usdt, get_binance_trading_symbol, SELL
->>>>>>> 9410263e
+from ledger.utils.price import get_trading_price_usdt, SELL
 from provider.models import ProviderOrder
 
 
@@ -164,13 +160,8 @@
 
 @admin.register(models.NetworkAsset)
 class NetworkAssetAdmin(admin.ModelAdmin):
-<<<<<<< HEAD
     list_display = ('network', 'asset', 'withdraw_fee', 'withdraw_min', 'withdraw_max', 'can_deposit', 'hedger_withdraw_enable')
-    search_fields = ('network__symbol', 'asset__symbol')
-=======
-    list_display = ('network', 'asset', 'withdraw_fee', 'withdraw_min', 'withdraw_max', 'can_deposit', 'binance_withdraw_enable')
     search_fields = ('asset__symbol', )
->>>>>>> 9410263e
     list_editable = ('can_deposit', )
     list_filter = ('network', )
 
