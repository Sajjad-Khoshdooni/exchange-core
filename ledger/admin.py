from django.conf import settings
from django.contrib import admin
from django.contrib.admin import SimpleListFilter
from django.db.models import F
from django_admin_listfilter_dropdown.filters import RelatedDropdownFilter
from ledger.utils.precision import get_presentation_amount
from accounts.admin_guard import M
from accounts.admin_guard.admin import AdvancedAdmin
from accounts.models import Account
from ledger import models
from ledger.models import Asset, Prize
from ledger.utils.overview import AssetOverview
from ledger.utils.price import get_trading_price_usdt, BUY
from provider.exchanges import BinanceFuturesHandler
from ledger.utils.precision import humanize_number


@admin.register(models.Asset)
class AssetAdmin(AdvancedAdmin):
    default_edit_condition = M.superuser

    fields_edit_conditions = {
        'order': True,
        'trend': True,
        'bid_diff': True,
        'ask_diff': True
    }

    list_display = (
        'symbol', 'order', 'enable', 'get_hedge_value', 'get_hedge_amount',
        'get_future_amount', 'get_binance_spot_amount', 'get_internal_balance', 'get_ledger_balance_users',

        'get_hedge_threshold', 'get_future_value',
        'get_ledger_balance_system', 'get_ledger_balance_out', 'trend', 'hedge_method', 'bid_diff', 'ask_diff'
    )
    list_filter = ('enable', 'trend')
    list_editable = ('enable', 'order', 'trend')
    search_fields = ('symbol', )

    def changelist_view(self, request, extra_context=None):

        if not settings.DEBUG:
            self.overview = AssetOverview()
            context = {
                'binance_initial_margin': round(self.overview.total_initial_margin, 2),
                'binance_maint_margin': round(self.overview.total_maintenance_margin, 2),
                'binance_margin_balance': round(self.overview.total_margin_balance, 2),
                'binance_margin_ratio': round(self.overview.margin_ratio, 2),
                'hedge_value': round(self.overview.get_total_hedge_value(), 2),
                'binance_spot_usdt': round(self.overview.get_binance_spot_amount(Asset.get(Asset.USDT)), 2),
                'internal_usdt': round(self.overview.get_internal_usdt_value(), 2)
            }
        else:
            self.overview = None
            context = {}

        return super().changelist_view(request, extra_context=context)

    def save_model(self, request, obj, form, change):
        if Asset.objects.filter(order=obj.order).exclude(id=obj.id).exists():
            Asset.objects.filter(order__gte=obj.order).exclude(id=obj.id).update(order=F('order') + 1)

        return super(AssetAdmin, self).save_model(request, obj, form, change)

    def get_ledger_balance_users(self, asset: Asset):
        return self.overview and asset.get_presentation_amount(
            self.overview.get_ledger_balance(Account.ORDINARY, asset)
        )

    get_ledger_balance_users.short_description = 'users'

    def get_ledger_balance_system(self, asset: Asset):
        return self.overview and asset.get_presentation_amount(self.overview.get_ledger_balance(Account.SYSTEM, asset))

    get_ledger_balance_system.short_description = 'system'

    def get_ledger_balance_out(self, asset: Asset):
        return self.overview and asset.get_presentation_amount(self.overview.get_ledger_balance(Account.OUT, asset))

    get_ledger_balance_out.short_description = 'out'

    def get_future_amount(self, asset: Asset):
        return self.overview and asset.get_presentation_amount(self.overview.get_future_position_amount(asset))

    get_future_amount.short_description = 'future amount'

    def get_future_value(self, asset: Asset):
        return self.overview and round(self.overview.get_future_position_value(asset), 2)

    get_future_value.short_description = 'future usdt'

    def get_binance_spot_amount(self, asset: Asset):
        return self.overview and asset.get_presentation_amount(self.overview.get_binance_spot_amount(asset))

    get_binance_spot_amount.short_description = 'bin spot amount'

    def get_internal_balance(self, asset: Asset):
        return self.overview and asset.get_presentation_amount(self.overview.get_internal_deposits_balance(asset))

    get_internal_balance.short_description = 'internal'

    def get_hedge_amount(self, asset: Asset):
        return self.overview and asset.get_presentation_amount(self.overview.get_hedge_amount(asset))

    get_hedge_amount.short_description = 'hedge amount'

    def get_hedge_value(self, asset: Asset):
        hedge_value = self.overview and self.overview.get_hedge_value(asset)

        if hedge_value is not None:
            hedge_value = round(hedge_value, 2)

        return hedge_value

    get_hedge_value.short_description = 'hedge value'

    def get_hedge_threshold(self, asset: Asset):
        return BinanceFuturesHandler.get_step_size(asset.symbol + 'USDT')

    get_hedge_threshold.short_description = 'future hedge threshold'


@admin.register(models.Network)
class NetworkAdmin(admin.ModelAdmin):
    list_display = ('symbol', 'can_withdraw', 'can_deposit', 'min_confirm', 'unlock_confirm', 'address_regex')
    list_editable = ('can_withdraw', 'can_deposit')
    search_fields = ('symbol', )
    list_filter = ('can_withdraw', 'can_deposit')
    ordering = ('-can_withdraw', '-can_deposit')


@admin.register(models.NetworkAsset)
class NetworkAssetAdmin(admin.ModelAdmin):
    list_display = ('network', 'asset', 'withdraw_fee', 'withdraw_min', 'withdraw_max', 'binance_withdraw_enable')
    search_fields = ('network__symbol', 'asset__symbol')


@admin.register(models.DepositAddress)
class DepositAddressAdmin(admin.ModelAdmin):
    list_display = ('account_secret', 'network', 'address')


@admin.register(models.OTCRequest)
class OTCRequestAdmin(admin.ModelAdmin):
    list_display = ('created', 'account', 'from_asset', 'to_asset', 'to_price', 'from_amount', 'to_amount', 'token')

    def get_from_amount(self, otc_request: models.OTCRequest):
        return humanize_number((otc_request.from_asset.get_presentation_amount(otc_request.from_amount)))

    get_from_amount.short_description = 'from_amount'

    def get_to_amount(self, otc_request: models.OTCRequest):
        return otc_request.to_asset.get_presentation_amount(otc_request.to_amount)

    get_to_amount.short_description = 'to_amount'

    def get_to_price(self, otc_request: models.OTCRequest):
        return otc_request.to_asset.get_presentation_amount(otc_request.to_price)

    get_to_price.short_description = 'to_price'


class OTCUserFilter(SimpleListFilter):
    title = 'کاربر'
    parameter_name = 'user'

    def lookups(self, request, model_admin):
        return [(1, 1)]

    def queryset(self, request, queryset):
        user = request.GET.get('user')
        if user is not None:
            return queryset.filter(otc_request__account__user_id=user)
        else:
            return queryset


@admin.register(models.OTCTrade)
class OTCTradeAdmin(admin.ModelAdmin):
<<<<<<< HEAD
    list_display = ('created', 'otc_request',  'status', 'get_otc_trade_to_price_absolute_irt', )
=======
    list_display = ('created', 'otc_request', 'status','get_otc_trade_to_price_absolute_irt', )
>>>>>>> e5eb16b3
    list_filter = (OTCUserFilter, 'status')
    search_fields = ('group_id', )
    readonly_fields = ('otc_request', )

    def get_otc_trade_from_amount(self, otc_trade: models.OTCTrade):
        return humanize_number(
            otc_trade.otc_request.from_asset.get_presentation_amount(otc_trade.otc_request.from_amount)
        )

    get_otc_trade_from_amount.short_description = 'مقدار پایه'

    def get_otc_trade_to_price_absolute_irt(self, otc_trade: models.OTCTrade):
        return humanize_number(int(
            otc_trade.otc_request.to_price_absolute_irt * otc_trade.otc_request.to_amount
        ))
    get_otc_trade_to_price_absolute_irt.short_description = 'ارزش ریالی'


@admin.register(models.Trx)
class TrxAdmin(admin.ModelAdmin):
    list_display = ('created', 'sender', 'receiver', 'amount', 'group_id')
    search_fields = ('sender__asset__symbol', 'sender__account__user__phone', 'receiver__account__user__phone')


class WalletUserFilter(SimpleListFilter):
    title = 'کاربر'
    parameter_name = 'user'

    def lookups(self, request, model_admin):
        return [(1, 1)]

    def queryset(self, request, queryset):
        user = request.GET.get('user')
        if user is not None:
            return queryset.filter(account__user_id=user)
        else:
            return queryset


@admin.register(models.Wallet)
class WalletAdmin(admin.ModelAdmin):
    list_display = ('created', 'account', 'asset', 'market', 'get_free', 'get_locked', 'get_free_usdt', 'get_free_irt')
    list_filter = [
        ('asset', RelatedDropdownFilter),
        WalletUserFilter
    ]

    def get_free(self, wallet: models.Wallet):
        return float(wallet.get_free())

    get_free.short_description = 'free'

    def get_locked(self, wallet: models.Wallet):
        return float(wallet.get_locked())

    get_locked.short_description = 'locked'

    def get_free_irt(self, wallet: models.Wallet):
        return wallet.asset.get_presentation_price_irt(wallet.get_free_irt())
    get_free_irt.short_description = 'ارزش ریالی'

    def get_free_usdt(self, wallet: models.Wallet):
        return wallet.asset.get_presentation_price_usdt(wallet.get_free_usdt())
    get_free_usdt.short_description = 'ارزش دلاری'


class TransferUserFilter(SimpleListFilter):
    title = 'کاربر'
    parameter_name = 'user'

    def lookups(self, request, model_admin):
        return [(1, 1)]

    def queryset(self, request, queryset):
        user = request.GET.get('user')
        if user is not None:
            return queryset.filter(wallet__account__user_id=user)
        else:
            return queryset


@admin.register(models.Transfer)
class TransferAdmin(admin.ModelAdmin):
    list_display = ('created', 'network', 'wallet', 'amount', 'fee_amount', 'deposit', 'status', 'is_fee', 'source')
    search_fields = ('trx_hash', 'block_hash', 'block_number', 'out_address', 'wallet__asset__symbol')
    list_filter = ('deposit', 'status', 'is_fee', 'source', 'status', TransferUserFilter,)


@admin.register(models.BalanceLock)
class BalanceLockAdmin(admin.ModelAdmin):
    list_display = ('created', 'release_date', 'wallet', 'amount', 'freed')
    list_filter = ('freed', 'wallet')
    ordering = ('-created', )


class CryptoAccountTypeFilter(SimpleListFilter):
    title = 'type' # or use _('country') for translated title
    parameter_name = 'type'

    def lookups(self, request, model_admin):
        return (Account.SYSTEM, 'system'), (Account.OUT, 'out'), ('ord', 'ordinary')

    def queryset(self, request, queryset):
        value = self.value()
        if value:
            if value == 'ord':
                value = None

            return queryset.filter(deposit_address__account_secret__account__type=value)
        else:
            return queryset


@admin.register(models.CryptoBalance)
class CryptoBalanceAdmin(admin.ModelAdmin):
    list_display = ('asset', 'get_network', 'get_address', 'get_owner', 'amount', 'get_value_usdt', 'updated_at', )
    search_fields = ('asset__symbol', 'deposit_address__address',)
    list_filter = (CryptoAccountTypeFilter, )
    actions = ('collect_asset_action', )

    def get_network(self, crypto_balance: models.CryptoBalance):
        return crypto_balance.deposit_address.network

    get_network.short_description = 'network'

    def get_address(self, crypto_balance: models.CryptoBalance):
        return crypto_balance.deposit_address.presentation_address

    get_address.short_description = 'address'

    def get_owner(self, crypto_balance: models.CryptoBalance):
        return str(crypto_balance.deposit_address.account_secret.account)

    get_owner.short_description = 'owner'

<<<<<<< HEAD

@admin.register(models.Prize)
class PrizeAdmin(admin.ModelAdmin):
    list_display = ('created', 'scope', 'account', 'get_asset_amount')

    def get_asset_amount(self, prize: Prize):
        return str(get_presentation_amount(prize.amount)) + str(prize.asset)

    get_asset_amount.short_description = 'مقدار'
=======
    def get_value_usdt(self, crypto_balance: models.CryptoBalance):
        value = crypto_balance.amount * get_trading_price_usdt(crypto_balance.asset.symbol, BUY, raw_price=True)
        return get_presentation_amount(value)

    get_value_usdt.short_description = 'value'

    @admin.action(description='ارسال به بایننس')
    def collect_asset_action(self, request, queryset):
        for crypto in queryset:
            crypto.collect()


@admin.register(models.MarginTransfer)
class MarginTransferAdmin(admin.ModelAdmin):
    list_display = ('created', 'account', 'amount', 'type', )
    search_fields = ('group_id',)


@admin.register(models.MarginLoan)
class MarginLoanAdmin(admin.ModelAdmin):
    list_display = ('created', 'account', 'amount', 'type', 'asset', 'status')
    search_fields = ('group_id',)


@admin.register(models.MarginLiquidation)
class MarginLiquidationAdmin(admin.ModelAdmin):
    list_display = ('created', 'account', 'margin_level', 'group_id')
    search_fields = ('group_id',)


@admin.register(models.AddressBook)
class AdressBookAdmin(admin.ModelAdmin):
    list_display = ('name', 'account', 'network', 'address', 'asset',)
    search_fields = ('address', 'name')
>>>>>>> e5eb16b3
<|MERGE_RESOLUTION|>--- conflicted
+++ resolved
@@ -177,11 +177,7 @@
 
 @admin.register(models.OTCTrade)
 class OTCTradeAdmin(admin.ModelAdmin):
-<<<<<<< HEAD
-    list_display = ('created', 'otc_request',  'status', 'get_otc_trade_to_price_absolute_irt', )
-=======
-    list_display = ('created', 'otc_request', 'status','get_otc_trade_to_price_absolute_irt', )
->>>>>>> e5eb16b3
+    list_display = ('created', 'otc_request', 'status', 'get_otc_trade_to_price_absolute_irt', )
     list_filter = (OTCUserFilter, 'status')
     search_fields = ('group_id', )
     readonly_fields = ('otc_request', )
@@ -317,17 +313,6 @@
 
     get_owner.short_description = 'owner'
 
-<<<<<<< HEAD
-
-@admin.register(models.Prize)
-class PrizeAdmin(admin.ModelAdmin):
-    list_display = ('created', 'scope', 'account', 'get_asset_amount')
-
-    def get_asset_amount(self, prize: Prize):
-        return str(get_presentation_amount(prize.amount)) + str(prize.asset)
-
-    get_asset_amount.short_description = 'مقدار'
-=======
     def get_value_usdt(self, crypto_balance: models.CryptoBalance):
         value = crypto_balance.amount * get_trading_price_usdt(crypto_balance.asset.symbol, BUY, raw_price=True)
         return get_presentation_amount(value)
@@ -359,7 +344,16 @@
 
 
 @admin.register(models.AddressBook)
-class AdressBookAdmin(admin.ModelAdmin):
+class AddressBookAdmin(admin.ModelAdmin):
     list_display = ('name', 'account', 'network', 'address', 'asset',)
     search_fields = ('address', 'name')
->>>>>>> e5eb16b3
+
+
+@admin.register(models.Prize)
+class PrizeAdmin(admin.ModelAdmin):
+    list_display = ('created', 'scope', 'account', 'get_asset_amount')
+
+    def get_asset_amount(self, prize: Prize):
+        return str(get_presentation_amount(prize.amount)) + str(prize.asset)
+
+    get_asset_amount.short_description = 'مقدار'