from django.conf import settings
from django.contrib import admin
from django.contrib.admin import SimpleListFilter
from django.db.models import F
from django_admin_listfilter_dropdown.filters import RelatedDropdownFilter

from accounts.admin_guard import M
from accounts.admin_guard.admin import AdvancedAdmin
from accounts.models import Account
from ledger import models
from ledger.margin.closer import MARGIN_INSURANCE_ACCOUNT
from ledger.models import Asset, Prize, CoinCategory
from ledger.utils.overview import AssetOverview
from ledger.utils.precision import get_presentation_amount
from ledger.utils.precision import humanize_number
from ledger.utils.price import get_trading_price_usdt, BUY, get_binance_trading_symbol, SELL
from provider.models import ProviderOrder


@admin.register(models.Asset)
class AssetAdmin(AdvancedAdmin):
    default_edit_condition = M.superuser

    fields_edit_conditions = {
        'order': True,
        'trend': True,
        'bid_diff': True,
        'ask_diff': True
    }

    readonly_fields = ('get_calculated_hedge_amount', 'get_hedge_value', 'get_hedge_amount')

    list_display = (
        'symbol', 'order', 'enable', 'get_hedge_value', 'get_hedge_amount', 'get_calculated_hedge_amount',
        'get_future_amount', 'get_binance_spot_amount', 'get_internal_balance',
        'get_ledger_balance_users', 'get_users_usdt_value', 'get_total_asset', 'get_hedge_threshold', 'get_future_value',
        'get_ledger_balance_system', 'get_ledger_balance_out', 'trend', 'trade_enable', 'hedge_method',
        # 'bid_diff', 'ask_diff'
        'candidate', 'margin_enable', 'new_coin', 'spread_category'
    )
    list_filter = ('enable', 'trend', 'candidate', 'margin_enable', 'spread_category')
    list_editable = ('enable', 'order', 'trend', 'trade_enable', 'candidate', 'margin_enable', 'new_coin')
    search_fields = ('symbol', )
    ordering = ('-enable', '-pin_to_top', '-trend', 'order')

    def changelist_view(self, request, extra_context=None):

        if not settings.DEBUG_OR_TESTING:
            self.overview = AssetOverview()
            account = MARGIN_INSURANCE_ACCOUNT

            context = {
                'binance_initial_margin': round(self.overview.total_initial_margin, 2),
                'binance_maint_margin': round(self.overview.total_maintenance_margin, 2),
                'binance_margin_balance': round(self.overview.total_margin_balance, 2),
                'binance_margin_ratio': round(self.overview.margin_ratio, 2),
                'hedge_value': round(self.overview.get_total_hedge_value(), 2),
                'binance_spot_usdt': round(self.overview.get_binance_spot_amount(Asset.get(Asset.USDT)), 2),
                'internal_usdt': round(self.overview.get_internal_usdt_value(), 2),
                'fiat_irt': round(self.overview.get_fiat_irt(), 0),
                'total_assets_usdt': round(self.overview.get_all_assets_usdt(), 0),
                'exchange_assets_usdt': round(self.overview.get_exchange_assets_usdt(), 0),
                'margin_insurance_balance': Asset.get(Asset.USDT).get_wallet(account).balance
            }
        else:
            self.overview = None
            context = {}

        return super().changelist_view(request, extra_context=context)

    def save_model(self, request, obj, form, change):
        if Asset.objects.filter(order=obj.order).exclude(id=obj.id).exists():
            Asset.objects.filter(order__gte=obj.order).exclude(id=obj.id).update(order=F('order') + 1)

        return super(AssetAdmin, self).save_model(request, obj, form, change)

    def get_ledger_balance_users(self, asset: Asset):
        return self.overview and asset.get_presentation_amount(
            self.overview.get_ledger_balance(Account.ORDINARY, asset)
        )

    get_ledger_balance_users.short_description = 'users'

    def get_users_usdt_value(self, asset: Asset):
        return self.overview and round(self.overview.get_users_asset_value(asset), 2)

    get_users_usdt_value.short_description = 'usdt_value'

    def get_ledger_balance_system(self, asset: Asset):
        return self.overview and asset.get_presentation_amount(self.overview.get_ledger_balance(Account.SYSTEM, asset))

    get_ledger_balance_system.short_description = 'system'

    def get_ledger_balance_out(self, asset: Asset):
        return self.overview and asset.get_presentation_amount(self.overview.get_ledger_balance(Account.OUT, asset))

    get_ledger_balance_out.short_description = 'out'

    def get_total_asset(self, asset: Asset):
        return self.overview and asset.get_presentation_amount(self.overview.get_total_assets(asset))

    get_total_asset.short_description = 'total assets'

    def get_future_amount(self, asset: Asset):
        return self.overview and asset.get_presentation_amount(self.overview.get_future_position_amount(asset))

    get_future_amount.short_description = 'future amount'

    def get_future_value(self, asset: Asset):
        return self.overview and round(self.overview.get_future_position_value(asset), 2)

    get_future_value.short_description = 'future usdt'

    def get_binance_spot_amount(self, asset: Asset):
        return self.overview and asset.get_presentation_amount(self.overview.get_binance_spot_amount(asset))

    get_binance_spot_amount.short_description = 'bin spot amount'

    def get_internal_balance(self, asset: Asset):
        return self.overview and asset.get_presentation_amount(self.overview.get_internal_deposits_balance(asset))

    get_internal_balance.short_description = 'internal'

    def get_hedge_amount(self, asset: Asset):
        return self.overview and asset.get_presentation_amount(self.overview.get_hedge_amount(asset))

    get_hedge_amount.short_description = 'hedge amount'

    def get_calculated_hedge_amount(self, asset: Asset):
        return asset.get_presentation_amount(ProviderOrder.get_hedge(asset))

    get_calculated_hedge_amount.short_description = 'calc hedge amount'

    def get_hedge_value(self, asset: Asset):
        hedge_value = self.overview and self.overview.get_hedge_value(asset)

        if hedge_value is not None:
            hedge_value = round(hedge_value, 2)

        return hedge_value

    get_hedge_value.short_description = 'hedge value'

    def get_hedge_threshold(self, asset: Asset):
        if asset.enable:
            hedger = asset.get_hedger()

            if hedger:
                symbol = get_binance_trading_symbol(asset.symbol)
                return hedger.get_step_size(symbol)

    get_hedge_threshold.short_description = 'hedge threshold'


@admin.register(models.Network)
class NetworkAdmin(admin.ModelAdmin):
    list_display = ('symbol', 'can_withdraw', 'can_deposit', 'min_confirm', 'unlock_confirm', 'address_regex')
    list_editable = ('can_withdraw', 'can_deposit')
    search_fields = ('symbol', )
    list_filter = ('can_withdraw', 'can_deposit')
    ordering = ('-can_withdraw', '-can_deposit')


@admin.register(models.NetworkAsset)
class NetworkAssetAdmin(admin.ModelAdmin):
    list_display = ('network', 'asset', 'withdraw_fee', 'withdraw_min', 'withdraw_max', 'can_deposit', 'binance_withdraw_enable')
    search_fields = ('network__symbol', 'asset__symbol')
    list_editable = ('can_deposit', )


class UserFilter(admin.SimpleListFilter):
    title = 'کاربران'
    parameter_name = 'user_id'

    def lookups(self, request, model_admin):
        return [(1, 1)]

    def queryset(self, request, queryset):
        user = request.GET.get('user_id')
        if user is not None:
            return queryset.filter(address_key__account__user=user)
        else:
            return queryset


@admin.register(models.DepositAddress)
class DepositAddressAdmin(admin.ModelAdmin):
    list_display = ('address_key', 'network', 'address')
    readonly_fields = ('address_key', 'network', 'address')
    list_filter = ('network', 'address_key__account__user__id')
    search_fields = ('address',)


@admin.register(models.OTCRequest)
class OTCRequestAdmin(admin.ModelAdmin):
    list_display = ('created', 'account', 'from_asset', 'to_asset', 'to_price', 'from_amount', 'to_amount', 'token')
    readonly_fields = ('account', )

    def get_from_amount(self, otc_request: models.OTCRequest):
        return humanize_number((otc_request.from_asset.get_presentation_amount(otc_request.from_amount)))

    get_from_amount.short_description = 'from_amount'

    def get_to_amount(self, otc_request: models.OTCRequest):
        return otc_request.to_asset.get_presentation_amount(otc_request.to_amount)

    get_to_amount.short_description = 'to_amount'

    def get_to_price(self, otc_request: models.OTCRequest):
        return otc_request.to_asset.get_presentation_amount(otc_request.to_price)

    get_to_price.short_description = 'to_price'


class OTCUserFilter(SimpleListFilter):
    title = 'کاربر'
    parameter_name = 'user'

    def lookups(self, request, model_admin):
        return [(1, 1)]

    def queryset(self, request, queryset):
        user = request.GET.get('user')
        if user is not None:
            return queryset.filter(otc_request__account__user_id=user)
        else:
            return queryset


@admin.register(models.OTCTrade)
class OTCTradeAdmin(admin.ModelAdmin):
    list_display = ('created', 'otc_request', 'status', 'get_otc_trade_to_price_absolute_irt', )
    list_filter = (OTCUserFilter, 'status')
    search_fields = ('group_id', )
    readonly_fields = ('otc_request', )

    def get_otc_trade_from_amount(self, otc_trade: models.OTCTrade):
        return humanize_number(
            otc_trade.otc_request.from_asset.get_presentation_amount(otc_trade.otc_request.from_amount)
        )

    get_otc_trade_from_amount.short_description = 'مقدار پایه'

    def get_otc_trade_to_price_absolute_irt(self, otc_trade: models.OTCTrade):
        return humanize_number(int(
            otc_trade.otc_request.to_price_absolute_irt * otc_trade.otc_request.to_amount
        ))
    get_otc_trade_to_price_absolute_irt.short_description = 'ارزش ریالی'


@admin.register(models.Trx)
class TrxAdmin(admin.ModelAdmin):
    list_display = ('created', 'sender', 'receiver', 'amount', 'scope', 'group_id', 'scope')
    search_fields = ('sender__asset__symbol', 'sender__account__user__phone', 'receiver__account__user__phone')
    readonly_fields = ('sender', 'receiver')
    list_filter = ('scope', )


class WalletUserFilter(SimpleListFilter):
    title = 'کاربر'
    parameter_name = 'account'

    def lookups(self, request, model_admin):
        return [(1, 1)]

    def queryset(self, request, queryset):
        account = request.GET.get('account')
        if account is not None:
            return queryset.filter(account=account)
        else:
            return queryset


@admin.register(models.Wallet)
class WalletAdmin(admin.ModelAdmin):
    list_display = ('created', 'account', 'asset', 'market', 'get_free', 'get_locked', 'get_free_usdt', 'get_free_irt')
    list_filter = [
        ('asset', RelatedDropdownFilter),
        WalletUserFilter
    ]

    def get_free(self, wallet: models.Wallet):
        return float(wallet.get_free())

    get_free.short_description = 'free'

    def get_locked(self, wallet: models.Wallet):
        return float(wallet.get_locked())

    get_locked.short_description = 'locked'

    def get_free_irt(self, wallet: models.Wallet):
        return wallet.asset.get_presentation_price_irt(wallet.get_balance_irt())
    get_free_irt.short_description = 'ارزش ریالی'

    def get_free_usdt(self, wallet: models.Wallet):
        return wallet.asset.get_presentation_price_usdt(wallet.get_balance_usdt())
    get_free_usdt.short_description = 'ارزش دلاری'


class TransferUserFilter(SimpleListFilter):
    title = 'کاربر'
    parameter_name = 'user'

    def lookups(self, request, model_admin):
        return [(1, 1)]

    def queryset(self, request, queryset):
        user = request.GET.get('user')
        if user is not None:
            return queryset.filter(wallet__account__user_id=user)
        else:
            return queryset


@admin.register(models.Transfer)
class TransferAdmin(admin.ModelAdmin):
    list_display = ('created', 'network', 'wallet', 'amount', 'fee_amount',
                    'deposit', 'status', 'is_fee', 'source', 'get_total_volume_usdt',
                    )
    search_fields = ('trx_hash', 'block_hash', 'block_number', 'out_address', 'wallet__asset__symbol')
    list_filter = ('deposit', 'status', 'is_fee', 'source', 'status', TransferUserFilter,)
    readonly_fields = ('deposit_address', 'network', 'wallet', 'provider_transfer', 'get_total_volume_usdt')

    def get_total_volume_usdt(self, transfer: models.Transfer):
        return transfer.amount * get_trading_price_usdt(coin=transfer.wallet.asset.symbol, side=SELL)
    get_total_volume_usdt.short_description = 'ارزش تتری'


class CryptoAccountTypeFilter(SimpleListFilter):
    title = 'type' # or use _('country') for translated title
    parameter_name = 'type'

    def lookups(self, request, model_admin):
        return (Account.SYSTEM, 'system'), (Account.OUT, 'out'), ('ord', 'ordinary')

    def queryset(self, request, queryset):
        value = self.value()
        if value:
            if value == 'ord':
                value = None

            return queryset.filter(deposit_address__address_key__account__type=value)
        else:
            return queryset


@admin.register(models.CryptoBalance)
class CryptoBalanceAdmin(admin.ModelAdmin):
    list_display = ('asset', 'get_network', 'get_address', 'get_owner', 'amount', 'get_value_usdt', 'updated_at', )
    search_fields = ('asset__symbol', 'deposit_address__address',)
    list_filter = (CryptoAccountTypeFilter, )
    actions = ('collect_asset_action', )

    def get_network(self, crypto_balance: models.CryptoBalance):
        return crypto_balance.deposit_address.network

    get_network.short_description = 'network'

    def get_address(self, crypto_balance: models.CryptoBalance):
        return crypto_balance.deposit_address.address

    get_address.short_description = 'address'

    def get_owner(self, crypto_balance: models.CryptoBalance):
        return str(crypto_balance.deposit_address.account)

    get_owner.short_description = 'owner'

    def get_value_usdt(self, crypto_balance: models.CryptoBalance):
        value = crypto_balance.amount * get_trading_price_usdt(crypto_balance.asset.symbol, BUY, raw_price=True)
        return get_presentation_amount(value)

    get_value_usdt.short_description = 'value'


    @admin.action(description='ارسال به بایننس')
    def collect_asset_action(self, request, queryset):
        for crypto in queryset:
            crypto.collect()


@admin.register(models.MarginTransfer)
class MarginTransferAdmin(admin.ModelAdmin):
    list_display = ('created', 'account', 'amount', 'type', )
    search_fields = ('group_id',)


@admin.register(models.MarginLoan)
class MarginLoanAdmin(admin.ModelAdmin):
    list_display = ('created', 'account', 'amount', 'type', 'asset', 'status')
    search_fields = ('group_id',)


@admin.register(models.CloseRequest)
class MarginLiquidationAdmin(admin.ModelAdmin):
    list_display = ('created', 'account', 'margin_level', 'group_id', 'status')
    search_fields = ('group_id',)
    list_filter = ('status', )


@admin.register(models.AddressBook)
class AddressBookAdmin(admin.ModelAdmin):
    list_display = ('name', 'account', 'network', 'address', 'asset',)
    search_fields = ('address', 'name')


@admin.register(models.Prize)
class PrizeAdmin(admin.ModelAdmin):
    list_display = ('created', 'scope', 'account', 'get_asset_amount')
    readonly_fields = ('account', 'asset', )

    def get_asset_amount(self, prize: Prize):
        return str(get_presentation_amount(prize.amount)) + str(prize.asset)

    get_asset_amount.short_description = 'مقدار'


@admin.register(models.CoinCategory)
class CoinCategoryAdmin(admin.ModelAdmin):
    list_display = ['name', 'get_coin_count']

    def get_coin_count(self, coin_category: CoinCategory):
        return coin_category.coins.count()

    get_coin_count.short_description = 'تعداد رمزارز'


@admin.register(models.AddressKey)
class AddressKeyAdmin(admin.ModelAdmin):
    list_display = ('address', )
    readonly_fields = ('address', )


@admin.register(models.AssetSpreadCategory)
class AssetSpreadCategoryAdmin(admin.ModelAdmin):
    list_display = ('name', )


@admin.register(models.CategorySpread)
class CategorySpreadAdmin(admin.ModelAdmin):
    list_display = ('category', 'step', 'side', 'spread')
    list_editable = ('side', 'step', 'spread')
<<<<<<< HEAD
    ordering = ('category', 'side', 'step')
    list_filter = ('category', 'side', 'step')
=======
    ordering = ('category', 'step', 'side')
    list_filter = ('category', 'side', 'step')
>>>>>>> ce813cc3
<|MERGE_RESOLUTION|>--- conflicted
+++ resolved
@@ -441,10 +441,5 @@
 class CategorySpreadAdmin(admin.ModelAdmin):
     list_display = ('category', 'step', 'side', 'spread')
     list_editable = ('side', 'step', 'spread')
-<<<<<<< HEAD
-    ordering = ('category', 'side', 'step')
-    list_filter = ('category', 'side', 'step')
-=======
     ordering = ('category', 'step', 'side')
-    list_filter = ('category', 'side', 'step')
->>>>>>> ce813cc3
+    list_filter = ('category', 'side', 'step')