from django.conf import settings
from django.contrib import admin
from django.contrib.admin import SimpleListFilter
from django.db.models import F
from django_admin_listfilter_dropdown.filters import RelatedDropdownFilter

from accounts.admin_guard import M
from accounts.admin_guard.admin import AdvancedAdmin
from accounts.models import Account
from ledger import models
from ledger.margin.closer import MARGIN_INSURANCE_ACCOUNT
from ledger.models import Asset, Prize, CoinCategory, DepositAddress
from ledger.utils.overview import AssetOverview
from ledger.utils.precision import get_presentation_amount
from ledger.utils.precision import humanize_number
from ledger.utils.price import get_trading_price_usdt, BUY, get_binance_trading_symbol
from provider.models import ProviderOrder


@admin.register(models.Asset)
class AssetAdmin(AdvancedAdmin):
    default_edit_condition = M.superuser

    fields_edit_conditions = {
        'order': True,
        'trend': True,
        'bid_diff': True,
        'ask_diff': True
    }

    readonly_fields = ('get_calculated_hedge_amount', 'get_hedge_value', 'get_hedge_amount')

    list_display = (
        'symbol', 'order', 'enable', 'get_hedge_value', 'get_hedge_amount', 'get_calculated_hedge_amount',
        'get_future_amount', 'get_binance_spot_amount', 'get_internal_balance',
        'get_ledger_balance_users', 'get_users_usdt_value', 'get_total_asset', 'get_hedge_threshold', 'get_future_value',
        'get_ledger_balance_system', 'get_ledger_balance_out', 'trend', 'trade_enable', 'hedge_method',
        # 'bid_diff', 'ask_diff'
        'candidate', 'margin_enable', 'new_coin'
    )
    list_filter = ('enable', 'trend', 'candidate', 'margin_enable')
    list_editable = ('enable', 'order', 'trend', 'trade_enable', 'candidate', 'margin_enable', 'new_coin')
    search_fields = ('symbol', )
    ordering = ('-enable', '-pin_to_top', '-trend', 'order')

    def changelist_view(self, request, extra_context=None):

        if not settings.DEBUG:
            self.overview = AssetOverview()
            account = MARGIN_INSURANCE_ACCOUNT

            context = {
                'binance_initial_margin': round(self.overview.total_initial_margin, 2),
                'binance_maint_margin': round(self.overview.total_maintenance_margin, 2),
                'binance_margin_balance': round(self.overview.total_margin_balance, 2),
                'binance_margin_ratio': round(self.overview.margin_ratio, 2),
                'hedge_value': round(self.overview.get_total_hedge_value(), 2),
                'binance_spot_usdt': round(self.overview.get_binance_spot_amount(Asset.get(Asset.USDT)), 2),
                'internal_usdt': round(self.overview.get_internal_usdt_value(), 2),
                'fiat_irt': round(self.overview.get_fiat_irt(), 0),
                'total_assets_usdt': round(self.overview.get_all_assets_usdt(), 0),
                'exchange_assets_usdt': round(self.overview.get_exchange_assets_usdt(), 0),
                'margin_insurance_balance': Asset.get(Asset.USDT).get_wallet(account).balance
            }
        else:
            self.overview = None
            context = {}

        return super().changelist_view(request, extra_context=context)

    def save_model(self, request, obj, form, change):
        if Asset.objects.filter(order=obj.order).exclude(id=obj.id).exists():
            Asset.objects.filter(order__gte=obj.order).exclude(id=obj.id).update(order=F('order') + 1)

        return super(AssetAdmin, self).save_model(request, obj, form, change)

    def get_ledger_balance_users(self, asset: Asset):
        return self.overview and asset.get_presentation_amount(
            self.overview.get_ledger_balance(Account.ORDINARY, asset)
        )

    get_ledger_balance_users.short_description = 'users'

    def get_users_usdt_value(self, asset: Asset):
        return self.overview and round(self.overview.get_users_asset_value(asset), 2)

    get_users_usdt_value.short_description = 'usdt_value'

    def get_ledger_balance_system(self, asset: Asset):
        return self.overview and asset.get_presentation_amount(self.overview.get_ledger_balance(Account.SYSTEM, asset))

    get_ledger_balance_system.short_description = 'system'

    def get_ledger_balance_out(self, asset: Asset):
        return self.overview and asset.get_presentation_amount(self.overview.get_ledger_balance(Account.OUT, asset))

    get_ledger_balance_out.short_description = 'out'

    def get_total_asset(self, asset: Asset):
        return self.overview and asset.get_presentation_amount(self.overview.get_total_assets(asset))

    get_total_asset.short_description = 'total assets'

    def get_future_amount(self, asset: Asset):
        return self.overview and asset.get_presentation_amount(self.overview.get_future_position_amount(asset))

    get_future_amount.short_description = 'future amount'

    def get_future_value(self, asset: Asset):
        return self.overview and round(self.overview.get_future_position_value(asset), 2)

    get_future_value.short_description = 'future usdt'

    def get_binance_spot_amount(self, asset: Asset):
        return self.overview and asset.get_presentation_amount(self.overview.get_binance_spot_amount(asset))

    get_binance_spot_amount.short_description = 'bin spot amount'

    def get_internal_balance(self, asset: Asset):
        return self.overview and asset.get_presentation_amount(self.overview.get_internal_deposits_balance(asset))

    get_internal_balance.short_description = 'internal'

    def get_hedge_amount(self, asset: Asset):
        return self.overview and asset.get_presentation_amount(self.overview.get_hedge_amount(asset))

    get_hedge_amount.short_description = 'hedge amount'

    def get_calculated_hedge_amount(self, asset: Asset):
        return asset.get_presentation_amount(ProviderOrder.get_hedge(asset))

    get_calculated_hedge_amount.short_description = 'calc hedge amount'

    def get_hedge_value(self, asset: Asset):
        hedge_value = self.overview and self.overview.get_hedge_value(asset)

        if hedge_value is not None:
            hedge_value = round(hedge_value, 2)

        return hedge_value

    get_hedge_value.short_description = 'hedge value'

    def get_hedge_threshold(self, asset: Asset):
        if asset.enable:
            hedger = asset.get_hedger()

            if hedger:
                symbol = get_binance_trading_symbol(asset.symbol)
                return hedger.get_step_size(symbol)

    get_hedge_threshold.short_description = 'hedge threshold'


@admin.register(models.Network)
class NetworkAdmin(admin.ModelAdmin):
    list_display = ('symbol', 'can_withdraw', 'can_deposit', 'min_confirm', 'unlock_confirm', 'address_regex')
    list_editable = ('can_withdraw', 'can_deposit')
    search_fields = ('symbol', )
    list_filter = ('can_withdraw', 'can_deposit')
    ordering = ('-can_withdraw', '-can_deposit')


@admin.register(models.NetworkAsset)
class NetworkAssetAdmin(admin.ModelAdmin):
    list_display = ('network', 'asset', 'withdraw_fee', 'withdraw_min', 'withdraw_max', 'binance_withdraw_enable')
    search_fields = ('network__symbol', 'asset__symbol')


class UserFilter(admin.SimpleListFilter):
    title = 'کاربران'
    parameter_name = 'user_id'

    def lookups(self, request, model_admin):
        return [(1, 1)]

    def queryset(self, request, queryset):
        user = request.GET.get('user_id')
        if user is not None:
            return queryset.filter(account_secret__account__user=user)
        else:
            return queryset


@admin.register(models.DepositAddress)
class DepositAddressAdmin(admin.ModelAdmin):
<<<<<<< HEAD
    list_display = ('address_key', 'network', 'address')
=======
    list_filter = (UserFilter, 'network')
    list_display = ('account_secret', 'network', 'get_address')

    def get_address(self, depositaddress: DepositAddress):
        return depositaddress.presentation_address

    get_address.short_description = 'آدرس‌ کیف پول‌'
>>>>>>> 9d4622c2


@admin.register(models.OTCRequest)
class OTCRequestAdmin(admin.ModelAdmin):
    list_display = ('created', 'account', 'from_asset', 'to_asset', 'to_price', 'from_amount', 'to_amount', 'token')

    def get_from_amount(self, otc_request: models.OTCRequest):
        return humanize_number((otc_request.from_asset.get_presentation_amount(otc_request.from_amount)))

    get_from_amount.short_description = 'from_amount'

    def get_to_amount(self, otc_request: models.OTCRequest):
        return otc_request.to_asset.get_presentation_amount(otc_request.to_amount)

    get_to_amount.short_description = 'to_amount'

    def get_to_price(self, otc_request: models.OTCRequest):
        return otc_request.to_asset.get_presentation_amount(otc_request.to_price)

    get_to_price.short_description = 'to_price'


class OTCUserFilter(SimpleListFilter):
    title = 'کاربر'
    parameter_name = 'user'

    def lookups(self, request, model_admin):
        return [(1, 1)]

    def queryset(self, request, queryset):
        user = request.GET.get('user')
        if user is not None:
            return queryset.filter(otc_request__account__user_id=user)
        else:
            return queryset


@admin.register(models.OTCTrade)
class OTCTradeAdmin(admin.ModelAdmin):
    list_display = ('created', 'otc_request', 'status', 'get_otc_trade_to_price_absolute_irt', )
    list_filter = (OTCUserFilter, 'status')
    search_fields = ('group_id', )
    readonly_fields = ('otc_request', )

    def get_otc_trade_from_amount(self, otc_trade: models.OTCTrade):
        return humanize_number(
            otc_trade.otc_request.from_asset.get_presentation_amount(otc_trade.otc_request.from_amount)
        )

    get_otc_trade_from_amount.short_description = 'مقدار پایه'

    def get_otc_trade_to_price_absolute_irt(self, otc_trade: models.OTCTrade):
        return humanize_number(int(
            otc_trade.otc_request.to_price_absolute_irt * otc_trade.otc_request.to_amount
        ))
    get_otc_trade_to_price_absolute_irt.short_description = 'ارزش ریالی'


@admin.register(models.Trx)
class TrxAdmin(admin.ModelAdmin):
    list_display = ('created', 'sender', 'receiver', 'amount', 'scope', 'group_id', 'scope')
    search_fields = ('sender__asset__symbol', 'sender__account__user__phone', 'receiver__account__user__phone')
    readonly_fields = ('sender', 'receiver')
    list_filter = ('scope', )


class WalletUserFilter(SimpleListFilter):
    title = 'کاربر'
    parameter_name = 'account'

    def lookups(self, request, model_admin):
        return [(1, 1)]

    def queryset(self, request, queryset):
        account = request.GET.get('account')
        if account is not None:
            return queryset.filter(account=account)
        else:
            return queryset


@admin.register(models.Wallet)
class WalletAdmin(admin.ModelAdmin):
    list_display = ('created', 'account', 'asset', 'market', 'get_free', 'get_locked', 'get_free_usdt', 'get_free_irt')
    list_filter = [
        ('asset', RelatedDropdownFilter),
        WalletUserFilter
    ]

    def get_free(self, wallet: models.Wallet):
        return float(wallet.get_free())

    get_free.short_description = 'free'

    def get_locked(self, wallet: models.Wallet):
        return float(wallet.get_locked())

    get_locked.short_description = 'locked'

    def get_free_irt(self, wallet: models.Wallet):
        return wallet.asset.get_presentation_price_irt(wallet.get_balance_irt())
    get_free_irt.short_description = 'ارزش ریالی'

    def get_free_usdt(self, wallet: models.Wallet):
        return wallet.asset.get_presentation_price_usdt(wallet.get_balance_usdt())
    get_free_usdt.short_description = 'ارزش دلاری'


class TransferUserFilter(SimpleListFilter):
    title = 'کاربر'
    parameter_name = 'user'

    def lookups(self, request, model_admin):
        return [(1, 1)]

    def queryset(self, request, queryset):
        user = request.GET.get('user')
        if user is not None:
            return queryset.filter(wallet__account__user_id=user)
        else:
            return queryset


@admin.register(models.Transfer)
class TransferAdmin(admin.ModelAdmin):
    list_display = ('created', 'network', 'wallet', 'amount', 'fee_amount', 'deposit', 'status', 'is_fee', 'source')
    search_fields = ('trx_hash', 'block_hash', 'block_number', 'out_address', 'wallet__asset__symbol')
    list_filter = ('deposit', 'status', 'is_fee', 'source', 'status', TransferUserFilter,)
    readonly_fields = ('deposit_address', 'network', 'wallet', 'provider_transfer')


class CryptoAccountTypeFilter(SimpleListFilter):
    title = 'type' # or use _('country') for translated title
    parameter_name = 'type'

    def lookups(self, request, model_admin):
        return (Account.SYSTEM, 'system'), (Account.OUT, 'out'), ('ord', 'ordinary')

    def queryset(self, request, queryset):
        value = self.value()
        if value:
            if value == 'ord':
                value = None

            return queryset.filter(deposit_address__account_secret__account__type=value)
        else:
            return queryset


@admin.register(models.CryptoBalance)
class CryptoBalanceAdmin(admin.ModelAdmin):
    list_display = ('asset', 'get_network', 'get_address', 'get_owner', 'amount', 'get_value_usdt', 'updated_at', )
    search_fields = ('asset__symbol', 'deposit_address__address',)
    list_filter = (CryptoAccountTypeFilter, )
    actions = ('collect_asset_action', )

    def get_network(self, crypto_balance: models.CryptoBalance):
        return crypto_balance.deposit_address.network

    get_network.short_description = 'network'

    def get_address(self, crypto_balance: models.CryptoBalance):
        return crypto_balance.deposit_address.address

    get_address.short_description = 'address'

    def get_owner(self, crypto_balance: models.CryptoBalance):
        return str(crypto_balance.deposit_address.account)

    get_owner.short_description = 'owner'

    def get_value_usdt(self, crypto_balance: models.CryptoBalance):
        value = crypto_balance.amount * get_trading_price_usdt(crypto_balance.asset.symbol, BUY, raw_price=True)
        return get_presentation_amount(value)

    get_value_usdt.short_description = 'value'

    @admin.action(description='ارسال به بایننس')
    def collect_asset_action(self, request, queryset):
        for crypto in queryset:
            crypto.collect()


@admin.register(models.MarginTransfer)
class MarginTransferAdmin(admin.ModelAdmin):
    list_display = ('created', 'account', 'amount', 'type', )
    search_fields = ('group_id',)


@admin.register(models.MarginLoan)
class MarginLoanAdmin(admin.ModelAdmin):
    list_display = ('created', 'account', 'amount', 'type', 'asset', 'status')
    search_fields = ('group_id',)


@admin.register(models.CloseRequest)
class MarginLiquidationAdmin(admin.ModelAdmin):
    list_display = ('created', 'account', 'margin_level', 'group_id', 'status')
    search_fields = ('group_id',)
    list_filter = ('status', )


@admin.register(models.AddressBook)
class AddressBookAdmin(admin.ModelAdmin):
    list_display = ('name', 'account', 'network', 'address', 'asset',)
    search_fields = ('address', 'name')


@admin.register(models.Prize)
class PrizeAdmin(admin.ModelAdmin):
    list_display = ('created', 'scope', 'account', 'get_asset_amount')
    readonly_fields = ('account', 'asset', )

    def get_asset_amount(self, prize: Prize):
        return str(get_presentation_amount(prize.amount)) + str(prize.asset)

    get_asset_amount.short_description = 'مقدار'


@admin.register(models.CoinCategory)
class CoinCategoryAdmin(admin.ModelAdmin):
    list_display = ['name', 'get_coin_count']

    def get_coin_count(self, coin_category: CoinCategory):
        return coin_category.coins.count()

    get_coin_count.short_description = 'تعداد رمزارز'<|MERGE_RESOLUTION|>--- conflicted
+++ resolved
@@ -184,17 +184,7 @@
 
 @admin.register(models.DepositAddress)
 class DepositAddressAdmin(admin.ModelAdmin):
-<<<<<<< HEAD
     list_display = ('address_key', 'network', 'address')
-=======
-    list_filter = (UserFilter, 'network')
-    list_display = ('account_secret', 'network', 'get_address')
-
-    def get_address(self, depositaddress: DepositAddress):
-        return depositaddress.presentation_address
-
-    get_address.short_description = 'آدرس‌ کیف پول‌'
->>>>>>> 9d4622c2
 
 
 @admin.register(models.OTCRequest)
