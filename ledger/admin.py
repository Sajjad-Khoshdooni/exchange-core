--- conflicted
+++ resolved
@@ -27,12 +27,8 @@
 from gamify.utils import clone_model
 from ledger import models
 from ledger.models import Prize, CoinCategory, FastBuyToken, Network, ManualTransaction, Wallet, \
-<<<<<<< HEAD
-    ManualTrade, Trx, NetworkAsset, FeedbackCategory, WithdrawFeedback, DepositRecoveryRequest, MarginPosition, \
-    MarginHistoryModel
-=======
-    ManualTrade, Trx, NetworkAsset, FeedbackCategory, WithdrawFeedback, DepositRecoveryRequest, TokenRebrand
->>>>>>> 7e99d017
+    ManualTrade, Trx, NetworkAsset, FeedbackCategory, WithdrawFeedback, DepositRecoveryRequest, TokenRebrand, \
+    MarginHistoryModel, MarginPosition
 from ledger.models.asset_alert import AssetAlert, AlertTrigger, BulkAssetAlert
 from ledger.models.wallet import ReserveWallet
 from ledger.utils.external_price import BUY
@@ -64,13 +60,8 @@
         'order', 'trend', 'trade_enable', 'hedge',
         'publish_date', 'spread_category', 'otc_status', 'price_page', 'get_distribution_factor'
     )
-<<<<<<< HEAD
-    list_filter = ('enable', 'trend', 'spread_category')
+    list_filter = ('enable', 'trend', 'spread_category', 'coincategory', )
     list_editable = ('enable', 'order', 'trend', 'trade_enable', 'hedge', 'price_page')
-=======
-    list_filter = ('enable', 'trend', 'margin_enable', 'spread_category', 'coincategory', )
-    list_editable = ('enable', 'order', 'trend', 'trade_enable', 'margin_enable', 'hedge', 'price_page')
->>>>>>> 7e99d017
     search_fields = ('symbol',)
     ordering = ('-enable', '-pin_to_top', '-trend', 'order')
     actions = ('setup_asset',)
@@ -964,7 +955,34 @@
             req.reject()
 
 
-<<<<<<< HEAD
+@admin.register(TokenRebrand)
+class TokenRebrandAdmin(admin.ModelAdmin):
+    list_display = ('created', 'old_asset', 'new_asset', 'new_asset_multiplier', 'status')
+    readonly_fields = ('status', 'group_id', 'get_rebrand_info')
+    actions = ('accept_for_testers', 'accept', 'reject')
+
+    @admin.action(description='Accept', permissions=['change'])
+    def accept(self, request, queryset):
+        for rebrand in queryset.filter(status=PENDING):
+            rebrand.accept()
+
+    @admin.action(description='Test', permissions=['change'])
+    def accept_for_testers(self, request, queryset):
+        for rebrand in queryset.filter(status=PENDING):
+            with WalletPipeline() as pipeline:
+                rebrand.transfer_funds(pipeline, only_testers=True)
+
+    @admin.action(description='Reject', permissions=['change'])
+    def reject(self, request, queryset):
+        for rebrand in queryset.filter(status=PENDING):
+            rebrand.reject()
+
+    @admin.display(description='Rebrand Info')
+    def get_rebrand_info(self, token_rebrand: TokenRebrand):
+        rows = [{'name': k, 'value': v} for (k, v) in token_rebrand.get_rebrand_info().__dict__.items()]
+        return mark_safe(get_table_html(['name', 'value'], rows))
+
+
 @admin.register(MarginPosition)
 class MarginPositionAdmin(admin.ModelAdmin):
     list_display = ('created', 'account', 'symbol', 'amount')
@@ -979,32 +997,4 @@
     list_display = ('created', 'position', 'asset', 'amount', 'type')
     readonly_fields = ('created', 'position', 'asset', 'amount', 'type', 'group_id')
     search_fields = ('group_id', 'asset__symbol', 'position__symbol__name', 'type')
-    list_filter = ('type', 'asset')
-=======
-@admin.register(TokenRebrand)
-class TokenRebrandAdmin(admin.ModelAdmin):
-    list_display = ('created', 'old_asset', 'new_asset', 'new_asset_multiplier', 'status')
-    readonly_fields = ('status', 'group_id', 'get_rebrand_info')
-    actions = ('accept_for_testers', 'accept', 'reject')
-
-    @admin.action(description='Accept', permissions=['change'])
-    def accept(self, request, queryset):
-        for rebrand in queryset.filter(status=PENDING):
-            rebrand.accept()
-
-    @admin.action(description='Test', permissions=['change'])
-    def accept_for_testers(self, request, queryset):
-        for rebrand in queryset.filter(status=PENDING):
-            with WalletPipeline() as pipeline:
-                rebrand.transfer_funds(pipeline, only_testers=True)
-
-    @admin.action(description='Reject', permissions=['change'])
-    def reject(self, request, queryset):
-        for rebrand in queryset.filter(status=PENDING):
-            rebrand.reject()
-
-    @admin.display(description='Rebrand Info')
-    def get_rebrand_info(self, token_rebrand: TokenRebrand):
-        rows = [{'name': k, 'value': v} for (k, v) in token_rebrand.get_rebrand_info().__dict__.items()]
-        return mark_safe(get_table_html(['name', 'value'], rows))
->>>>>>> 7e99d017
+    list_filter = ('type', 'asset')