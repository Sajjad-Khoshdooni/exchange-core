from django.conf import settings
from django.contrib import admin
from django.contrib.admin import SimpleListFilter
from django.db.models import F
from django.forms import ModelForm
from django_admin_listfilter_dropdown.filters import RelatedDropdownFilter

from accounts.admin_guard import M
from accounts.admin_guard.admin import AdvancedAdmin
from accounts.models import Account
from ledger import models
from ledger.models import Asset, Prize, CoinCategory, FastBuyToken
from ledger.utils.overview import AssetOverview
from ledger.utils.precision import get_presentation_amount
from ledger.utils.precision import humanize_number
from ledger.utils.price import get_trading_price_usdt, SELL
from ledger.utils.provider import HEDGE, get_provider_requester


@admin.register(models.Asset)
class AssetAdmin(AdvancedAdmin):
    default_edit_condition = M.superuser

    fields_edit_conditions = {
        'order': True,
        'trend': True,
        'bid_diff': True,
        'ask_diff': True
    }

    readonly_fields = ('get_calculated_hedge_amount', 'get_hedge_value', 'get_hedge_amount')

    list_display = (
        'symbol', 'enable', 'get_hedge_value', 'get_hedge_amount', 'get_calculated_hedge_amount',
        'get_total_asset', 'get_ledger_balance_users',

        'get_future_amount', 'get_binance_spot_amount', 'get_internal_balance',
        'order', 'trend', 'trade_enable', 'hedge',

        'margin_enable', 'new_coin', 'spread_category'
    )
    list_filter = ('enable', 'trend', 'margin_enable', 'spread_category')
    list_editable = ('enable', 'order', 'trend', 'trade_enable', 'margin_enable', 'new_coin', 'hedge')
    search_fields = ('symbol', )
    ordering = ('-enable', '-pin_to_top', '-trend', 'order')
    actions = ('hedge_asset', )

    def changelist_view(self, request, extra_context=None):

        if not settings.DEBUG_OR_TESTING_OR_STAGING:
            self.overview = AssetOverview(strict=False, calculated_hedge=True)

            context = {
                'binance_initial_margin': round(self.overview.total_initial_margin, 2),
                'binance_maint_margin': round(self.overview.total_maintenance_margin, 2),
                'binance_margin_ratio': round(self.overview.margin_ratio, 2),
                'hedge_value': round(self.overview.get_total_hedge_value(), 2),
                'binance_spot_tether_amount': round(self.overview.get_binance_spot_amount(Asset.get(Asset.USDT)), 2),
                'kucoin_spot_tether_amount': round(self.overview.get_kucoin_spot_amount(Asset.get(Asset.USDT)), 2),
                'mexc_spot_tether_amount': round(self.overview.get_mexc_spot_amount(Asset.get(Asset.USDT)), 2),

                'binance_spot_usdt': round(self.overview.get_binance_spot_total_value(), 2),
                'kucoin_spot_usdt': round(self.overview.get_kucoin_spot_total_value(), 2),
                'mexc_spot_usdt': round(self.overview.get_mexc_spot_total_value(), 2),

                'binance_margin_balance': round(self.overview.total_margin_balance, 2),
                'internal_usdt': round(self.overview.get_internal_usdt_value(), 2),
                'fiat_usdt': round(self.overview.get_gateway_usdt(), 0),
                'margin_insurance_balance': self.overview.get_margin_insurance_balance(),
                'investment': round(self.overview.get_total_investment(), 0),
                'cash': round(self.overview.get_total_cash(), 0),

                'total_assets_usdt': round(self.overview.get_all_assets_usdt(), 0),
                'exchange_assets_usdt': round(self.overview.get_exchange_assets_usdt(), 0),
                'exchange_potential_usdt': round(self.overview.get_exchange_potential_usdt(), 0),
                'users_usdt': round(self.overview.get_all_users_asset_value(), 0)
            }
        else:
            self.overview = None
            context = {}

        return super().changelist_view(request, extra_context=context)

    def save_model(self, request, obj, form, change):
        if Asset.objects.filter(order=obj.order).exclude(id=obj.id).exists():
            Asset.objects.filter(order__gte=obj.order).exclude(id=obj.id).update(order=F('order') + 1)

        return super(AssetAdmin, self).save_model(request, obj, form, change)

    def get_ledger_balance_users(self, asset: Asset):
        return self.overview and asset.get_presentation_amount(
            self.overview.get_users_asset_amount(asset)
        )

    get_ledger_balance_users.short_description = 'users'

    def get_users_usdt_value(self, asset: Asset):
        return self.overview and round(self.overview.get_users_asset_value(asset), 2)

    get_users_usdt_value.short_description = 'usdt_value'

    def get_total_asset(self, asset: Asset):
        return self.overview and asset.get_presentation_amount(self.overview.get_total_assets(asset))

    get_total_asset.short_description = 'total assets'

    def get_future_amount(self, asset: Asset):
        return self.overview and asset.get_presentation_amount(self.overview.get_future_position_amount(asset))

    get_future_amount.short_description = 'future amount'

    def get_future_value(self, asset: Asset):
        return self.overview and round(self.overview.get_future_position_value(asset), 2)

    get_future_value.short_description = 'future usdt'

    def get_binance_spot_amount(self, asset: Asset):
        return self.overview and asset.get_presentation_amount(self.overview.get_binance_spot_amount(asset))

    get_binance_spot_amount.short_description = 'bin spot amount'

    def get_internal_balance(self, asset: Asset):
        return self.overview and asset.get_presentation_amount(self.overview.get_internal_deposits_balance(asset))

    get_internal_balance.short_description = 'internal'

    def get_hedge_amount(self, asset: Asset):
        return self.overview and asset.get_presentation_amount(self.overview.get_hedge_amount(asset))

    get_hedge_amount.short_description = 'hedge amount'

    def get_calculated_hedge_amount(self, asset: Asset):
        return self.overview and asset.get_presentation_amount(self.overview.get_calculated_hedge(asset))

    get_calculated_hedge_amount.short_description = 'calc hedge amount'

    def get_hedge_value(self, asset: Asset):
        hedge_value = self.overview and self.overview.get_hedge_value(asset)

        if hedge_value is not None:
            hedge_value = round(hedge_value, 2)

        return hedge_value

    get_hedge_value.short_description = 'hedge value'

    def get_hedge_threshold(self, asset: Asset):
        if asset.enable:
            info = get_provider_requester().get_market_info(asset)
            return info.step_size

    get_hedge_threshold.short_description = 'hedge threshold'

    @admin.action(description='هج کردن رمزارزها', permissions=['view'])
    def hedge_asset(self, request, queryset):
        assets = queryset.filter(hedge=True)
        for asset in assets:
            get_provider_requester().try_hedge_new_order(asset, scope=HEDGE)


@admin.register(models.Network)
class NetworkAdmin(admin.ModelAdmin):
    list_display = ('symbol', 'can_withdraw', 'can_deposit', 'min_confirm', 'unlock_confirm', 'address_regex')
    list_editable = ('can_withdraw', 'can_deposit')
    search_fields = ('symbol', )
    list_filter = ('can_withdraw', 'can_deposit')
    ordering = ('-can_withdraw', '-can_deposit')


@admin.register(models.NetworkAsset)
class NetworkAssetAdmin(admin.ModelAdmin):
    list_display = ('network', 'asset', 'withdraw_fee', 'withdraw_min', 'withdraw_max', 'can_deposit', 'can_withdraw',
                    'hedger_withdraw_enable')
    search_fields = ('asset__symbol', )
    list_editable = ('can_deposit', 'can_withdraw', )
    list_filter = ('network', )


class DepositAddressUserFilter(admin.SimpleListFilter):
    title = 'کاربران'
    parameter_name = 'user'

    def lookups(self, request, model_admin):
        return [(1, 1)]

    def queryset(self, request, queryset):
        user = request.GET.get('user')
        if user is not None:
            return queryset.filter(address_key__account__user=user)
        else:
            return queryset


@admin.register(models.DepositAddress)
class DepositAddressAdmin(admin.ModelAdmin):
    list_display = ('address_key', 'network', 'address',)
    readonly_fields = ('address_key', 'network', 'address',)
    list_filter = ('network', DepositAddressUserFilter)
    search_fields = ('address',)


@admin.register(models.OTCRequest)
class OTCRequestAdmin(admin.ModelAdmin):
    list_display = ('created', 'account', 'from_asset', 'to_asset', 'to_price', 'from_amount', 'to_amount', 'token')
    readonly_fields = ('account', )

    def get_from_amount(self, otc_request: models.OTCRequest):
        return humanize_number((otc_request.from_asset.get_presentation_amount(otc_request.from_amount)))

    get_from_amount.short_description = 'from_amount'

    def get_to_amount(self, otc_request: models.OTCRequest):
        return otc_request.to_asset.get_presentation_amount(otc_request.to_amount)

    get_to_amount.short_description = 'to_amount'

    def get_to_price(self, otc_request: models.OTCRequest):
        return otc_request.to_asset.get_presentation_amount(otc_request.to_price)

    get_to_price.short_description = 'to_price'


class OTCUserFilter(SimpleListFilter):
    title = 'کاربر'
    parameter_name = 'user'

    def lookups(self, request, model_admin):
        return [(1, 1)]

    def queryset(self, request, queryset):
        user = request.GET.get('user')
        if user is not None:
            return queryset.filter(otc_request__account__user_id=user)
        else:
            return queryset


@admin.register(models.OTCTrade)
class OTCTradeAdmin(admin.ModelAdmin):
    list_display = ('created', 'otc_request', 'status', 'get_otc_trade_to_price_absolute_irt', )
    list_filter = (OTCUserFilter, 'status')
    search_fields = ('group_id', )
    readonly_fields = ('otc_request', )

    def get_otc_trade_from_amount(self, otc_trade: models.OTCTrade):
        return humanize_number(
            otc_trade.otc_request.from_asset.get_presentation_amount(otc_trade.otc_request.from_amount)
        )

    get_otc_trade_from_amount.short_description = 'مقدار پایه'

    def get_otc_trade_to_price_absolute_irt(self, otc_trade: models.OTCTrade):
        return humanize_number(int(
            otc_trade.otc_request.to_price_absolute_irt * otc_trade.otc_request.to_amount
        ))
    get_otc_trade_to_price_absolute_irt.short_description = 'ارزش ریالی'


@admin.register(models.Trx)
class TrxAdmin(admin.ModelAdmin):
    list_display = ('created', 'sender', 'receiver', 'amount', 'scope', 'group_id')
    search_fields = ('sender__asset__symbol', 'sender__account__user__phone', 'receiver__account__user__phone', 'group_id')
    readonly_fields = ('sender', 'receiver', )
    list_filter = ('scope', )


class WalletUserFilter(SimpleListFilter):
    title = 'کاربر'
    parameter_name = 'account'

    def lookups(self, request, model_admin):
        return [(1, 1)]

    def queryset(self, request, queryset):
        account = request.GET.get('account')
        if account is not None:
            return queryset.filter(account=account)
        else:
            return queryset


@admin.register(models.Wallet)
class WalletAdmin(admin.ModelAdmin):
    list_display = ('created', 'account', 'asset', 'market', 'get_free', 'get_locked', 'get_free_usdt', 'get_free_irt')
    list_filter = [
        ('asset', RelatedDropdownFilter),
        WalletUserFilter
    ]
    readonly_fields = ('account', 'asset', 'market')

    def get_free(self, wallet: models.Wallet):
        return float(wallet.get_free())

    get_free.short_description = 'free'

    def get_locked(self, wallet: models.Wallet):
        return float(wallet.get_locked())

    get_locked.short_description = 'locked'

    def get_free_irt(self, wallet: models.Wallet):
        return wallet.asset.get_presentation_price_irt(wallet.get_balance_irt())
    get_free_irt.short_description = 'ارزش ریالی'

    def get_free_usdt(self, wallet: models.Wallet):
        return wallet.asset.get_presentation_price_usdt(wallet.get_balance_usdt())
    get_free_usdt.short_description = 'ارزش دلاری'


class TransferUserFilter(SimpleListFilter):
    title = 'کاربر'
    parameter_name = 'user'

    def lookups(self, request, model_admin):
        return [(1, 1)]

    def queryset(self, request, queryset):
        user = request.GET.get('user')
        if user is not None:
            return queryset.filter(wallet__account__user_id=user)
        else:
            return queryset


@admin.register(models.Transfer)
class TransferAdmin(admin.ModelAdmin):
    list_display = ('created', 'network', 'wallet', 'amount', 'fee_amount',
                    'deposit', 'status', 'is_fee', 'source', 'get_total_volume_usdt',
                    )
    search_fields = ('trx_hash', 'block_hash', 'block_number', 'out_address', 'wallet__asset__symbol')
    list_filter = ('deposit', 'status', 'is_fee', 'source', 'status', TransferUserFilter,)
<<<<<<< HEAD
    readonly_fields = ('deposit_address', 'network', 'wallet', 'get_total_volume_usdt')
=======
    readonly_fields = ('deposit_address', 'network', 'wallet', 'provider_transfer', 'get_total_volume_usdt')
    actions = ('accept_withdraw', 'reject_withdraw')

    def save_model(self, request, obj: models.Transfer, form, change):
        if obj.id and obj.status == models.Transfer.DONE and obj.trx_hash:
            old = models.Transfer.objects.get(id=obj.id)

            if old.status != models.Transfer.DONE:
                old.accept(obj.trx_hash)

        obj.save()
>>>>>>> f457a5c9

    def get_total_volume_usdt(self, transfer: models.Transfer):
        price = get_trading_price_usdt(coin=transfer.wallet.asset.symbol, side=SELL)
        if price:
            return transfer.amount * price

    get_total_volume_usdt.short_description = 'ارزش تتری'

    @admin.action(description='تایید برداشت', permissions=['view'])
    def accept_withdraw(self, request, queryset):
        queryset.filter(status=models.Transfer.INIT).update(status=models.Transfer.PROCESSING)

    @admin.action(description='رد برداشت', permissions=['view'])
    def reject_withdraw(self, request, queryset):
        for transfer in queryset.filter(status=models.Transfer.INIT):
            transfer.reject()


class CryptoAccountTypeFilter(SimpleListFilter):
    title = 'type'
    parameter_name = 'type'

    def lookups(self, request, model_admin):
        return (Account.SYSTEM, 'system'), (Account.OUT, 'out'), ('ord', 'ordinary')

    def queryset(self, request, queryset):
        value = self.value()
        if value:
            if value == 'ord':
                value = None

            return queryset.filter(deposit_address__address_key__account__type=value)
        else:
            return queryset


@admin.register(models.MarginTransfer)
class MarginTransferAdmin(admin.ModelAdmin):
    list_display = ('created', 'account', 'amount', 'type', )
    search_fields = ('group_id',)


@admin.register(models.MarginLoan)
class MarginLoanAdmin(admin.ModelAdmin):
    list_display = ('created', 'account', 'amount', 'type', 'asset', 'status')
    search_fields = ('group_id',)


@admin.register(models.CloseRequest)
class CloseRequestAdmin(admin.ModelAdmin):
    list_display = ('created', 'account', 'margin_level', 'group_id', 'status')
    search_fields = ('group_id',)
    list_filter = ('status', )
    readonly_fields = ('account', 'created', 'group_id')


@admin.register(models.AddressBook)
class AddressBookAdmin(admin.ModelAdmin):
    list_display = ('name', 'account', 'network', 'address', 'asset',)
    search_fields = ('address', 'name')


@admin.register(models.Prize)
class PrizeAdmin(admin.ModelAdmin):
    list_display = ('created', 'achievement', 'account', 'get_asset_amount')
    readonly_fields = ('account', 'asset', )

    def get_asset_amount(self, prize: Prize):
        return '%s %s' % (get_presentation_amount(prize.amount), prize.asset)

    get_asset_amount.short_description = 'مقدار'


@admin.register(models.CoinCategory)
class CoinCategoryAdmin(admin.ModelAdmin):
    list_display = ['name', 'get_coin_count']

    def get_coin_count(self, coin_category: CoinCategory):
        return coin_category.coins.filter(enable=True).count()

    get_coin_count.short_description = 'تعداد رمزارز'


@admin.register(models.AddressKey)
class AddressKeyAdmin(admin.ModelAdmin):
    list_display = ('address', )
    readonly_fields = ('address', 'account')
    search_fields = ('address', 'public_address')
    list_filter = ('architecture', )


@admin.register(models.AssetSpreadCategory)
class AssetSpreadCategoryAdmin(admin.ModelAdmin):
    list_display = ('name', )


@admin.register(models.PNLHistory)
class PNLHistoryAdmin(admin.ModelAdmin):
    list_display = ('date', 'account', 'market', 'base_asset', 'snapshot_balance', 'profit')
    readonly_fields = ('date', 'account', 'market', 'base_asset', 'snapshot_balance', 'profit')


@admin.register(models.CategorySpread)
class CategorySpreadAdmin(admin.ModelAdmin):
    list_display = ('category', 'step', 'side', 'spread')
    list_editable = ('side', 'step', 'spread')
    ordering = ('category', 'step', 'side')
    list_filter = ('category', 'side', 'step')


@admin.register(models.SystemSnapshot)
class SystemSnapshotAdmin(admin.ModelAdmin):
    list_display = ('created', 'total', 'users', 'exchange', 'exchange_potential', 'hedge', 'cumulated_hedge',
                    'binance_futures', 'binance_spot', 'kucoin_spot', 'mexc_spot', 'internal', 'fiat_gateway',
                    'investment', 'cash', 'prize', 'verified')
    ordering = ('-created', )
    actions = ('reject_histories', 'verify_histories')

    @admin.action(description='رد', permissions=['change'])
    def reject_histories(self, request, queryset):
        queryset.update(verified=False)

    @admin.action(description='تایید', permissions=['change'])
    def verify_histories(self, request, queryset):
        queryset.update(verified=True)


@admin.register(models.AssetSnapshot)
class AssetSnapshotAdmin(admin.ModelAdmin):
    list_display = ('created', 'asset', 'total_amount', 'users_amount', 'hedge_amount', 'hedge_value', 'get_hedge_diff')
    ordering = ('-created', 'asset__order')
    list_filter = ('asset', )

    def get_hedge_diff(self, asset_snapshot: models.AssetSnapshot):
        return asset_snapshot.calc_hedge_amount - asset_snapshot.hedge_amount

    get_hedge_diff.short_description = 'hedge diff'


@admin.register(models.FastBuyToken)
class FastBuyTokenAdmin(admin.ModelAdmin):
    list_display = ['created', 'asset', 'get_amount', 'status', ]
    readonly_fields = ('get_amount', 'payment_request', 'otc_request')
    list_filter = ('status', )

    def get_amount(self, fast_buy_token: FastBuyToken):
        return humanize_number(fast_buy_token.amount)

    get_amount.short_description = 'مقدار'<|MERGE_RESOLUTION|>--- conflicted
+++ resolved
@@ -329,10 +329,7 @@
                     )
     search_fields = ('trx_hash', 'block_hash', 'block_number', 'out_address', 'wallet__asset__symbol')
     list_filter = ('deposit', 'status', 'is_fee', 'source', 'status', TransferUserFilter,)
-<<<<<<< HEAD
     readonly_fields = ('deposit_address', 'network', 'wallet', 'get_total_volume_usdt')
-=======
-    readonly_fields = ('deposit_address', 'network', 'wallet', 'provider_transfer', 'get_total_volume_usdt')
     actions = ('accept_withdraw', 'reject_withdraw')
 
     def save_model(self, request, obj: models.Transfer, form, change):
@@ -343,7 +340,6 @@
                 old.accept(obj.trx_hash)
 
         obj.save()
->>>>>>> f457a5c9
 
     def get_total_volume_usdt(self, transfer: models.Transfer):
         price = get_trading_price_usdt(coin=transfer.wallet.asset.symbol, side=SELL)
