import django_filters
from django.utils.translation import gettext_lazy as _
from django_filters.rest_framework import DjangoFilterBackend
from rest_framework import serializers
from rest_framework.exceptions import ValidationError
from rest_framework.response import Response
from rest_framework.views import APIView
from rest_framework.viewsets import ModelViewSet

from ledger.models import MarginPosition
from ledger.models.asset import AssetSerializerMini
from ledger.utils.precision import floor_precision
from ledger.utils.wallet_pipeline import WalletPipeline
from market.serializers.symbol_serializer import SymbolSerializer


class MarginPositionSerializer(AssetSerializerMini):
    symbol = SymbolSerializer()
    margin_ratio = serializers.SerializerMethodField()
    equity = serializers.SerializerMethodField()
    balance = serializers.SerializerMethodField()
    debt = serializers.SerializerMethodField()

    def get_margin_ratio(self, instance):
<<<<<<< HEAD
        return floor_precision(instance.get_margin_ratio(), 2)

=======
        return floor_precision(instance.get_margin_ratio() or 0, 2)
    
>>>>>>> 7ded8ba1
    def get_equity(self, instance):
        return instance.equity

    def get_balance(self, instance):
        return instance.total_balance

    def get_debt(self, instance):
        return instance.debt_amount

    class Meta:
        model = MarginPosition
        fields = ('created', 'account', 'asset_wallet', 'base_wallet', 'symbol', 'amount', 'average_price',
                  'liquidation_price', 'side', 'status', 'id', 'margin_ratio', 'equity', 'balance', 'debt')


class MarginPositionFilter(django_filters.FilterSet):
    symbol = django_filters.CharFilter(field_name='symbol__name', lookup_expr='iexact')
    created_after = django_filters.DateTimeFilter(field_name='created', lookup_expr='gte')
    created = django_filters.IsoDateTimeFromToRangeFilter()

    class Meta:
        model = MarginPosition
        fields = ('symbol', 'status', 'created_after')


class MarginPositionViewSet(ModelViewSet):
    serializer_class = MarginPositionSerializer
    filter_backends = [DjangoFilterBackend]
    filter_class = MarginPositionFilter

    def get_queryset(self):
        return MarginPosition.objects.filter(account=self.request.user.get_account())


class MarginClosePositionSerializer(serializers.Serializer):
    id = serializers.IntegerField()

    def __init__(self, *args, **kwargs):
        super(MarginClosePositionSerializer, self).__init__(*args, **kwargs)

        self.position = MarginPosition.objects.filter(id=kwargs['id'], status=MarginPosition.OPEN).first()

    def validate(self, attrs):
        if not self.position:
            raise ValidationError(
                {'id': _('there is no open position with this Id.')}
            )


class MarginClosePositionView(APIView):
    def post(self, request):
        serializer = MarginClosePositionSerializer(data=request.data)
        serializer.is_valid(raise_exception=True)

        with WalletPipeline() as pipeline:
            serializer.position.liquidate(pipeline=pipeline, charge_insurance=False)

        return Response(200)<|MERGE_RESOLUTION|>--- conflicted
+++ resolved
@@ -1,3 +1,5 @@
+from decimal import Decimal
+
 import django_filters
 from django.utils.translation import gettext_lazy as _
 from django_filters.rest_framework import DjangoFilterBackend
@@ -22,13 +24,8 @@
     debt = serializers.SerializerMethodField()
 
     def get_margin_ratio(self, instance):
-<<<<<<< HEAD
-        return floor_precision(instance.get_margin_ratio(), 2)
-
-=======
-        return floor_precision(instance.get_margin_ratio() or 0, 2)
+        return floor_precision(instance.get_margin_ratio() or Decimal('0'), 2)
     
->>>>>>> 7ded8ba1
     def get_equity(self, instance):
         return instance.equity
 
