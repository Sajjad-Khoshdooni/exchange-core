--- conflicted
+++ resolved
@@ -174,13 +174,9 @@
                 'max_buy_volume': abs(Wallet.get_margin_position_max_asset_by_wallet(Decimal('0'), free,
                                                                            price=position.symbol.last_trade_price,
                                                                            side='buy')),
-<<<<<<< HEAD
-                'max_sell_volume': Decimal('0'),
-=======
                 'max_sell_volume': abs(Wallet.get_margin_position_max_asset_by_wallet(Decimal('0'), free,
                                                                            price=position.symbol.last_trade_price,
                                                                            side='sell')),
->>>>>>> 47b56bcb
             })
 
         return Response({
