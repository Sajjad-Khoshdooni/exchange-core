from decimal import Decimal

from rest_framework import serializers
from rest_framework.generics import get_object_or_404
from rest_framework.response import Response
from rest_framework.views import APIView
from rest_framework.viewsets import ModelViewSet

from ledger.models import Wallet, DepositAddress, Transfer, NetworkAsset, Network
from ledger.models.asset import Asset
from ledger.utils.precision import get_presentation_amount
from ledger.utils.price import get_trading_price_irt, BUY, SELL, get_prices_dict
from ledger.utils.price_manager import PriceManager
from rest_framework.generics import ListAPIView


class AssetListSerializer(serializers.ModelSerializer):
    balance = serializers.SerializerMethodField()
    balance_irt = serializers.SerializerMethodField()
    balance_usdt = serializers.SerializerMethodField()

    sell_price_irt = serializers.SerializerMethodField()
    buy_price_irt = serializers.SerializerMethodField()
    can_deposit = serializers.SerializerMethodField()
    can_withdraw = serializers.SerializerMethodField()

    free = serializers.SerializerMethodField()
    free_irt = serializers.SerializerMethodField()

    def get_wallet(self, asset: Asset):
        return self.context['asset_to_wallet'].get(asset.id)

    def get_balance(self, asset: Asset):
        wallet = self.get_wallet(asset)

        if not wallet:
            return '0'

        return asset.get_presentation_amount(wallet.get_balance())

    def get_balance_irt(self, asset: Asset):
        wallet = self.get_wallet(asset)

        if not wallet:
            return '0'

        amount = wallet.get_balance_irt()
        return asset.get_presentation_price_irt(amount)

    def get_balance_usdt(self, asset: Asset):
        wallet = self.get_wallet(asset)

        if not wallet:
            return '0'

        amount = wallet.get_balance_usdt()
        return asset.get_presentation_price_usdt(amount)

    def get_free(self, asset: Asset):
        wallet = self.get_wallet(asset)

        if not wallet:
            return '0'

        return asset.get_presentation_amount(wallet.get_free())

    def get_free_irt(self, asset: Asset):
        wallet = self.get_wallet(asset)

        if not wallet:
            return '0'

        amount = wallet.get_free_irt()
        return asset.get_presentation_price_irt(amount)

    def get_sell_price_irt(self, asset: Asset):
        if asset.symbol == asset.IRT:
            return ''

        price = get_trading_price_irt(asset.symbol, SELL)
        return asset.get_presentation_price_irt(price)

    def get_buy_price_irt(self, asset: Asset):
        if asset.symbol == asset.IRT:
            return ''

        price = get_trading_price_irt(asset.symbol, BUY)
        return asset.get_presentation_price_irt(price)

    def get_can_deposit(self, asset: Asset):
        return NetworkAsset.objects.filter(asset=asset, network__can_deposit=True).exists()

    def get_can_withdraw(self, asset: Asset):
        return NetworkAsset.objects.filter(
            asset=asset,
            network__can_withdraw=True,
            binance_withdraw_enable=True
        ).exists()

    class Meta:
        model = Asset
        fields = ('symbol', 'precision', 'free', 'free_irt', 'balance', 'balance_irt', 'balance_usdt', 'sell_price_irt',
                  'buy_price_irt', 'can_deposit', 'can_withdraw', 'trade_enable')
        ref_name = 'ledger asset'


class TransferSerializer(serializers.ModelSerializer):
    link = serializers.SerializerMethodField()
    amount = serializers.SerializerMethodField()
    fee_amount = serializers.SerializerMethodField()
    network = serializers.SerializerMethodField()
    coin = serializers.SerializerMethodField()

    def get_link(self, transfer: Transfer):
        return transfer.get_explorer_link()

    def get_amount(self, transfer: Transfer):
        return transfer.wallet.asset.get_presentation_amount(transfer.total_amount - transfer.fee_amount)

    def get_fee_amount(self, transfer: Transfer):
        return transfer.wallet.asset.get_presentation_amount(transfer.fee_amount)

    def get_coin(self, transfer: Transfer):
        return transfer.wallet.asset.symbol

    def get_network(self, transfer: Transfer):
        return transfer.network.symbol

    class Meta:
        model = Transfer
        fields = ('created', 'amount', 'status', 'link', 'out_address', 'coin', 'network', 'trx_hash', 'fee_amount')


class NetworkAssetSerializer(serializers.ModelSerializer):
    network = serializers.SerializerMethodField()
    network_name = serializers.SerializerMethodField()
    address = serializers.SerializerMethodField()
    can_deposit = serializers.SerializerMethodField()
    can_withdraw = serializers.SerializerMethodField()
    address_regex = serializers.SerializerMethodField()

    withdraw_commission = serializers.SerializerMethodField()
    min_withdraw = serializers.SerializerMethodField()

    withdraw_precision = serializers.SerializerMethodField()

    def get_network(self, network_asset: NetworkAsset):
        return network_asset.network.symbol

    def get_network_name(self, network_asset: NetworkAsset):
        return network_asset.network.name

    def get_address_regex(self, network_asset: NetworkAsset):
        return network_asset.network.address_regex

    def get_can_deposit(self, network_asset: NetworkAsset):
        return network_asset.network.can_deposit

    def get_can_withdraw(self, network_asset: NetworkAsset):
        return network_asset.network.can_withdraw and network_asset.binance_withdraw_enable

    def get_address(self, network_asset: NetworkAsset):
        addresses = self.context['addresses']
        return addresses.get(network_asset.network.symbol)

    def get_min_withdraw(self, network_asset: NetworkAsset):
        return get_presentation_amount(network_asset.withdraw_min)

    def get_withdraw_commission(self, network_asset: NetworkAsset):
        return get_presentation_amount(network_asset.withdraw_fee)

    def get_withdraw_precision(self, network_asset: NetworkAsset):
        return network_asset.withdraw_precision

    class Meta:
        fields = ('network', 'address', 'can_deposit', 'can_withdraw', 'withdraw_commission', 'min_withdraw',
                  'network_name', 'address_regex', 'withdraw_precision')
        model = NetworkAsset


class AssetRetrieveSerializer(AssetListSerializer):

    networks = serializers.SerializerMethodField()

    def get_networks(self, asset: Asset):
        network_assets = asset.networkasset_set.all().order_by('withdraw_fee')

        account = self.context['request'].user.account

        deposit_addresses = DepositAddress.objects.filter(account_secret__account=account)

        address_mapping = {
            deposit.network.symbol: deposit.presentation_address for deposit in deposit_addresses
        }

        serializer = NetworkAssetSerializer(network_assets, many=True, context={
            'addresses': address_mapping,
        })

        return serializer.data

    class Meta(AssetListSerializer.Meta):
        fields = (*AssetListSerializer.Meta.fields, 'networks')


class WalletViewSet(ModelViewSet):

    def get_serializer_context(self):
        ctx = super().get_serializer_context()

        market = self.get_market()
        wallets = Wallet.objects.filter(account=self.request.user.account, market=market)
        ctx['asset_to_wallet'] = {wallet.asset_id: wallet for wallet in wallets}

        return ctx

    def get_serializer_class(self):
        if self.action == 'list':
            return AssetListSerializer
        else:
            return AssetRetrieveSerializer

    def get_object(self):
        return get_object_or_404(Asset, symbol=self.kwargs['symbol'].upper())

    def get_queryset(self):
<<<<<<< HEAD
        if self.request.user.is_staff:
=======
        if self.request.user.is_superuser:
>>>>>>> c7c9fb69
            queryset = Asset.candid_objects.all()
        else:
            queryset = Asset.live_objects.all()

        if self.get_market() == Wallet.MARGIN:
            return queryset.exclude(symbol=Asset.IRT)
        else:
            return queryset

    def get_market(self) -> str:
        return self.request.query_params.get('market') or Wallet.SPOT

    def list(self, request, *args, **kwargs):
        with PriceManager():
            queryset = self.get_queryset()
            get_prices_dict(coins=list(queryset.values_list('symbol', flat=True)))  # cache prices

            serializer = self.get_serializer(queryset, many=True)
            data = serializer.data

            with_balance_wallets = list(filter(lambda w: w['balance'] != '0', data))
            without_balance_wallets = list(filter(lambda w: w['balance'] == '0', data))
            wallets = sorted(with_balance_wallets, key=lambda w: Decimal(w['balance_irt'] or 0), reverse=True) + without_balance_wallets

        return Response(wallets)


class WalletBalanceView(APIView):

    def get(self, request, *args, **kwargs):
        market = request.query_params.get('market', Wallet.SPOT)
        asset = get_object_or_404(Asset, symbol=kwargs['symbol'].upper())

        wallet = asset.get_wallet(request.user.account, market=market)

        return Response({
            'symbol': asset.symbol,
            'balance': wallet.asset.get_presentation_amount(wallet.get_free()),
        })


class BriefNetworkAssetsSerializer(serializers.ModelSerializer):

    name = serializers.SerializerMethodField()
    symbol = serializers.SerializerMethodField()
    address_regex = serializers.SerializerMethodField()

    def get_name(self, network_asset: NetworkAsset):
        return network_asset.network.name

    def get_symbol(self, network_asset: NetworkAsset):
        return network_asset.network.symbol

    def get_address_regex(self, network_asset: NetworkAsset):
        return network_asset.network.address_regex

    class Meta:
        fields = ('name', 'symbol', 'address_regex')
        model = NetworkAsset


class BriefNetworkAssetsView(ListAPIView):

    serializer_class = BriefNetworkAssetsSerializer

    def get_queryset(self):
        query_params = self.request.query_params
        query_set = NetworkAsset.objects.all()
        if 'symbol' in query_params:
            return query_set.filter(asset__symbol=query_params['symbol'].upper(),
                                    network__can_withdraw=True,
                                    binance_withdraw_enable=True)
        else:
            query_set = query_set.distinct('network__symbol')

        return query_set.filter(network__can_withdraw=True, network__is_universal=True)


class WalletSerializer(serializers.ModelSerializer):

    asset = serializers.SerializerMethodField()
    free = serializers.SerializerMethodField()

    def get_asset(self, wallet: Wallet):
        return wallet.asset.symbol

    def get_free(self, wallet: Wallet):
        return wallet.asset.get_presentation_amount(wallet.get_free())

    class Meta:
        model = Wallet
        fields = ('asset', 'free',)<|MERGE_RESOLUTION|>--- conflicted
+++ resolved
@@ -224,11 +224,7 @@
         return get_object_or_404(Asset, symbol=self.kwargs['symbol'].upper())
 
     def get_queryset(self):
-<<<<<<< HEAD
-        if self.request.user.is_staff:
-=======
         if self.request.user.is_superuser:
->>>>>>> c7c9fb69
             queryset = Asset.candid_objects.all()
         else:
             queryset = Asset.live_objects.all()
