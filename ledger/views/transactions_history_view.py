from django_filters.rest_framework import DjangoFilterBackend
from rest_framework import serializers
from rest_framework.authentication import SessionAuthentication
from rest_framework.generics import ListAPIView
from rest_framework.pagination import LimitOffsetPagination
from rest_framework_simplejwt.authentication import JWTAuthentication

from accounts.throttle import BursApiRateThrottle, SustaineApiRatethrottle
from accounts.views.authentication import CustomTokenAuthentication
from ledger.models import Transfer


class TransferSerializer(serializers.ModelSerializer):
    link = serializers.SerializerMethodField()
    amount = serializers.SerializerMethodField()
    fee_amount = serializers.SerializerMethodField()
    network = serializers.SerializerMethodField()
    coin = serializers.SerializerMethodField()
<<<<<<< HEAD
    out_address = serializers.SerializerMethodField()
    is_internal = serializers.SerializerMethodField()
=======
>>>>>>> 3edfad27

    def get_link(self, transfer: Transfer):
        return transfer.get_explorer_link()

    def get_amount(self, transfer: Transfer):
        return transfer.wallet.asset.get_presentation_amount(transfer.total_amount - transfer.fee_amount)

    def get_fee_amount(self, transfer: Transfer):
        return transfer.wallet.asset.get_presentation_amount(transfer.fee_amount)

    def get_coin(self, transfer: Transfer):
        return transfer.wallet.asset.symbol

    def get_network(self, transfer: Transfer):
        return transfer.network.symbol

<<<<<<< HEAD
    def get_out_address(self, transfer: Transfer):
        address = transfer.out_address

        if address.startswith('41'):
            address = get_base58_address(address)

        return address

    def get_is_internal(self, transfer: Transfer):
        return transfer.source == Transfer.INTERNAL

=======
>>>>>>> 3edfad27
    class Meta:
        model = Transfer
        fields = ('created', 'amount', 'status', 'link', 'out_address', 'coin', 'network', 'trx_hash', 'fee_amount', 'is_internal')


class WithdrawHistoryView(ListAPIView):

    authentication_classes = (SessionAuthentication, CustomTokenAuthentication, JWTAuthentication)

    throttle_classes = [BursApiRateThrottle, SustaineApiRatethrottle]

    serializer_class = TransferSerializer
    pagination_class = LimitOffsetPagination

    filter_backends = [DjangoFilterBackend]
    filterset_fields = ['status']

    def get_queryset(self):
        query_params = self.request.query_params

        queryset = Transfer.objects.filter(
            wallet__account=self.request.user.account,
            deposit=False,
            hidden=False,
        ).order_by('-created')

        if 'coin' in query_params:
            queryset = queryset.filter(wallet__asset__symbol=query_params['coin'])

        return queryset


class DepositHistoryView(WithdrawHistoryView):
    throttle_classes = [BursApiRateThrottle, SustaineApiRatethrottle]

    def get_queryset(self):
        query_params = self.request.query_params

        queryset = Transfer.objects.filter(
            wallet__account=self.request.user.account,
            deposit=True,
            hidden=False,
        ).order_by('-created')

        if 'coin' in query_params:
            queryset = queryset.filter(wallet__asset__symbol=query_params['coin'])

        return queryset<|MERGE_RESOLUTION|>--- conflicted
+++ resolved
@@ -16,11 +16,7 @@
     fee_amount = serializers.SerializerMethodField()
     network = serializers.SerializerMethodField()
     coin = serializers.SerializerMethodField()
-<<<<<<< HEAD
-    out_address = serializers.SerializerMethodField()
     is_internal = serializers.SerializerMethodField()
-=======
->>>>>>> 3edfad27
 
     def get_link(self, transfer: Transfer):
         return transfer.get_explorer_link()
@@ -37,20 +33,9 @@
     def get_network(self, transfer: Transfer):
         return transfer.network.symbol
 
-<<<<<<< HEAD
-    def get_out_address(self, transfer: Transfer):
-        address = transfer.out_address
-
-        if address.startswith('41'):
-            address = get_base58_address(address)
-
-        return address
-
     def get_is_internal(self, transfer: Transfer):
         return transfer.source == Transfer.INTERNAL
 
-=======
->>>>>>> 3edfad27
     class Meta:
         model = Transfer
         fields = ('created', 'amount', 'status', 'link', 'out_address', 'coin', 'network', 'trx_hash', 'fee_amount', 'is_internal')
