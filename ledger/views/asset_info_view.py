--- conflicted
+++ resolved
@@ -163,10 +163,7 @@
 
 class AssetsViewSet(ModelViewSet):
 
-<<<<<<< HEAD
     authentication_classes = (SessionAuthentication, CustomTokenAuthentication,)
-=======
->>>>>>> 21d4fab6
     permission_classes = []
 
     def get_serializer_context(self):
