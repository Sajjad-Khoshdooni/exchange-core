import time
from decimal import Decimal

from django.db.models import Min
from rest_framework import serializers
from rest_framework.authentication import SessionAuthentication
from rest_framework.generics import get_object_or_404
from rest_framework.viewsets import ModelViewSet

from accounts.views.authentication import CustomTokenAuthentication
from collector.models import CoinMarketCap
from ledger.models import Asset, Wallet, NetworkAsset
from ledger.models.asset import AssetSerializerMini
from ledger.utils.price import get_tether_irt_price, BUY, get_prices_dict
from ledger.utils.price_manager import PriceManager


class AssetSerializerBuilder(AssetSerializerMini):
    price_usdt = serializers.SerializerMethodField()
    price_irt = serializers.SerializerMethodField()
    trend_url = serializers.SerializerMethodField()
    irt_price_changed_percent_24h = serializers.SerializerMethodField()
    is_cash = serializers.SerializerMethodField()
    change_24h = serializers.SerializerMethodField()
    volume_24h = serializers.SerializerMethodField()

    change_7d = serializers.SerializerMethodField()
    high_24h = serializers.SerializerMethodField()
    low_24h = serializers.SerializerMethodField()
    change_1h = serializers.SerializerMethodField()

    cmc_rank = serializers.SerializerMethodField()
    market_cap = serializers.SerializerMethodField()
    circulating_supply = serializers.SerializerMethodField()
    min_withdraw_amount = serializers.SerializerMethodField()
    min_withdraw_fee = serializers.SerializerMethodField()

    bookmark_assets = serializers.SerializerMethodField()

    class Meta:
        model = Asset
        fields = ()

    def get_bookmark_assets(self, asset: Asset):
        return asset.id in self.context['bookmark_assets']

    def get_cap(self, asset) -> CoinMarketCap:
        return self.context['cap_info'].get(asset.symbol)

    def get_price_usdt(self, asset: Asset):
        prices = self.context['prices']
        price = prices[asset.symbol]
        if not price:
            return

        return asset.get_presentation_price_usdt(price)

    def get_price_irt(self, asset: Asset):
        prices = self.context['prices']
        price = prices[asset.symbol]
        if not price:
            return

        tether_irt = self.context['tether_irt']
        price = price * tether_irt
        return asset.get_presentation_price_irt(price)

    def get_min_withdraw_amount(self, asset: Asset):
        network_assets = NetworkAsset.objects.filter(asset=asset, network__can_withdraw=True)
        min_withdraw = network_assets.aggregate(min=Min('withdraw_min'))
        return min_withdraw['min']

    def get_min_withdraw_fee(self, asset: Asset):
        network_assets = NetworkAsset.objects.filter(asset=asset, network__can_withdraw=True)
        min_withdraw = network_assets.aggregate(min=Min('withdraw_fee'))
        return min_withdraw['min']

    def get_trend_url(self, asset: Asset):
        cap = CoinMarketCap.objects.filter(symbol=asset.symbol).first()
        if cap:
            return 'https://s3.coinmarketcap.com/generated/sparklines/web/1d/2781/%d.svg?v=%s' % \
                   (cap.internal_id, str(int(time.time()) // 3600))
        else:
            return '/'

    def get_change_24h(self, asset: Asset):
        cap = self.get_cap(asset)

        if cap:
            return cap.change_24h

    def get_volume_24h(self, asset: Asset):
        cap = self.get_cap(asset)

        if cap:
            return int(cap.volume_24h)

    def get_change_7d(self, asset: Asset):
        cap = self.get_cap(asset)

        if cap:
            return cap.change_7d

    def get_high_24h(self, asset: Asset):
        cap = self.get_cap(asset)

        if cap:
            return asset.get_presentation_price_usdt(Decimal(cap.high_24h))

    def get_low_24h(self, asset: Asset):
        cap = self.get_cap(asset)

        if cap:
            return asset.get_presentation_price_usdt(Decimal(cap.low_24h))

    def get_change_1h(self, asset: Asset):
        cap = self.get_cap(asset)

        if cap:
            return cap.change_1h

    def get_cmc_rank(self, asset: Asset):
        cap = self.get_cap(asset)

        if cap:
            return int(cap.cmc_rank)

    def get_market_cap(self, asset: Asset):
        cap = self.get_cap(asset)

        if cap:
            return cap.market_cap

    def get_circulating_supply(self, asset: Asset):
        cap = self.get_cap(asset)

        if cap:
            return int(cap.circulating_supply)

    @classmethod
    def create_serializer(cls,  prices: bool = True, extra_info: bool = True):
        fields = AssetSerializerMini.Meta.fields
        new_fields = []

        if prices:
            new_fields = ['price_usdt', 'price_irt', 'trend_url', 'change_24h', 'volume_24h', 'bookmark_assets']

        if extra_info:
            new_fields = [
                'price_usdt', 'price_irt', 'change_1h', 'change_24h', 'change_7d',
                'cmc_rank', 'market_cap', 'volume_24h', 'circulating_supply', 'high_24h',
                'low_24h', 'trend_url', 'min_withdraw_amount', 'min_withdraw_fee', 'bookmark_assets',
            ]

        class Serializer(cls):
            pass

        Serializer.Meta.fields = (*fields, *new_fields)

        return Serializer


class AssetsViewSet(ModelViewSet):

    authentication_classes = (SessionAuthentication, CustomTokenAuthentication,)
    permission_classes = []

    def get_serializer_context(self):
        ctx = super().get_serializer_context()
<<<<<<< HEAD
=======

>>>>>>> c7c9fb69
        if self.request.user.is_authenticated:
            ctx['bookmark_assets'] = set(self.request.user.account.bookmark_assets.values_list('id', flat=True))
        else:
            ctx['bookmark_assets'] = set()

        if self.get_options('prices') or self.get_options('extra_info'):
            symbols = list(self.get_queryset().values_list('symbol', flat=True))
            caps = CoinMarketCap.objects.filter(symbol__in=symbols)
            ctx['cap_info'] = {cap.symbol: cap for cap in caps}

            ctx['prices'] = get_prices_dict(coins=symbols, side=BUY)
            ctx['tether_irt'] = get_tether_irt_price(BUY)

        return ctx

    def get_options(self, key: str):
        options = {
            'prices': self.request.query_params.get('prices') == '1',
            'trend': self.request.query_params.get('trend') == '1',
            'extra_info': self.request.query_params.get('extra_info') == '1',
            'market': self.request.query_params.get('market'),
            'category': self.request.query_params.get('category')
        }

        return options[key]

    def get_serializer_class(self):
        return AssetSerializerBuilder.create_serializer(
            prices=self.get_options('prices'),
            extra_info=self.get_options('extra_info')
        )

    def get_queryset(self):
        if self.request.user.is_superuser:
            queryset = Asset.candid_objects.all()
        else:
            queryset = Asset.live_objects.all()

        queryset = queryset.filter(trade_enable=True)

        if self.get_options('category'):
            queryset = queryset.filter(coincategory__name=self.get_options('category'))

        if self.get_options('trend'):
            queryset = queryset.filter(trend=True)

        if self.get_options('market') == Wallet.MARGIN:
            queryset = queryset.exclude(symbol=Asset.IRT)

        return queryset

    def get_object(self):
        return get_object_or_404(Asset, symbol=self.kwargs['symbol'].upper(), enable=True)

    def get(self, *args, **kwargs):
        with PriceManager():
            return super().get(*args, **kwargs)<|MERGE_RESOLUTION|>--- conflicted
+++ resolved
@@ -167,10 +167,7 @@
 
     def get_serializer_context(self):
         ctx = super().get_serializer_context()
-<<<<<<< HEAD
-=======
-
->>>>>>> c7c9fb69
+
         if self.request.user.is_authenticated:
             ctx['bookmark_assets'] = set(self.request.user.account.bookmark_assets.values_list('id', flat=True))
         else:
