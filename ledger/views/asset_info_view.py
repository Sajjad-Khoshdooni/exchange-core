import time
from decimal import Decimal

from django.db.models import Min
from rest_framework import serializers
from rest_framework.authentication import SessionAuthentication
from rest_framework.generics import get_object_or_404
from rest_framework.viewsets import ModelViewSet

from accounts.views.authentication import CustomTokenAuthentication
from collector.models import CoinMarketCap
from ledger.models import Asset, Wallet, NetworkAsset
from ledger.models.asset import AssetSerializerMini
from ledger.utils.price import get_tether_irt_price, BUY, get_prices_dict
from ledger.utils.price_manager import PriceManager
from ledger.views.network_asset_info_view import NetworkAssetSerializer


class AssetSerializerBuilder(AssetSerializerMini):
    price_usdt = serializers.SerializerMethodField()
    price_irt = serializers.SerializerMethodField()
    trend_url = serializers.SerializerMethodField()
    irt_price_changed_percent_24h = serializers.SerializerMethodField()
    is_cash = serializers.SerializerMethodField()
    change_24h = serializers.SerializerMethodField()
    volume_24h = serializers.SerializerMethodField()

    change_7d = serializers.SerializerMethodField()
    high_24h = serializers.SerializerMethodField()
    low_24h = serializers.SerializerMethodField()
    change_1h = serializers.SerializerMethodField()

    cmc_rank = serializers.SerializerMethodField()
    market_cap = serializers.SerializerMethodField()
    circulating_supply = serializers.SerializerMethodField()
    min_withdraw_amount = serializers.SerializerMethodField()
    min_withdraw_fee = serializers.SerializerMethodField()

    bookmark_assets = serializers.SerializerMethodField()

    class Meta:
        model = Asset
        fields = ()

    def get_bookmark_assets(self, asset: Asset):
        return asset.id in self.context['bookmark_assets']

    def get_cap(self, asset) -> CoinMarketCap:
        return self.context['cap_info'].get(asset.symbol)

    def get_price_usdt(self, asset: Asset):
        prices = self.context['prices']
        price = prices[asset.symbol]
        if not price:
            return

        return asset.get_presentation_price_usdt(price)

    def get_price_irt(self, asset: Asset):
        prices = self.context['prices']
        price = prices[asset.symbol]
        if not price:
            return

        tether_irt = self.context['tether_irt']
        price = price * tether_irt
        return asset.get_presentation_price_irt(price)

    def get_min_withdraw_amount(self, asset: Asset):
        network_assets = NetworkAsset.objects.filter(asset=asset, network__can_withdraw=True)
        min_withdraw = network_assets.aggregate(min=Min('withdraw_min'))
        return min_withdraw['min']

    def get_min_withdraw_fee(self, asset: Asset):
        network_assets = NetworkAsset.objects.filter(asset=asset, network__can_withdraw=True)
        min_withdraw = network_assets.aggregate(min=Min('withdraw_fee'))
        return min_withdraw['min']

    def get_trend_url(self, asset: Asset):
        cap = CoinMarketCap.objects.filter(symbol=asset.symbol).first()
        if cap:
            return 'https://s3.coinmarketcap.com/generated/sparklines/web/1d/2781/%d.svg?v=%s' % \
                   (cap.internal_id, str(int(time.time()) // 3600))
        else:
            return '/'

    def get_change_24h(self, asset: Asset):
        cap = self.get_cap(asset)

        if cap:
            return cap.change_24h

    def get_volume_24h(self, asset: Asset):
        cap = self.get_cap(asset)

        if cap:
            return int(cap.volume_24h)

    def get_change_7d(self, asset: Asset):
        cap = self.get_cap(asset)

        if cap:
            return cap.change_7d

    def get_high_24h(self, asset: Asset):
        cap = self.get_cap(asset)

        if cap:
            return asset.get_presentation_price_usdt(Decimal(cap.high_24h))

    def get_low_24h(self, asset: Asset):
        cap = self.get_cap(asset)

        if cap:
            return asset.get_presentation_price_usdt(Decimal(cap.low_24h))

    def get_change_1h(self, asset: Asset):
        cap = self.get_cap(asset)

        if cap:
            return cap.change_1h

    def get_cmc_rank(self, asset: Asset):
        cap = self.get_cap(asset)

        if cap:
            return int(cap.cmc_rank)

    def get_market_cap(self, asset: Asset):
        cap = self.get_cap(asset)

        if cap:
            return cap.market_cap

    def get_circulating_supply(self, asset: Asset):
        cap = self.get_cap(asset)

        if cap:
            return int(cap.circulating_supply)

    @classmethod
    def create_serializer(cls,  prices: bool = True, extra_info: bool = True):
        fields = AssetSerializerMini.Meta.fields
        new_fields = []

        if prices:
            new_fields = ['price_usdt', 'price_irt', 'trend_url', 'change_24h', 'volume_24h', 'bookmark_assets']

        if extra_info:
            new_fields = [
                'price_usdt', 'price_irt', 'change_1h', 'change_24h', 'change_7d',
                'cmc_rank', 'market_cap', 'volume_24h', 'circulating_supply', 'high_24h',
                'low_24h', 'trend_url', 'min_withdraw_amount', 'min_withdraw_fee', 'bookmark_assets',
            ]

        class Serializer(cls):
            pass

        Serializer.Meta.fields = (*fields, *new_fields)

        return Serializer


class AssetsViewSet(ModelViewSet):

    authentication_classes = (SessionAuthentication, CustomTokenAuthentication,)
    permission_classes = []

    def get_serializer_context(self):
        ctx = super().get_serializer_context()
<<<<<<< HEAD

        if self.request.user.is_authenticated:
            ctx['bookmark_assets'] = set(self.request.user.account.bookmark_assets.values_list('id', flat=True))
        else:
            ctx['bookmark_assets'] = set()

=======
        ctx['bookmark_assets'] = set(self.request.user.account.bookmark_assets.values_list('id', flat=True))
>>>>>>> a1ea9323
        if self.get_options('prices') or self.get_options('extra_info'):
            symbols = list(self.get_queryset().values_list('symbol', flat=True))
            caps = CoinMarketCap.objects.filter(symbol__in=symbols)
            ctx['cap_info'] = {cap.symbol: cap for cap in caps}

            ctx['prices'] = get_prices_dict(coins=symbols, side=BUY)
            ctx['tether_irt'] = get_tether_irt_price(BUY)

        return ctx

    def get_options(self, key: str):
        options = {
            'prices': self.request.query_params.get('prices') == '1',
            'trend': self.request.query_params.get('trend') == '1',
            'extra_info': self.request.query_params.get('extra_info') == '1',
            'market': self.request.query_params.get('market'),
            'category': self.request.query_params.get('category')
        }

        return options[key]

    def get_serializer_class(self):
        return AssetSerializerBuilder.create_serializer(
            prices=self.get_options('prices'),
            extra_info=self.get_options('extra_info')
        )

    def get_queryset(self):
        if self.request.user.is_superuser:
            queryset = Asset.candid_objects.all()
        else:
            queryset = Asset.live_objects.all()

        queryset = queryset.filter(trade_enable=True)

        if self.get_options('category'):
            queryset = queryset.filter(coincategory__name=self.get_options('category'))

        if self.get_options('trend'):
            queryset = queryset.filter(trend=True)

        if self.get_options('market') == Wallet.MARGIN:
            queryset = queryset.exclude(symbol=Asset.IRT)

        return queryset

    def get_object(self):
        return get_object_or_404(Asset, symbol=self.kwargs['symbol'].upper(), enable=True)

    def get(self, *args, **kwargs):
        with PriceManager():
            return super().get(*args, **kwargs)<|MERGE_RESOLUTION|>--- conflicted
+++ resolved
@@ -13,7 +13,6 @@
 from ledger.models.asset import AssetSerializerMini
 from ledger.utils.price import get_tether_irt_price, BUY, get_prices_dict
 from ledger.utils.price_manager import PriceManager
-from ledger.views.network_asset_info_view import NetworkAssetSerializer
 
 
 class AssetSerializerBuilder(AssetSerializerMini):
@@ -168,16 +167,12 @@
 
     def get_serializer_context(self):
         ctx = super().get_serializer_context()
-<<<<<<< HEAD
 
         if self.request.user.is_authenticated:
             ctx['bookmark_assets'] = set(self.request.user.account.bookmark_assets.values_list('id', flat=True))
         else:
             ctx['bookmark_assets'] = set()
 
-=======
-        ctx['bookmark_assets'] = set(self.request.user.account.bookmark_assets.values_list('id', flat=True))
->>>>>>> a1ea9323
         if self.get_options('prices') or self.get_options('extra_info'):
             symbols = list(self.get_queryset().values_list('symbol', flat=True))
             caps = CoinMarketCap.objects.filter(symbol__in=symbols)
