from datetime import datetime
from decimal import Decimal
from typing import Union

from django.conf import settings
from django.db import models
from rest_framework import serializers

from _base.settings import SYSTEM_ACCOUNT_ID
from accounts.models import Account
from ledger.models import Wallet
from ledger.utils.precision import get_precision, get_presentation_amount


class InvalidAmount(Exception):
    pass


class LiveAssetManager(models.Manager):
    def get_queryset(self):
        return super().get_queryset().filter(enable=True)


class Asset(models.Model):
    IRT = 'IRT'
    USDT = 'USDT'
    SHIB = 'SHIB'

    PRECISION = 8

    objects = models.Manager()
    live_objects = LiveAssetManager()

    name = models.CharField(max_length=32, blank=True)
    name_fa = models.CharField(max_length=32, blank=True)
    original_name_fa = models.CharField(max_length=32, blank=True)

    created = models.DateTimeField(auto_now_add=True)
    modified = models.DateTimeField(auto_now=True)

    symbol = models.CharField(max_length=16, unique=True, db_index=True)
    original_symbol = models.CharField(max_length=16, blank=True)

    trade_quantity_step = models.DecimalField(max_digits=15, decimal_places=10, default='0.000001')
    min_trade_quantity = models.DecimalField(max_digits=15, decimal_places=10, default='0.000001')
    max_trade_quantity = models.DecimalField(max_digits=18, decimal_places=2, default=1e9)

    price_precision_usdt = models.SmallIntegerField(default=2)
    price_precision_irt = models.SmallIntegerField(default=0)

    enable = models.BooleanField(default=False)
    order = models.SmallIntegerField(default=0, db_index=True)

    trend = models.BooleanField(default=False)
    pin_to_top = models.BooleanField(default=False)

    trade_enable = models.BooleanField(default=True)
<<<<<<< HEAD
    hedge = models.BooleanField(default=True)
    candidate = models.BooleanField(default=False)
=======
    hedge_method = models.CharField(max_length=32, default=HEDGE_BINANCE_FUTURE, choices=HEDGE_METHOD_CHOICE, blank=True)
>>>>>>> 379977e8

    margin_enable = models.BooleanField(default=False)
    spread_category = models.ForeignKey('ledger.AssetSpreadCategory', on_delete=models.PROTECT, null=True, blank=True)
    new_coin = models.BooleanField(default=False)

    class Meta:
        ordering = ('-pin_to_top', '-trend', 'order', )

    def __str__(self):
        return self.symbol

    def get_precision(self):
        if self.symbol == Asset.IRT:
            return 0
        else:
            return Asset.PRECISION

    def get_wallet(self, account: Union[Account, int], market: str = Wallet.SPOT, variant: str = None,
                   expiration: datetime = None):
        assert market in Wallet.MARKETS

        if isinstance(account, int):
            account_filter = {'account_id': account}

            if account == SYSTEM_ACCOUNT_ID:
                account_type = Account.SYSTEM
            else:
                account_type = Account.ORDINARY

        elif isinstance(account, Account):
            account_filter = {'account': account}
            account_type = account.type
        else:
            raise NotImplementedError

        wallet, created = Wallet.objects.get_or_create(
            asset=self,
            market=market,
            variant=variant,
            **account_filter,
            defaults={
                'check_balance': account_type == Account.ORDINARY,
                'expiration': expiration
            }
        )

        return wallet

    @classmethod
    def get(cls, symbol: str):
        return Asset.objects.get(symbol=symbol)

    def is_cash(self):
        return self.symbol == self.IRT

    def is_trade_base(self):
        return self.symbol in (self.IRT, self.USDT)

    def is_trade_amount_valid(self, amount: Decimal, raise_exception: bool = False):
        if raise_exception:
            if amount < self.min_trade_quantity:
                raise InvalidAmount('واحد وارد شده کوچک است.')
            elif amount > self.max_trade_quantity:
                raise InvalidAmount('واحد وارد شده بزرگ است.')
            elif amount % self.trade_quantity_step != 0:
                raise InvalidAmount('واحد وارد شده باید مضربی از %s باشد.' % self.get_presentation_amount(self.trade_quantity_step))

        else:
            return \
                self.min_trade_quantity <= amount <= self.max_trade_quantity and \
                amount % self.trade_quantity_step == 0

    def get_presentation_amount(self, amount: Decimal) -> str:
        return get_presentation_amount(amount, self.get_precision())

    def get_presentation_price_irt(self, price: Decimal) -> str:
        return get_presentation_amount(price, self.price_precision_irt)

    def get_presentation_price_usdt(self, price: Decimal) -> str:
        return get_presentation_amount(price, self.price_precision_usdt)

    @property
    def future_symbol(self):
        if self.symbol == 'SHIB':
            return '1000SHIB'
        else:
            return self.symbol


class AssetSerializer(serializers.ModelSerializer):
    class Meta:
        model = Asset
        fields = ('symbol', 'trade_quantity_step', 'min_trade_quantity', 'max_trade_quantity')


class AssetSerializerMini(serializers.ModelSerializer):
    precision = serializers.SerializerMethodField()
    step_size = serializers.SerializerMethodField()
    logo = serializers.SerializerMethodField()
    original_name_fa = serializers.SerializerMethodField()
    original_symbol = serializers.SerializerMethodField()

    def get_precision(self, asset: Asset):
        return asset.get_precision()

    def get_step_size(self, asset: Asset):
        return get_precision(asset.trade_quantity_step)

    def get_logo(self, asset: Asset):
        return settings.HOST_URL + '/static/coins/%s.png' % asset.symbol

    def get_original_symbol(self, asset: Asset):
        return asset.original_symbol or asset.symbol

    def get_original_name_fa(self, asset: Asset):
        return asset.original_name_fa or asset.name_fa

    class Meta:
        model = Asset
        fields = ('symbol', 'margin_enable', 'precision', 'step_size', 'name', 'name_fa', 'logo', 'original_symbol',
                  'original_name_fa')


class CoinField(serializers.CharField):
    def to_representation(self, value: Asset):
        if value:
            return value.symbol

    def to_internal_value(self, data: str):
        if not data:
            return
        else:
            return Asset.get(symbol=data)<|MERGE_RESOLUTION|>--- conflicted
+++ resolved
@@ -55,12 +55,7 @@
     pin_to_top = models.BooleanField(default=False)
 
     trade_enable = models.BooleanField(default=True)
-<<<<<<< HEAD
     hedge = models.BooleanField(default=True)
-    candidate = models.BooleanField(default=False)
-=======
-    hedge_method = models.CharField(max_length=32, default=HEDGE_BINANCE_FUTURE, choices=HEDGE_METHOD_CHOICE, blank=True)
->>>>>>> 379977e8
 
     margin_enable = models.BooleanField(default=False)
     spread_category = models.ForeignKey('ledger.AssetSpreadCategory', on_delete=models.PROTECT, null=True, blank=True)
