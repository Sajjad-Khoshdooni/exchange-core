--- conflicted
+++ resolved
@@ -48,19 +48,18 @@
     trend = models.BooleanField(default=False)
     pin_to_top = models.BooleanField(default=False)
 
-<<<<<<< HEAD
+    hedge_method = models.CharField(max_length=16, default=HEDGE_BINANCE_FUTURE, choices=[
+        (HEDGE_BINANCE_FUTURE, HEDGE_BINANCE_FUTURE), (HEDGE_BINANCE_SPOT, HEDGE_BINANCE_SPOT),
+    ])
+
     buy_diff = models.DecimalField(null=True, blank=True, max_digits=5, decimal_places=4, validators=[
-            MaxValueValidator(Decimal('.01')),
-            MinValueValidator(0)
-        ])
+        MinValueValidator(0),
+        MaxValueValidator(Decimal('0.1')),
+    ])
 
     sell_diff = models.DecimalField(null=True, blank=True, max_digits=5, decimal_places=4, validators=[
+        MinValueValidator(0),
         MaxValueValidator(Decimal('0.1')),
-        MinValueValidator(0)
-=======
-    hedge_method = models.CharField(max_length=16, default=HEDGE_BINANCE_FUTURE, choices=[
-        (HEDGE_BINANCE_FUTURE, HEDGE_BINANCE_FUTURE), (HEDGE_BINANCE_SPOT, HEDGE_BINANCE_SPOT),
->>>>>>> 4cf07830
     ])
 
     class Meta:
