--- conflicted
+++ resolved
@@ -4,11 +4,7 @@
 
 from django.conf import settings
 from django.db import models
-<<<<<<< HEAD
-from django.db.models import Min
-=======
 from django.db.models import Min, Max
->>>>>>> 1fc68655
 from rest_framework import serializers
 
 from _base.settings import SYSTEM_ACCOUNT_ID, OTC_ACCOUNT_ID
@@ -150,11 +146,7 @@
     def get_current_prices(coins):
         prices = get_external_usdt_prices(
             coins=coins,
-<<<<<<< HEAD
-            side=BUY,
-=======
             side=SELL,
->>>>>>> 1fc68655
             apply_otc_spread=True
         )
         market_prices = {}
@@ -167,9 +159,6 @@
                     symbol__name__in=map(lambda s: f'{s}{base_asset}', coins)
                 ).values('symbol__name').annotate(best_ask=Min('price'))
             }
-<<<<<<< HEAD
-        tether_irt = get_external_price(coin=Asset.USDT, base_coin=Asset.IRT, side=BUY, allow_stale=True)
-=======
         market_prices['USDT']['IRT'] = Decimal(1) / Order.open_objects.filter(
             side=BUY,
             symbol__enable=True,
@@ -178,7 +167,6 @@
         tether_irt = get_external_price(coin=Asset.USDT, base_coin=Asset.IRT, side=SELL, allow_stale=True)
         prices[Asset.IRT] = Decimal(1) / get_external_price(
             coin=Asset.USDT, base_coin=Asset.IRT, side=BUY, allow_stale=True)
->>>>>>> 1fc68655
         return prices, market_prices, tether_irt
 
 
