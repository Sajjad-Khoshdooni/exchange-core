from datetime import datetime
from decimal import Decimal
from typing import Union
from uuid import UUID

from django.conf import settings
from django.db import models
from rest_framework import serializers
from rest_framework.generics import get_object_or_404

from _base.settings import SYSTEM_ACCOUNT_ID, OTC_ACCOUNT_ID
from ledger.models import Wallet
from ledger.utils.external_price import BUY, SELL
from ledger.utils.fields import get_amount_field


class InvalidAmount(Exception):
    pass


class LiveAssetManager(models.Manager):
    def get_queryset(self):
        return super().get_queryset().filter(enable=True)


class Asset(models.Model):
    IRT = 'IRT'
    USDT = 'USDT'
    SHIB = 'SHIB'

    ACTIVE, DISABLED = 'active', 'disabled'

    PRECISION = 8

    objects = models.Manager()
    live_objects = LiveAssetManager()

    name = models.CharField(max_length=32, blank=True)
    name_fa = models.CharField(max_length=32, blank=True)
    original_name_fa = models.CharField(max_length=32, blank=True)

    created = models.DateTimeField(auto_now_add=True)
    modified = models.DateTimeField(auto_now=True)

    symbol = models.CharField(max_length=16, unique=True, db_index=True)
    original_symbol = models.CharField(max_length=16, blank=True)

    enable = models.BooleanField(default=False)
    order = models.SmallIntegerField(default=0, db_index=True)

    trend = models.BooleanField(default=False)
    pin_to_top = models.BooleanField(default=False)

    trade_enable = models.BooleanField(default=True)
    hedge = models.BooleanField(default=True)

    spread_category = models.ForeignKey('ledger.AssetSpreadCategory', on_delete=models.SET_NULL, null=True, blank=True)

    publish_date = models.DateTimeField(null=True, blank=True)

    otc_status = models.CharField(
        max_length=8,
        default=ACTIVE,
        choices=((ACTIVE, ACTIVE), (BUY, BUY), (SELL, SELL), (DISABLED, DISABLED)),
    )

    price_page = models.BooleanField(default=False)

    price_alert_chanel_sensitivity = get_amount_field(null=True)

    distribution_factor = models.FloatField(default=0)

<<<<<<< HEAD
    margin_interest_fee = get_amount_field(default=Decimal('0.00015'))
=======
    stale_price = get_amount_field(null=True)
>>>>>>> 7e99d017

    class Meta:
        ordering = ('-pin_to_top', '-trend', 'order',)

    def __str__(self):
        return self.symbol

    def get_precision(self):
        if self.symbol == Asset.IRT:
            return 0
        else:
            return Asset.PRECISION

    def get_wallet(self, account, market: str = Wallet.SPOT,
                   variant: Union[str, None, UUID] = None, expiration: datetime = None):
        assert market in Wallet.MARKETS
        from accounts.models import Account

        if isinstance(account, int):
            account_filter = {'account_id': account}

            if account in (SYSTEM_ACCOUNT_ID, OTC_ACCOUNT_ID):
                account_type = Account.SYSTEM
            else:
                account_type = Account.ORDINARY

        elif isinstance(account, Account):
            account_filter = {'account': account}
            account_type = account.type

        else:
            raise NotImplementedError

        wallet, created = Wallet.objects.get_or_create(
            asset=self,
            market=market,
            variant=variant,
            **account_filter,
            defaults={
                'check_balance': account_type == Account.ORDINARY,
                'expiration': expiration,
            }
        )

        return wallet

    @classmethod
    def get(cls, symbol: str):
        return Asset.objects.get(symbol=symbol)

    def is_cash(self):
        return self.symbol == self.IRT

    def is_trade_base(self):
        return self.symbol in (self.IRT, self.USDT)

    def get_original_symbol(self):
        return self.original_symbol or self.symbol

    def get_coin_multiplier(self) -> int:
        if not self.original_symbol or self.symbol == self.original_symbol:
            return 1
        elif self.symbol.startswith('1M-'):
            return 10 ** 6
        elif self.symbol.startswith('1000'):
            return 10 ** 3
        else:
            return 1

    @property
    def future_symbol(self):
        if self.symbol == 'SHIB':
            return '1000SHIB'
        else:
            return self.symbol


class AssetSerializer(serializers.ModelSerializer):
    class Meta:
        model = Asset
        fields = ('symbol',)


class AssetSerializerMini(serializers.ModelSerializer):
    precision = serializers.SerializerMethodField()
    step_size = serializers.SerializerMethodField()
    logo = serializers.SerializerMethodField()
    original_name_fa = serializers.SerializerMethodField()
    original_symbol = serializers.SerializerMethodField()

    def get_precision(self, asset: Asset):
        return asset.get_precision()

    def get_step_size(self, asset: Asset):
        return Asset.PRECISION

    def get_logo(self, asset: Asset):
        return settings.MINIO_STORAGE_STATIC_URL + '/coins/%s.png' % asset.symbol

    def get_original_symbol(self, asset: Asset):
        return asset.get_original_symbol()

    def get_original_name_fa(self, asset: Asset):
        return asset.original_name_fa or asset.name_fa

    class Meta:
        model = Asset
        fields = ('symbol', 'precision', 'step_size', 'name', 'name_fa', 'logo', 'original_symbol',
                  'original_name_fa')


class CoinField(serializers.CharField):
    def to_representation(self, value: Asset):
        if value:
            return value.symbol

    def to_internal_value(self, data: str):
        if not data:
            return
        else:
            return get_object_or_404(Asset, symbol=data)<|MERGE_RESOLUTION|>--- conflicted
+++ resolved
@@ -70,11 +70,9 @@
 
     distribution_factor = models.FloatField(default=0)
 
-<<<<<<< HEAD
+    stale_price = get_amount_field(null=True)
+
     margin_interest_fee = get_amount_field(default=Decimal('0.00015'))
-=======
-    stale_price = get_amount_field(null=True)
->>>>>>> 7e99d017
 
     class Meta:
         ordering = ('-pin_to_top', '-trend', 'order',)
