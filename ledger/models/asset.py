from datetime import datetime
from decimal import Decimal
from typing import Union

from django.conf import settings
from django.db import models
from rest_framework import serializers

from _base.settings import SYSTEM_ACCOUNT_ID, OTC_ACCOUNT_ID
from accounts.models import Account
from ledger.models import Wallet
from ledger.utils.precision import get_precision, get_presentation_amount


class InvalidAmount(Exception):
    pass


class LiveAssetManager(models.Manager):
    def get_queryset(self):
        return super().get_queryset().filter(enable=True)


class Asset(models.Model):
    IRT = 'IRT'
    USDT = 'USDT'
    SHIB = 'SHIB'

    PRECISION = 8

    objects = models.Manager()
    live_objects = LiveAssetManager()

    name = models.CharField(max_length=32, blank=True)
    name_fa = models.CharField(max_length=32, blank=True)
    original_name_fa = models.CharField(max_length=32, blank=True)

    created = models.DateTimeField(auto_now_add=True)
    modified = models.DateTimeField(auto_now=True)

    symbol = models.CharField(max_length=16, unique=True, db_index=True)
    original_symbol = models.CharField(max_length=16, blank=True)

    price_precision_usdt = models.SmallIntegerField(default=2)
    price_precision_irt = models.SmallIntegerField(default=0)

    enable = models.BooleanField(default=False)
    order = models.SmallIntegerField(default=0, db_index=True)

    trend = models.BooleanField(default=False)
    pin_to_top = models.BooleanField(default=False)

    trade_enable = models.BooleanField(default=True)
    hedge = models.BooleanField(default=True)

    margin_enable = models.BooleanField(default=False)
    spread_category = models.ForeignKey('ledger.AssetSpreadCategory', on_delete=models.PROTECT, null=True, blank=True)
    new_coin = models.BooleanField(default=False)

    class Meta:
        ordering = ('-pin_to_top', '-trend', 'order', )

    def __str__(self):
        return self.symbol

    def get_precision(self):
        if self.symbol == Asset.IRT:
            return 0
        else:
            return Asset.PRECISION

    def get_wallet(self, account: Union[Account, int], market: str = Wallet.SPOT, variant: str = None,
                   expiration: datetime = None):
        assert market in Wallet.MARKETS

        if isinstance(account, int):
            account_filter = {'account_id': account}

            if account in (SYSTEM_ACCOUNT_ID, OTC_ACCOUNT_ID):
                account_type = Account.SYSTEM
            else:
                account_type = Account.ORDINARY

        elif isinstance(account, Account):
            account_filter = {'account': account}
            account_type = account.type
        else:
            raise NotImplementedError

        wallet, created = Wallet.objects.get_or_create(
            asset=self,
            market=market,
            variant=variant,
            **account_filter,
            defaults={
                'check_balance': account_type == Account.ORDINARY,
                'expiration': expiration
            }
        )

        return wallet

    @classmethod
    def get(cls, symbol: str):
        return Asset.objects.get(symbol=symbol)

    def is_cash(self):
        return self.symbol == self.IRT

    def is_trade_base(self):
        return self.symbol in (self.IRT, self.USDT)

<<<<<<< HEAD
    def is_trade_amount_valid(self, amount: Decimal, raise_exception: bool = False):
        if raise_exception:
            if amount < self.min_trade_quantity:
                raise InvalidAmount('واحد وارد شده کوچک است.')
            elif amount > self.max_trade_quantity:
                raise InvalidAmount('واحد وارد شده بزرگ است.')
            elif amount % self.trade_quantity_step != 0:
                raise InvalidAmount(
                    'واحد وارد شده باید مضربی از %s باشد.' % self.get_presentation_amount(self.trade_quantity_step)
                )
        else:
            return \
                self.min_trade_quantity <= amount <= self.max_trade_quantity and \
                amount % self.trade_quantity_step == 0

=======
>>>>>>> 2f93010c
    def get_presentation_amount(self, amount: Decimal) -> str:
        return get_presentation_amount(amount, self.get_precision())

    def get_presentation_price_irt(self, price: Decimal) -> str:
        return get_presentation_amount(price, self.price_precision_irt)

    def get_presentation_price_usdt(self, price: Decimal) -> str:
        return get_presentation_amount(price, self.price_precision_usdt)

    @property
    def future_symbol(self):
        if self.symbol == 'SHIB':
            return '1000SHIB'
        else:
            return self.symbol


class AssetSerializer(serializers.ModelSerializer):
    class Meta:
        model = Asset
        fields = ('symbol', )


class AssetSerializerMini(serializers.ModelSerializer):
    precision = serializers.SerializerMethodField()
    step_size = serializers.SerializerMethodField()
    logo = serializers.SerializerMethodField()
    original_name_fa = serializers.SerializerMethodField()
    original_symbol = serializers.SerializerMethodField()

    def get_precision(self, asset: Asset):
        return asset.get_precision()

    def get_step_size(self, asset: Asset):
        return Asset.PRECISION

    def get_logo(self, asset: Asset):
        return settings.MINIO_STORAGE_STATIC_URL + '/coins/%s.png' % asset.symbol

    def get_original_symbol(self, asset: Asset):
        return asset.original_symbol or asset.symbol

    def get_original_name_fa(self, asset: Asset):
        return asset.original_name_fa or asset.name_fa

    class Meta:
        model = Asset
        fields = ('symbol', 'margin_enable', 'precision', 'step_size', 'name', 'name_fa', 'logo', 'original_symbol',
                  'original_name_fa')


class CoinField(serializers.CharField):
    def to_representation(self, value: Asset):
        if value:
            return value.symbol

    def to_internal_value(self, data: str):
        if not data:
            return
        else:
            return Asset.get(symbol=data)<|MERGE_RESOLUTION|>--- conflicted
+++ resolved
@@ -110,24 +110,6 @@
     def is_trade_base(self):
         return self.symbol in (self.IRT, self.USDT)
 
-<<<<<<< HEAD
-    def is_trade_amount_valid(self, amount: Decimal, raise_exception: bool = False):
-        if raise_exception:
-            if amount < self.min_trade_quantity:
-                raise InvalidAmount('واحد وارد شده کوچک است.')
-            elif amount > self.max_trade_quantity:
-                raise InvalidAmount('واحد وارد شده بزرگ است.')
-            elif amount % self.trade_quantity_step != 0:
-                raise InvalidAmount(
-                    'واحد وارد شده باید مضربی از %s باشد.' % self.get_presentation_amount(self.trade_quantity_step)
-                )
-        else:
-            return \
-                self.min_trade_quantity <= amount <= self.max_trade_quantity and \
-                amount % self.trade_quantity_step == 0
-
-=======
->>>>>>> 2f93010c
     def get_presentation_amount(self, amount: Decimal) -> str:
         return get_presentation_amount(amount, self.get_precision())
 
