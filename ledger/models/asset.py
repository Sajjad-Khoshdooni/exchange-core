from decimal import Decimal

from django.db import models
from rest_framework import serializers

from _base.settings import SYSTEM_ACCOUNT_ID
from accounts.models import Account
from ledger.models import Wallet
from ledger.utils.precision import get_precision, get_presentation_amount
from django.core.validators import MaxValueValidator, MinValueValidator

from provider.exchanges import BinanceSpotHandler, BinanceFuturesHandler
from provider.exchanges.interface.binance_interface import ExchangeHandler


class InvalidAmount(Exception):
    pass


class LiveAssetManager(models.Manager):
    def get_queryset(self):
        return super().get_queryset().filter(enable=True)


class CandidAssetManager(models.Manager):
    def get_queryset(self):
        return super().get_queryset().exclude(enable=False, candidate=False)


class Asset(models.Model):
    IRT = 'IRT'
    USDT = 'USDT'
    SHIB = 'SHIB'

<<<<<<< HEAD
    HEDGE_BINANCE_FUTURE = 'binance_interface-future'
    HEDGE_BINANCE_SPOT = 'binance_interface-spot'
=======
    HEDGE_NONE = ''
    HEDGE_BINANCE_FUTURE = 'binance-future'
    HEDGE_BINANCE_SPOT = 'binance-spot'
>>>>>>> ee004e5e

    HEDGE_KUCOIN_FUTURE = 'kucoin_interface-feature'
    HEDGE_KUCOIN_SPOT = 'kucoin_interface-spot'

    HEDGE_METHOD_CHOICE = (
        (HEDGE_KUCOIN_SPOT, HEDGE_KUCOIN_SPOT),
        (HEDGE_KUCOIN_FUTURE, HEDGE_KUCOIN_FUTURE),
        (HEDGE_BINANCE_SPOT, HEDGE_BINANCE_SPOT),
        (HEDGE_BINANCE_FUTURE, HEDGE_BINANCE_FUTURE)
    )
    PRECISION = 8

    objects = models.Manager()
    live_objects = LiveAssetManager()
    candid_objects = CandidAssetManager()

    created = models.DateTimeField(auto_now_add=True)
    modified = models.DateTimeField(auto_now=True)

    symbol = models.CharField(max_length=8, unique=True, db_index=True)

    trade_quantity_step = models.DecimalField(max_digits=15, decimal_places=10, default='0.000001')
    min_trade_quantity = models.DecimalField(max_digits=15, decimal_places=10, default='0.000001')
    max_trade_quantity = models.DecimalField(max_digits=18, decimal_places=2, default=1e9)

    price_precision_usdt = models.SmallIntegerField(default=2)
    price_precision_irt = models.SmallIntegerField(default=0)

    enable = models.BooleanField(default=False)
    order = models.SmallIntegerField(default=0, db_index=True)

    trend = models.BooleanField(default=False)
    pin_to_top = models.BooleanField(default=False)

    trade_enable = models.BooleanField(default=True)

<<<<<<< HEAD
    hedge_method = models.CharField(max_length=16, default=HEDGE_BINANCE_FUTURE, choices=HEDGE_METHOD_CHOICE)
=======
    hedge_method = models.CharField(max_length=16, blank=True, default=HEDGE_BINANCE_FUTURE, choices=[
        (HEDGE_NONE, 'none'), (HEDGE_BINANCE_FUTURE, HEDGE_BINANCE_FUTURE), (HEDGE_BINANCE_SPOT, HEDGE_BINANCE_SPOT),
    ])
>>>>>>> ee004e5e

    bid_diff = models.DecimalField(null=True, blank=True, max_digits=5, decimal_places=4, validators=[
        MinValueValidator(0),
        MaxValueValidator(Decimal('0.1')),
    ], help_text='our bid (taker sell price) = (1 - bid_diff) * binance_bid')

    ask_diff = models.DecimalField(null=True, blank=True, max_digits=5, decimal_places=4, validators=[
        MinValueValidator(0),
        MaxValueValidator(Decimal('0.1')),
    ], help_text='our ask (taker buy price) = (1 + ask_diff) * binance_ask')

    candidate = models.BooleanField(default=False)

    margin_enable = models.BooleanField(default=False)

    class Meta:
        ordering = ('-pin_to_top', '-trend', 'order', )

    def __str__(self):
        return self.symbol

    def get_precision(self):
        if self.symbol == Asset.IRT:
            return 0
        else:
            return Asset.PRECISION

    def get_wallet(self, account: Account, market: str = Wallet.SPOT):
        assert market in Wallet.MARKETS

        if type(account) == int:
            account_filter = {'account_id': account}

            if account == SYSTEM_ACCOUNT_ID:
                account_type = Account.SYSTEM
            else:
                account_type = Account.ORDINARY

        else:
            account_filter = {'account': account}
            account_type = account.type

        wallet, _ = Wallet.objects.get_or_create(
            asset=self,
            market=market,
            **account_filter,
            defaults={
                'check_balance': account_type == Account.ORDINARY
            }
        )

        return wallet

    @classmethod
    def get(cls, symbol: str):
        return Asset.objects.get(symbol=symbol)

    def is_cash(self):
        return self.symbol == self.IRT

    def is_trade_base(self):
        return self.symbol in (self.IRT, self.USDT)

    def is_trade_amount_valid(self, amount: Decimal, raise_exception: bool = False):
        if raise_exception:
            if amount < self.min_trade_quantity:
                raise InvalidAmount('واحد وارد شده کوچک است.')
            elif amount > self.max_trade_quantity:
                raise InvalidAmount('واحد وارد شده بزرگ است.')
            elif amount % self.trade_quantity_step != 0:
                raise InvalidAmount('واحد وارد شده باید مضربی از %s باشد.' % self.get_presentation_amount(self.trade_quantity_step))

        else:
            return \
                self.min_trade_quantity <= amount <= self.max_trade_quantity and \
                amount % self.trade_quantity_step == 0

    def get_presentation_amount(self, amount: Decimal) -> str:
        return get_presentation_amount(amount, self.get_precision())

    def get_presentation_price_irt(self, price: Decimal) -> str:
        return get_presentation_amount(price, self.price_precision_irt)

    def get_presentation_price_usdt(self, price: Decimal) -> str:
        return get_presentation_amount(price, self.price_precision_usdt)

    @property
    def future_symbol(self):
        if self.symbol == 'SHIB':
            return '1000SHIB'
        else:
            return self.symbol

<<<<<<< HEAD
    def get_hedger(self) -> ExchangeHandler:
        return ExchangeHandler.mapping_exchange(hedge_method=self.hedge_method)
=======
    def get_hedger(self) -> type(BinanceSpotHandler):
        if self.hedge_method == self.HEDGE_BINANCE_SPOT:
            return BinanceSpotHandler
        elif self.hedge_method == self.HEDGE_BINANCE_FUTURE:
            return BinanceFuturesHandler
        else:
            return
>>>>>>> ee004e5e


class AssetSerializer(serializers.ModelSerializer):
    class Meta:
        model = Asset
        fields = ('symbol', 'trade_quantity_step', 'min_trade_quantity', 'max_trade_quantity')


class AssetSerializerMini(serializers.ModelSerializer):
    precision = serializers.SerializerMethodField()
    step_size = serializers.SerializerMethodField()

    def get_precision(self, asset: Asset):
        return asset.get_precision()

    def get_step_size(self, asset: Asset):
        return get_precision(asset.trade_quantity_step)

    class Meta:
        model = Asset
        fields = ('symbol', 'margin_enable', 'precision', 'step_size')


class CoinField(serializers.CharField):
    def to_representation(self, value: Asset):
        if value:
            return value.symbol

    def to_internal_value(self, data: str):
        if not data:
            return
        else:
            return Asset.get(symbol=data)<|MERGE_RESOLUTION|>--- conflicted
+++ resolved
@@ -32,14 +32,8 @@
     USDT = 'USDT'
     SHIB = 'SHIB'
 
-<<<<<<< HEAD
     HEDGE_BINANCE_FUTURE = 'binance_interface-future'
     HEDGE_BINANCE_SPOT = 'binance_interface-spot'
-=======
-    HEDGE_NONE = ''
-    HEDGE_BINANCE_FUTURE = 'binance-future'
-    HEDGE_BINANCE_SPOT = 'binance-spot'
->>>>>>> ee004e5e
 
     HEDGE_KUCOIN_FUTURE = 'kucoin_interface-feature'
     HEDGE_KUCOIN_SPOT = 'kucoin_interface-spot'
@@ -76,13 +70,7 @@
 
     trade_enable = models.BooleanField(default=True)
 
-<<<<<<< HEAD
     hedge_method = models.CharField(max_length=16, default=HEDGE_BINANCE_FUTURE, choices=HEDGE_METHOD_CHOICE)
-=======
-    hedge_method = models.CharField(max_length=16, blank=True, default=HEDGE_BINANCE_FUTURE, choices=[
-        (HEDGE_NONE, 'none'), (HEDGE_BINANCE_FUTURE, HEDGE_BINANCE_FUTURE), (HEDGE_BINANCE_SPOT, HEDGE_BINANCE_SPOT),
-    ])
->>>>>>> ee004e5e
 
     bid_diff = models.DecimalField(null=True, blank=True, max_digits=5, decimal_places=4, validators=[
         MinValueValidator(0),
@@ -176,18 +164,8 @@
         else:
             return self.symbol
 
-<<<<<<< HEAD
     def get_hedger(self) -> ExchangeHandler:
         return ExchangeHandler.mapping_exchange(hedge_method=self.hedge_method)
-=======
-    def get_hedger(self) -> type(BinanceSpotHandler):
-        if self.hedge_method == self.HEDGE_BINANCE_SPOT:
-            return BinanceSpotHandler
-        elif self.hedge_method == self.HEDGE_BINANCE_FUTURE:
-            return BinanceFuturesHandler
-        else:
-            return
->>>>>>> ee004e5e
 
 
 class AssetSerializer(serializers.ModelSerializer):
