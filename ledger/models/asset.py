from datetime import datetime
from typing import Union
from uuid import UUID

from django.conf import settings
from django.db import models
from rest_framework import serializers

from _base.settings import SYSTEM_ACCOUNT_ID, OTC_ACCOUNT_ID
from ledger.models import Wallet
from ledger.utils.external_price import BUY, SELL
from ledger.utils.fields import get_amount_field


class InvalidAmount(Exception):
    pass


class LiveAssetManager(models.Manager):
    def get_queryset(self):
        return super().get_queryset().filter(enable=True)


class Asset(models.Model):
    IRT = 'IRT'
    USDT = 'USDT'
    SHIB = 'SHIB'

    ACTIVE, DISABLED = 'active', 'disabled'

    PRECISION = 8

    objects = models.Manager()
    live_objects = LiveAssetManager()

    name = models.CharField(max_length=32, blank=True)
    name_fa = models.CharField(max_length=32, blank=True)
    original_name_fa = models.CharField(max_length=32, blank=True)

    created = models.DateTimeField(auto_now_add=True)
    modified = models.DateTimeField(auto_now=True)

    symbol = models.CharField(max_length=16, unique=True, db_index=True)
    original_symbol = models.CharField(max_length=16, blank=True)

    enable = models.BooleanField(default=False)
    order = models.SmallIntegerField(default=0, db_index=True)

    trend = models.BooleanField(default=False)
    pin_to_top = models.BooleanField(default=False)

    trade_enable = models.BooleanField(default=True)
    hedge = models.BooleanField(default=True)

    margin_enable = models.BooleanField(default=False)
    spread_category = models.ForeignKey('ledger.AssetSpreadCategory', on_delete=models.SET_NULL, null=True, blank=True)

    publish_date = models.DateTimeField(null=True, blank=True)

    otc_status = models.CharField(
        max_length=8,
        default=ACTIVE,
        choices=((ACTIVE, ACTIVE), (BUY, BUY), (SELL, SELL), (DISABLED, DISABLED)),
    )

    price_page = models.BooleanField(default=False)

    price_alert_chanel_sensitivity = get_amount_field(null=True)

    distribution_factor = models.FloatField(default=0)

    class Meta:
        ordering = ('-pin_to_top', '-trend', 'order',)

    def __str__(self):
        return self.symbol

    def get_precision(self):
        if self.symbol == Asset.IRT:
            return 0
        else:
            return Asset.PRECISION

<<<<<<< HEAD
    def get_wallet(self, account, market: str = Wallet.SPOT, variant: str = None,
                   expiration: datetime = None):
=======
    def get_wallet(self, account: Union[Account, int], market: str = Wallet.SPOT,
                   variant: Union[str, None, UUID] = None, expiration: datetime = None):

>>>>>>> 7daa3321
        assert market in Wallet.MARKETS
        from accounts.models import Account

        if isinstance(account, int):
            account_filter = {'account_id': account}

            if account in (SYSTEM_ACCOUNT_ID, OTC_ACCOUNT_ID):
                account_type = Account.SYSTEM
            else:
                account_type = Account.ORDINARY

        elif isinstance(account, Account):
            account_filter = {'account': account}
            account_type = account.type

        else:
            raise NotImplementedError

        wallet, created = Wallet.objects.get_or_create(
            asset=self,
            market=market,
            variant=variant,
            **account_filter,
            defaults={
                'check_balance': account_type == Account.ORDINARY,
                'expiration': expiration,
            }
        )

        return wallet

    @classmethod
    def get(cls, symbol: str):
        return Asset.objects.get(symbol=symbol)

    def is_cash(self):
        return self.symbol == self.IRT

    def is_trade_base(self):
        return self.symbol in (self.IRT, self.USDT)

    def get_original_symbol(self):
        return self.original_symbol or self.symbol

    def get_coin_multiplier(self) -> int:
        if not self.original_symbol or self.symbol == self.original_symbol:
            return 1
        elif self.symbol.startswith('1M-'):
            return 10 ** 6
        elif self.symbol.startswith('1000'):
            return 10 ** 3
        else:
            return 1

    @property
    def future_symbol(self):
        if self.symbol == 'SHIB':
            return '1000SHIB'
        else:
            return self.symbol


class AssetSerializer(serializers.ModelSerializer):
    class Meta:
        model = Asset
        fields = ('symbol',)


class AssetSerializerMini(serializers.ModelSerializer):
    precision = serializers.SerializerMethodField()
    step_size = serializers.SerializerMethodField()
    logo = serializers.SerializerMethodField()
    original_name_fa = serializers.SerializerMethodField()
    original_symbol = serializers.SerializerMethodField()

    def get_precision(self, asset: Asset):
        return asset.get_precision()

    def get_step_size(self, asset: Asset):
        return Asset.PRECISION

    def get_logo(self, asset: Asset):
        return settings.MINIO_STORAGE_STATIC_URL + '/coins/%s.png' % asset.symbol

    def get_original_symbol(self, asset: Asset):
        return asset.get_original_symbol()

    def get_original_name_fa(self, asset: Asset):
        return asset.original_name_fa or asset.name_fa

    class Meta:
        model = Asset
        fields = ('symbol', 'margin_enable', 'precision', 'step_size', 'name', 'name_fa', 'logo', 'original_symbol',
                  'original_name_fa')


class CoinField(serializers.CharField):
    def to_representation(self, value: Asset):
        if value:
            return value.symbol

    def to_internal_value(self, data: str):
        if not data:
            return
        else:
            return Asset.get(symbol=data)<|MERGE_RESOLUTION|>--- conflicted
+++ resolved
@@ -81,14 +81,8 @@
         else:
             return Asset.PRECISION
 
-<<<<<<< HEAD
-    def get_wallet(self, account, market: str = Wallet.SPOT, variant: str = None,
-                   expiration: datetime = None):
-=======
-    def get_wallet(self, account: Union[Account, int], market: str = Wallet.SPOT,
+    def get_wallet(self, account, market: str = Wallet.SPOT,
                    variant: Union[str, None, UUID] = None, expiration: datetime = None):
-
->>>>>>> 7daa3321
         assert market in Wallet.MARKETS
         from accounts.models import Account
 
