from django.db import models
from django.db.models import CheckConstraint, Q

from ledger.consts import BEP20_SYMBOL_TO_SMART_CONTRACT
from ledger.utils.fields import get_amount_field


class NetworkAsset(models.Model):
    asset = models.ForeignKey('ledger.Asset', on_delete=models.PROTECT)
    network = models.ForeignKey('ledger.Network', on_delete=models.PROTECT)

    withdraw_fee = get_amount_field()
    withdraw_min = get_amount_field()
    withdraw_max = get_amount_field()
    withdraw_precision = models.PositiveSmallIntegerField()

<<<<<<< HEAD
    hedger_withdraw_enable = models.BooleanField(default=True)
=======
    binance_withdraw_enable = models.BooleanField(default=True)
    can_deposit = models.BooleanField(default=False)
>>>>>>> 030d4aa2

    def can_deposit_enabled(self) -> bool:
        return self.network.can_deposit and self.can_deposit

    def __str__(self):
        return '%s - %s' % (self.network, self.asset)

    class Meta:
        unique_together = ('asset', 'network')
        constraints = [
            CheckConstraint(check=Q(withdraw_fee__gte=0, withdraw_min__gte=0, withdraw_max__gte=0), name='check_ledger_network_amounts', ),
        ]<|MERGE_RESOLUTION|>--- conflicted
+++ resolved
@@ -14,12 +14,8 @@
     withdraw_max = get_amount_field()
     withdraw_precision = models.PositiveSmallIntegerField()
 
-<<<<<<< HEAD
     hedger_withdraw_enable = models.BooleanField(default=True)
-=======
-    binance_withdraw_enable = models.BooleanField(default=True)
     can_deposit = models.BooleanField(default=False)
->>>>>>> 030d4aa2
 
     def can_deposit_enabled(self) -> bool:
         return self.network.can_deposit and self.can_deposit
