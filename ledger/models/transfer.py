import logging
from decimal import Decimal
from typing import Union
from uuid import uuid4

from django.db import models
from django.db.models import CheckConstraint
from django.db.models import UniqueConstraint, Q
from yekta_config.config import config

from accounts.models import Account, Notification
from accounts.utils import email
from accounts.utils.push_notif import send_push_notif_to_user
from ledger.models import Trx, NetworkAsset, Asset, DepositAddress
from ledger.models import Wallet, Network
from ledger.utils.fields import get_amount_field, get_address_field
from ledger.utils.precision import humanize_number
from ledger.utils.wallet_pipeline import WalletPipeline

logger = logging.getLogger(__name__)


class Transfer(models.Model):
    PROCESSING, PENDING, CANCELED, DONE = 'process', 'pending', 'canceled', 'done'
<<<<<<< HEAD
    SELF, BINANCE, KUCOIN = 'self', 'binance', 'kucoin'
=======
    SELF, BINANCE, INTERNAL = 'self', 'binance', 'internal'
>>>>>>> 9410263e

    created = models.DateTimeField(auto_now_add=True)
    group_id = models.UUIDField(default=uuid4, db_index=True)
    deposit_address = models.ForeignKey('ledger.DepositAddress', on_delete=models.CASCADE, null=True, blank=True)
    network = models.ForeignKey('ledger.Network', on_delete=models.CASCADE)
    wallet = models.ForeignKey('ledger.Wallet', on_delete=models.CASCADE)

    amount = get_amount_field()
    fee_amount = get_amount_field(default=Decimal(0))

    deposit = models.BooleanField()

    status = models.CharField(
        default=PROCESSING,
        max_length=8,
        choices=[(PROCESSING, PROCESSING), (PENDING, PENDING), (CANCELED, CANCELED), (DONE, DONE)],
        db_index=True
    )

    trx_hash = models.CharField(max_length=128, db_index=True, null=True, blank=True)
    block_hash = models.CharField(max_length=128, db_index=True, blank=True)
    block_number = models.PositiveIntegerField(null=True, blank=True)

    out_address = get_address_field()
    memo = models.CharField(max_length=64, blank=True)

    is_fee = models.BooleanField(default=False)

<<<<<<< HEAD
    source = models.CharField(max_length=32, default=SELF, choices=((SELF, SELF), (BINANCE, BINANCE), (KUCOIN, KUCOIN)))
=======
    source = models.CharField(
        max_length=8,
        default=SELF,
        choices=((SELF, SELF), (BINANCE, BINANCE), (INTERNAL, INTERNAL))
    )
>>>>>>> 9410263e
    provider_transfer = models.OneToOneField(to='provider.ProviderTransfer', on_delete=models.PROTECT, null=True,
                                             blank=True)
    handling = models.BooleanField(default=False)

    hidden = models.BooleanField(default=False)

    @property
    def asset(self):
        return self.wallet.asset

    @property
    def total_amount(self):
        return self.amount + self.fee_amount

    def get_explorer_link(self) -> str:
        if not self.trx_hash:
            return ''

        if 'Internal transfer' in self.trx_hash:
            return ''

        return self.network.explorer_link.format(hash=self.trx_hash)

    def build_trx(self, pipeline: WalletPipeline):
        if self.hidden or (self.deposit and self.is_fee):
            logger.info(f'Creating Trx for transfer id: {self.id} ignored.')
            return

        asset = self.wallet.asset
        out_wallet = asset.get_wallet(Account.out())

        if self.deposit:
            sender, receiver = out_wallet, self.wallet
        else:
            sender, receiver = self.wallet, out_wallet

        pipeline.new_trx(
            group_id=self.group_id,
            sender=sender,
            receiver=receiver,
            amount=self.amount,
            scope=Trx.TRANSFER
        )

        if self.fee_amount:
            pipeline.new_trx(
                group_id=self.group_id,
                sender=sender,
                receiver=asset.get_wallet(Account.system()),
                amount=self.fee_amount,
                scope=Trx.COMMISSION
            )

    @classmethod
    def check_fast_forward(cls, sender_wallet: Wallet, network: Network, amount: Decimal, address: str) \
            -> Union['Transfer', None]:

        if not DepositAddress.objects.filter(address=address).exists():
            return

        sender_deposit_address = DepositAddress.get_deposit_address(
            account=sender_wallet.account,
            network=network
        )

        receiver_account = DepositAddress.objects.filter(address=address).first().address_key.account
        receiver_deposit_address = DepositAddress.get_deposit_address(
            account=receiver_account,
            network=network
        )
        receiver_wallet = sender_wallet.asset.get_wallet(receiver_account)

        group_id = uuid4()

        with WalletPipeline() as pipeline:
            pipeline.new_trx(
                sender=sender_wallet,
                receiver=receiver_wallet,
                scope=Trx.TRANSFER,
                group_id=group_id,
                amount=amount
            )
            sender_transfer = Transfer.objects.create(
                status=Transfer.DONE,
                deposit_address=sender_deposit_address,
                wallet=sender_wallet,
                network=network,
                amount=amount,
                deposit=False,
                group_id=group_id,
                trx_hash='internal: <%s>' % str(group_id),
                out_address=address,
                source=Transfer.INTERNAL
            )

            receiver_transfer = Transfer.objects.create(
                status=Transfer.DONE,
                deposit_address=receiver_deposit_address,
                wallet=receiver_wallet,
                network=network,
                amount=amount,
                deposit=True,
                group_id=group_id,
                trx_hash='internal: <%s>' % str(group_id),
                out_address=sender_deposit_address.address,
                source=Transfer.INTERNAL
            )

        sender_transfer.alert_user()
        receiver_transfer.alert_user()

        return sender_transfer

    @classmethod
    def new_withdraw(cls, wallet: Wallet, network: Network, amount: Decimal, address: str, memo: str = ''):
        assert wallet.asset.symbol != Asset.IRT
        assert wallet.account.is_ordinary_user()
        wallet.has_balance(amount, raise_exception=True)

        fast_forward = cls.check_fast_forward(sender_wallet=wallet, network=network, amount=amount, address=address)

        if fast_forward:
            return fast_forward

        network_asset = NetworkAsset.objects.get(network=network, asset=wallet.asset)
        assert network_asset.withdraw_max >= amount >= max(network_asset.withdraw_min, network_asset.withdraw_fee)

        commission = network_asset.withdraw_fee

        with WalletPipeline() as pipeline:  # type: WalletPipeline
            transfer = Transfer.objects.create(
                wallet=wallet,
                network=network,
                amount=amount - commission,
                fee_amount=commission,
                source=wallet.asset.get_hedger().NAME,
                out_address=address,
                deposit=False,
                memo=memo,
            )

            pipeline.new_lock(key=transfer.group_id, wallet=wallet, amount=amount, reason=WalletPipeline.WITHDRAW)

        from ledger.tasks import create_provider_withdraw
        create_provider_withdraw.delay(transfer.id)

        return transfer

    def alert_user(self):
        user = self.wallet.account.user

        if self.status == Transfer.DONE and not self.hidden and user and user.is_active:
            sent_amount = self.asset.get_presentation_amount(self.amount)
            user_email = self.wallet.account.user.email
            if self.deposit:
                title = 'دریافت شد: %s %s' % (humanize_number(sent_amount), self.wallet.asset.symbol)
                message = 'از ادرس %s...%s ' % (self.out_address[-8:], self.out_address[:9])
                template = email.SCOPE_DEPOSIT_EMAIL

            else:
                title = 'ارسال شد: %s %s' % (humanize_number(sent_amount), self.wallet.asset.symbol)
                message = 'به ادرس %s...%s ' % (self.out_address[-8:], self.out_address[:9])
                template = email.SCOPE_WITHDRAW_EMAIL

            Notification.send(
                recipient=self.wallet.account.user,
                title=title,
                message=message
            )

            send_push_notif_to_user(user=user, title=title, body=message)

            if user_email:
                email.send_email_by_template(
                    recipient=user_email,
                    template=template,
                    context={
                        'amount': humanize_number(sent_amount),
                        'wallet_asset': self.wallet.asset.symbol,
                        'withdraw_address': self.out_address,
                        'trx_hash': self.trx_hash,
                        'brand': config('BRAND'),
                        'panel_url': config('PANEL_URL'),
                        'logo_elastic_url': config('LOGO_ELASTIC_URL'),
                    }
                )

    class Meta:
        constraints = [
            UniqueConstraint(
                fields=["trx_hash", "network", "deposit"],
                name="unique_transfer_tx_hash_network",
                condition=Q(status__in=["pending", "done"]),
            ),
            CheckConstraint(check=Q(amount__gte=0, fee_amount__gte=0), name='check_ledger_transfer_amounts', ),
        ]

    def __str__(self):
        if self.deposit:
            action = 'deposit'
        else:
            action = 'withdraw'

        return f'{action} {self.amount} {self.asset}'<|MERGE_RESOLUTION|>--- conflicted
+++ resolved
@@ -22,11 +22,7 @@
 
 class Transfer(models.Model):
     PROCESSING, PENDING, CANCELED, DONE = 'process', 'pending', 'canceled', 'done'
-<<<<<<< HEAD
-    SELF, BINANCE, KUCOIN = 'self', 'binance', 'kucoin'
-=======
-    SELF, BINANCE, INTERNAL = 'self', 'binance', 'internal'
->>>>>>> 9410263e
+    SELF, INTERNAL, BINANCE, KUCOIN = 'self', 'internal', 'binance', 'kucoin'
 
     created = models.DateTimeField(auto_now_add=True)
     group_id = models.UUIDField(default=uuid4, db_index=True)
@@ -55,15 +51,11 @@
 
     is_fee = models.BooleanField(default=False)
 
-<<<<<<< HEAD
-    source = models.CharField(max_length=32, default=SELF, choices=((SELF, SELF), (BINANCE, BINANCE), (KUCOIN, KUCOIN)))
-=======
     source = models.CharField(
         max_length=8,
         default=SELF,
-        choices=((SELF, SELF), (BINANCE, BINANCE), (INTERNAL, INTERNAL))
+        choices=((SELF, SELF), (INTERNAL, INTERNAL), (BINANCE, BINANCE), (KUCOIN, KUCOIN))
     )
->>>>>>> 9410263e
     provider_transfer = models.OneToOneField(to='provider.ProviderTransfer', on_delete=models.PROTECT, null=True,
                                              blank=True)
     handling = models.BooleanField(default=False)
