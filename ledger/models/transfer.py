import logging
from decimal import Decimal
from typing import Union
from uuid import uuid4

from django.conf import settings
from django.db import models
from django.db.models import CheckConstraint
from django.db.models import UniqueConstraint, Q
from decouple import config

from accounts.models import Account, Notification
from accounts.utils import email
from accounts.utils.admin import url_to_edit_object
from accounts.utils.push_notif import send_push_notif_to_user
from accounts.utils.telegram import send_support_message
from ledger.models import Trx, NetworkAsset, Asset, DepositAddress
from ledger.models import Wallet, Network
from ledger.utils.fields import get_amount_field, get_address_field
from ledger.utils.precision import humanize_number
from ledger.utils.price import get_trading_price_usdt, SELL, get_trading_price_irt
from ledger.utils.wallet_pipeline import WalletPipeline

logger = logging.getLogger(__name__)


class Transfer(models.Model):
<<<<<<< HEAD
    PROCESSING, PENDING, CANCELED, DONE = 'process', 'pending', 'canceled', 'done'
    SELF, INTERNAL, PROVIDER = 'self', 'internal', 'provider'
=======
    INIT, PROCESSING, PENDING, CANCELED, DONE = 'init', 'process', 'pending', 'canceled', 'done'
    SELF, INTERNAL, BINANCE, KUCOIN, NOBITEX = 'self', 'internal', 'binance', 'kucoin', 'nobitex'
>>>>>>> f457a5c9

    created = models.DateTimeField(auto_now_add=True)
    group_id = models.UUIDField(default=uuid4, db_index=True)
    deposit_address = models.ForeignKey('ledger.DepositAddress', on_delete=models.CASCADE, null=True, blank=True)
    network = models.ForeignKey('ledger.Network', on_delete=models.CASCADE)
    wallet = models.ForeignKey('ledger.Wallet', on_delete=models.CASCADE)

    amount = get_amount_field()
    fee_amount = get_amount_field(default=Decimal(0))

    deposit = models.BooleanField()

    status = models.CharField(
        default=PROCESSING,
        max_length=8,
        choices=[(INIT, INIT), (PROCESSING, PROCESSING), (PENDING, PENDING), (CANCELED, CANCELED), (DONE, DONE)],
        db_index=True
    )

    trx_hash = models.CharField(max_length=128, db_index=True, null=True, blank=True)
    block_hash = models.CharField(max_length=128, db_index=True, blank=True)
    block_number = models.PositiveIntegerField(null=True, blank=True)

    out_address = get_address_field()
    memo = models.CharField(max_length=64, blank=True)

    is_fee = models.BooleanField(default=False)

    source = models.CharField(
        max_length=8,
        default=SELF,
        choices=((SELF, SELF), (INTERNAL, INTERNAL), (PROVIDER, PROVIDER))
    )

    handling = models.BooleanField(default=False)

    hidden = models.BooleanField(default=False)

    irt_value = get_amount_field(default=Decimal(0))
    usdt_value = get_amount_field(default=Decimal(0))

    @property
    def asset(self):
        return self.wallet.asset

    @property
    def total_amount(self):
        return self.amount + self.fee_amount

    def get_explorer_link(self) -> str:
        if not self.trx_hash:
            return ''

        if 'Internal transfer' in self.trx_hash:
            return ''

        return self.network.explorer_link.format(hash=self.trx_hash)

    def build_trx(self, pipeline: WalletPipeline):
        if self.hidden or (self.deposit and self.is_fee):
            logger.info(f'Creating Trx for transfer id: {self.id} ignored.')
            return

        asset = self.wallet.asset
        out_wallet = asset.get_wallet(Account.out())

        if self.deposit:
            sender, receiver = out_wallet, self.wallet
        else:
            sender, receiver = self.wallet, out_wallet

        pipeline.new_trx(
            group_id=self.group_id,
            sender=sender,
            receiver=receiver,
            amount=self.amount,
            scope=Trx.TRANSFER
        )

        if self.fee_amount:
            pipeline.new_trx(
                group_id=self.group_id,
                sender=sender,
                receiver=asset.get_wallet(Account.system()),
                amount=self.fee_amount,
                scope=Trx.COMMISSION
            )

        if self.deposit:
            from gamify.utils import check_prize_achievements, Task
            check_prize_achievements(receiver.account, Task.DEPOSIT)

    @classmethod
    def check_fast_forward(cls, sender_wallet: Wallet, network: Network, amount: Decimal, address: str) \
            -> Union['Transfer', None]:

        if not DepositAddress.objects.filter(address=address).exists():
            return

        sender_deposit_address = DepositAddress.get_deposit_address(
            account=sender_wallet.account,
            network=network
        )

        receiver_account = DepositAddress.objects.filter(address=address).first().address_key.account
        receiver_deposit_address = DepositAddress.get_deposit_address(
            account=receiver_account,
            network=network
        )
        receiver_wallet = sender_wallet.asset.get_wallet(receiver_account)

        group_id = uuid4()

        price_usdt = get_trading_price_usdt(coin=sender_wallet.asset.symbol, raw_price=True, side=SELL)
        price_irt = get_trading_price_irt(coin=sender_wallet.asset.symbol, raw_price=True, side=SELL)

        with WalletPipeline() as pipeline:
            pipeline.new_trx(
                sender=sender_wallet,
                receiver=receiver_wallet,
                scope=Trx.TRANSFER,
                group_id=group_id,
                amount=amount
            )
            sender_transfer = Transfer.objects.create(
                status=Transfer.DONE,
                deposit_address=sender_deposit_address,
                wallet=sender_wallet,
                network=network,
                amount=amount,
                deposit=False,
                group_id=group_id,
                trx_hash='internal: <%s>' % str(group_id),
                out_address=address,
                source=Transfer.INTERNAL,
                usdt_value=amount * price_usdt,
                irt_value=amount * price_irt,
            )

            receiver_transfer = Transfer.objects.create(
                status=Transfer.DONE,
                deposit_address=receiver_deposit_address,
                wallet=receiver_wallet,
                network=network,
                amount=amount,
                deposit=True,
                group_id=group_id,
                trx_hash='internal: <%s>' % str(group_id),
                out_address=sender_deposit_address.address,
                source=Transfer.INTERNAL,
                usdt_value=amount * price_usdt,
                irt_value=amount * price_irt,
            )

        from gamify.utils import check_prize_achievements, Task
        check_prize_achievements(receiver_account, Task.DEPOSIT)

        sender_transfer.alert_user()
        receiver_transfer.alert_user()

        return sender_transfer

    @classmethod
    def new_withdraw(cls, wallet: Wallet, network: Network, amount: Decimal, address: str, memo: str = ''):
        assert wallet.asset.symbol != Asset.IRT
        assert wallet.account.is_ordinary_user()
        wallet.has_balance(amount, raise_exception=True)

        fast_forward = cls.check_fast_forward(sender_wallet=wallet, network=network, amount=amount, address=address)

        if fast_forward:
            return fast_forward

        network_asset = NetworkAsset.objects.get(network=network, asset=wallet.asset)
        assert network_asset.withdraw_max >= amount >= max(network_asset.withdraw_min, network_asset.withdraw_fee)

        commission = network_asset.withdraw_fee

        price_usdt = get_trading_price_usdt(coin=wallet.asset.symbol, raw_price=True, side=SELL)
        price_irt = get_trading_price_irt(coin=wallet.asset.symbol, raw_price=True, side=SELL)

        with WalletPipeline() as pipeline:  # type: WalletPipeline
            transfer = Transfer.objects.create(
                status=Transfer.INIT,
                wallet=wallet,
                network=network,
                amount=amount - commission,
                fee_amount=commission,
                source=cls.SELF,
                out_address=address,
                deposit=False,
                memo=memo,
                usdt_value=amount * price_usdt,
                irt_value=amount * price_irt,
            )

            pipeline.new_lock(key=transfer.group_id, wallet=wallet, amount=amount, reason=WalletPipeline.WITHDRAW)

        # from ledger.tasks import create_withdraw
        # create_withdraw(transfer.id)

        from ledger.utils.withdraw_verify import auto_withdraw_verify

        if auto_withdraw_verify(transfer):
            transfer.status = Transfer.PROCESSING
            transfer.save(update_fields=['status'])

        send_support_message(
            message='New withdraw %s' % transfer,
            link=url_to_edit_object(transfer)
        )

        return transfer

    def alert_user(self):
        user = self.wallet.account.user

        if self.status == Transfer.DONE and not self.hidden and user and user.is_active:
            sent_amount = self.asset.get_presentation_amount(self.amount)
            user_email = self.wallet.account.user.email
            if self.deposit:
                title = 'دریافت شد: %s %s' % (humanize_number(sent_amount), self.wallet.asset.symbol)
                message = 'از ادرس %s...%s ' % (self.out_address[-8:], self.out_address[:9])
                template = email.SCOPE_DEPOSIT_EMAIL

            else:
                title = 'ارسال شد: %s %s' % (humanize_number(sent_amount), self.wallet.asset.symbol)
                message = 'به ادرس %s...%s ' % (self.out_address[-8:], self.out_address[:9])
                template = email.SCOPE_WITHDRAW_EMAIL

            Notification.send(
                recipient=self.wallet.account.user,
                title=title,
                message=message
            )

            send_push_notif_to_user(user=user, title=title, body=message)

            if user_email:
                email.send_email_by_template(
                    recipient=user_email,
                    template=template,
                    context={
                        'amount': humanize_number(sent_amount),
                        'wallet_asset': self.wallet.asset.symbol,
                        'withdraw_address': self.out_address,
                        'trx_hash': self.trx_hash,
                        'brand': settings.BRAND,
                        'panel_url': settings.PANEL_URL,
                        'logo_elastic_url': config('LOGO_ELASTIC_URL'),
                    }
                )

    def accept(self, tx_id: str):
        with WalletPipeline() as pipeline:  # type: WalletPipeline
            self.status = self.DONE
            self.trx_hash = tx_id
            self.save(update_fields=['status', 'trx_hash'])

            pipeline.release_lock(self.group_id)
            self.build_trx(pipeline)

        self.alert_user()

    def reject(self):
        with WalletPipeline() as pipeline:
            pipeline.release_lock(self.group_id)
            self.status = self.CANCELED
            self.save(update_fields=['status'])

    class Meta:
        constraints = [
            UniqueConstraint(
                fields=["trx_hash", "network", "deposit"],
                name="unique_transfer_tx_hash_network",
                condition=Q(status__in=["pending", "done"]),
            ),
            CheckConstraint(check=Q(amount__gte=0, fee_amount__gte=0), name='check_ledger_transfer_amounts', ),
        ]

    def __str__(self):
        if self.deposit:
            action = 'deposit'
        else:
            action = 'withdraw'

        return f'{action} {self.amount} {self.asset}'<|MERGE_RESOLUTION|>--- conflicted
+++ resolved
@@ -25,13 +25,8 @@
 
 
 class Transfer(models.Model):
-<<<<<<< HEAD
-    PROCESSING, PENDING, CANCELED, DONE = 'process', 'pending', 'canceled', 'done'
+    INIT, PROCESSING, PENDING, CANCELED, DONE = 'init', 'process', 'pending', 'canceled', 'done'
     SELF, INTERNAL, PROVIDER = 'self', 'internal', 'provider'
-=======
-    INIT, PROCESSING, PENDING, CANCELED, DONE = 'init', 'process', 'pending', 'canceled', 'done'
-    SELF, INTERNAL, BINANCE, KUCOIN, NOBITEX = 'self', 'internal', 'binance', 'kucoin', 'nobitex'
->>>>>>> f457a5c9
 
     created = models.DateTimeField(auto_now_add=True)
     group_id = models.UUIDField(default=uuid4, db_index=True)
