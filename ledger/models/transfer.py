--- conflicted
+++ resolved
@@ -8,7 +8,7 @@
 
 from accounts.models import Account, Notification
 from ledger.consts import DEFAULT_COIN_OF_NETWORK
-from ledger.models import Trx, NetworkAsset, Asset, DepositAddress, BalanceLock
+from ledger.models import Trx, NetworkAsset, Asset, DepositAddress
 from ledger.models import Wallet, Network
 from ledger.models.crypto_balance import CryptoBalance
 from ledger.utils.fields import get_amount_field, get_address_field
@@ -125,11 +125,7 @@
                 deposit=False
             )
 
-<<<<<<< HEAD
-            pipeline.new_lock(key=transfer.group_id, wallet=wallet, amount=amount, reason=pipeline.WITHDRAW)
-=======
-            pipeline.new_lock(key=transfer.group_id, wallet=wallet, amount=amount)
->>>>>>> 5537052d
+            pipeline.new_lock(key=transfer.group_id, wallet=wallet, amount=amount, reason=WalletPipeline.WITHDRAW)
 
         from ledger.tasks import create_binance_withdraw
         create_binance_withdraw.delay(transfer.id)
