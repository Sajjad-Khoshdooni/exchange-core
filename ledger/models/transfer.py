import logging
from decimal import Decimal
from uuid import uuid4

<<<<<<< HEAD
from django.db import models, transaction
from django.db.models import UniqueConstraint, Q
from django.conf import settings
=======
from django.db import models
from django.db.models import UniqueConstraint, Q, CheckConstraint
>>>>>>> 9d4622c2
from yekta_config.config import config

from accounts.models import Account, Notification
from accounts.utils.push_notif import send_push_notif
from ledger.consts import DEFAULT_COIN_OF_NETWORK
from ledger.models import Trx, NetworkAsset, Asset, DepositAddress
from ledger.models import Wallet, Network
from ledger.models.address_key import AddressKey
from ledger.models.crypto_balance import CryptoBalance
from ledger.utils.fields import get_amount_field, get_address_field
from ledger.utils.precision import humanize_number
from accounts.utils import email
from ledger.utils.wallet_pipeline import WalletPipeline

logger = logging.getLogger(__name__)


class Transfer(models.Model):
    PROCESSING, PENDING, CANCELED, DONE = 'process', 'pending', 'canceled', 'done'
    SELF, BINANCE = 'self', 'binance'

    created = models.DateTimeField(auto_now_add=True)
    group_id = models.UUIDField(default=uuid4, db_index=True)
    deposit_address = models.ForeignKey('ledger.DepositAddress', on_delete=models.CASCADE, null=True, blank=True)
    network = models.ForeignKey('ledger.Network', on_delete=models.CASCADE)
    wallet = models.ForeignKey('ledger.Wallet', on_delete=models.CASCADE)

    amount = get_amount_field()
    fee_amount = get_amount_field(default=Decimal(0))

    deposit = models.BooleanField()

    status = models.CharField(
        default=PROCESSING,
        max_length=8,
        choices=[(PROCESSING, PROCESSING), (PENDING, PENDING), (CANCELED, CANCELED), (DONE, DONE)],
        db_index=True
    )

    trx_hash = models.CharField(max_length=128, db_index=True, null=True, blank=True)
    block_hash = models.CharField(max_length=128, db_index=True, blank=True)
    block_number = models.PositiveIntegerField(null=True, blank=True)

    out_address = get_address_field()
    memo = models.CharField(max_length=64, blank=True)

    is_fee = models.BooleanField(default=False)

    source = models.CharField(max_length=8, default=SELF, choices=((SELF, SELF), (BINANCE, BINANCE)))
    provider_transfer = models.OneToOneField(to='provider.ProviderTransfer', on_delete=models.PROTECT, null=True,
                                             blank=True)
    handling = models.BooleanField(default=False)

    hidden = models.BooleanField(default=False)

    @property
    def asset(self):
        return self.wallet.asset

    @property
    def total_amount(self):
        return self.amount + self.fee_amount

    def get_explorer_link(self) -> str:
        if not self.trx_hash:
            return ''

        if 'Internal transfer' in self.trx_hash:
            return ''

        return self.network.explorer_link.format(hash=self.trx_hash)

    def build_trx(self, pipeline: WalletPipeline):
        if self.hidden or (self.deposit and self.is_fee):
            logger.info(f'Creating Trx for transfer id: {self.id} ignored.')
            return

        asset = self.wallet.asset
        out_wallet = asset.get_wallet(Account.out())

        if self.deposit:
            sender, receiver = out_wallet, self.wallet
        else:
            sender, receiver = self.wallet, out_wallet

        pipeline.new_trx(
            group_id=self.group_id,
            sender=sender,
            receiver=receiver,
            amount=self.amount,
            scope=Trx.TRANSFER
        )

        if self.fee_amount:
            pipeline.new_trx(
                group_id=self.group_id,
                sender=sender,
                receiver=asset.get_wallet(Account.system()),
                amount=self.fee_amount,
                scope=Trx.COMMISSION
            )

    @classmethod
<<<<<<< HEAD
    def check_fast_forward(cls, sender_wallet: Wallet, network: Network, amount: Decimal, address: str):
        if DepositAddress.objects.filter(address=address).exists():
            sender_address_key = AddressKey.objects.filter(account=sender_wallet.account).first()
            sender_deposit_address = DepositAddress.objects.filter(address_key=sender_address_key).first()

            receiver_deposit_address = DepositAddress.objects.filter(address=address).first()
            receiver_account = receiver_deposit_address.address_key.account
            receiver_wallet = Wallet.objects.get(account=receiver_account)

            group_id = uuid4()

            with transaction.atomic():
                trx = Trx.objects.create(
                    sender=sender_wallet,
                    receiver=receiver_wallet,
                    scope=Trx.TRANSFER,
                    group_id=group_id,
                    amount=amount
                )
                Transfer.objects.create(
                    status=Transfer.DONE,
                    deposit_address=sender_deposit_address,
                    wallet=sender_wallet,
                    network=network,
                    amount=amount,
                    deposit=False,
                    group_id=group_id,
                    trx_hash='internal: <%s>' % str(trx.id),
                    out_address=address
                )
                Transfer.objects.create(
                    status=Transfer.DONE,
                    deposit_address=receiver_deposit_address,
                    wallet=receiver_wallet,
                    network=network,
                    amount=amount,
                    deposit=True,
                    group_id=group_id,
                    trx_hash='internal: <%s>' % str(trx.id),
                    out_address=sender_deposit_address.address
                )
                return True

    @classmethod
    def new_withdraw(cls, wallet: Wallet, network: Network, amount: Decimal, address: str):
=======
    def new_withdraw(cls, wallet: Wallet, network: Network, amount: Decimal, address: str, memo: str = ''):
>>>>>>> 9d4622c2
        assert wallet.asset.symbol != Asset.IRT
        assert wallet.account.is_ordinary_user()
        wallet.has_balance(amount, raise_exception=True)

        if cls.check_fast_forward(sender_wallet=wallet, network=network, amount=amount, address=address):
            return

        network_asset = NetworkAsset.objects.get(network=network, asset=wallet.asset)
        assert network_asset.withdraw_max >= amount >= max(network_asset.withdraw_min, network_asset.withdraw_fee)

        commission = network_asset.withdraw_fee

        with WalletPipeline() as pipeline:  # type: WalletPipeline
            transfer = Transfer.objects.create(
                wallet=wallet,
                network=network,
                amount=amount - commission,
                fee_amount=commission,
                source=cls.BINANCE,
                out_address=address,
                deposit=False,
                memo=memo,
            )

            pipeline.new_lock(key=transfer.group_id, wallet=wallet, amount=amount, reason=WalletPipeline.WITHDRAW)

        from ledger.tasks import create_binance_withdraw
        create_binance_withdraw.delay(transfer.id)

        return transfer

    def save(self, *args, **kwargs):
<<<<<<< HEAD
        if self.status == self.DONE and not settings.DEBUG:
=======
        if self.source == self.SELF and self.status == self.DONE:
>>>>>>> 9d4622c2
            self.update_crypto_balances()

        return super().save(*args, **kwargs)

    def update_crypto_balances(self):
        try:
            balance, _ = CryptoBalance.objects.get_or_create(
                deposit_address=self.deposit_address,
                asset=self.wallet.asset,
            )
            balance.update()
            if DEFAULT_COIN_OF_NETWORK.get(self.network.symbol) != self.wallet.asset.symbol:
                balance, _ = CryptoBalance.objects.get_or_create(
                    deposit_address=self.deposit_address,
                    asset=Asset.objects.get(symbol=DEFAULT_COIN_OF_NETWORK.get(self.network.symbol)),
                )
                balance.update()

            if deposit_address := DepositAddress.objects.filter(address=self.out_address).first():
                balance, _ = CryptoBalance.objects.get_or_create(
                    deposit_address=deposit_address,
                    asset=self.wallet.asset,
                )
                balance.update()

        except Exception:
            logger.exception('failed to update crypto balance')

    def alert_user(self):
        user = self.wallet.account.user

        if self.status == Transfer.DONE and not self.hidden and user and user.is_active:
            sent_amount = self.asset.get_presentation_amount(self.amount)
            user_email = self.wallet.account.user.email
            if self.deposit:
                title = 'دریافت شد: %s %s' % (humanize_number(sent_amount), self.wallet.asset.symbol)
                message = 'از ادرس %s...%s ' % (self.out_address[-8:], self.out_address[:9])
                template = email.SCOPE_DEPOSIT_EMAIL

            else:
                title = 'ارسال شد: %s %s' % (humanize_number(sent_amount), self.wallet.asset.symbol)
                message = 'به ادرس %s...%s ' % (self.out_address[-8:], self.out_address[:9])
                template = email.SCOPE_WITHDRAW_EMAIL,

            Notification.send(
                recipient=self.wallet.account.user,
                title=title,
                message=message
            )

            send_push_notif(user=user, title=title, message=message)

            if user_email:
                email.send_email_by_template(
                    recipient=user_email,
                    template=template,
                    context={
                        'amount': humanize_number(sent_amount),
                        'wallet_asset': self.wallet.asset.symbol,
                        'withdraw_address': self.out_address,
                        'trx_hash': self.trx_hash,
                        'brand': config('BRAND'),
                        'panel_url': config('PANEL_URL'),
                        'logo_elastic_url': config('LOGO_ELASTIC_URL'),
                    }
                )

    class Meta:
        constraints = [
            UniqueConstraint(
                fields=["trx_hash", "network", "deposit"],
                name="unique_transfer_tx_hash_network",
                condition=Q(status__in=["pending", "done"]),
            ),
            CheckConstraint(check=Q(amount__gte=0, fee_amount__gte=0), name='check_ledger_transfer_amounts', ),
        ]<|MERGE_RESOLUTION|>--- conflicted
+++ resolved
@@ -2,17 +2,14 @@
 from decimal import Decimal
 from uuid import uuid4
 
-<<<<<<< HEAD
+from django.conf import settings
 from django.db import models, transaction
+from django.db.models import CheckConstraint
 from django.db.models import UniqueConstraint, Q
-from django.conf import settings
-=======
-from django.db import models
-from django.db.models import UniqueConstraint, Q, CheckConstraint
->>>>>>> 9d4622c2
 from yekta_config.config import config
 
 from accounts.models import Account, Notification
+from accounts.utils import email
 from accounts.utils.push_notif import send_push_notif
 from ledger.consts import DEFAULT_COIN_OF_NETWORK
 from ledger.models import Trx, NetworkAsset, Asset, DepositAddress
@@ -21,7 +18,6 @@
 from ledger.models.crypto_balance import CryptoBalance
 from ledger.utils.fields import get_amount_field, get_address_field
 from ledger.utils.precision import humanize_number
-from accounts.utils import email
 from ledger.utils.wallet_pipeline import WalletPipeline
 
 logger = logging.getLogger(__name__)
@@ -113,7 +109,6 @@
             )
 
     @classmethod
-<<<<<<< HEAD
     def check_fast_forward(cls, sender_wallet: Wallet, network: Network, amount: Decimal, address: str):
         if DepositAddress.objects.filter(address=address).exists():
             sender_address_key = AddressKey.objects.filter(account=sender_wallet.account).first()
@@ -158,10 +153,7 @@
                 return True
 
     @classmethod
-    def new_withdraw(cls, wallet: Wallet, network: Network, amount: Decimal, address: str):
-=======
     def new_withdraw(cls, wallet: Wallet, network: Network, amount: Decimal, address: str, memo: str = ''):
->>>>>>> 9d4622c2
         assert wallet.asset.symbol != Asset.IRT
         assert wallet.account.is_ordinary_user()
         wallet.has_balance(amount, raise_exception=True)
@@ -194,11 +186,7 @@
         return transfer
 
     def save(self, *args, **kwargs):
-<<<<<<< HEAD
-        if self.status == self.DONE and not settings.DEBUG:
-=======
-        if self.source == self.SELF and self.status == self.DONE:
->>>>>>> 9d4622c2
+        if self.source == self.SELF and self.status == self.DONE and not settings.DEBUG:
             self.update_crypto_balances()
 
         return super().save(*args, **kwargs)
