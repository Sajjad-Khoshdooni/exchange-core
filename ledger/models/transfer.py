import logging
from decimal import Decimal
from typing import Union
from uuid import uuid4

from django.conf import settings
from django.db import models
from django.db.models import CheckConstraint
from django.db.models import UniqueConstraint, Q
from decouple import config

from accounts.models import Account, Notification
from accounts.utils import email
from accounts.utils.push_notif import send_push_notif_to_user
from ledger.models import Trx, NetworkAsset, Asset, DepositAddress
from ledger.models import Wallet, Network
from ledger.utils.fields import get_amount_field, get_address_field
from ledger.utils.precision import humanize_number
from ledger.utils.price import get_trading_price_usdt, SELL, get_trading_price_irt
from ledger.utils.wallet_pipeline import WalletPipeline

logger = logging.getLogger(__name__)


class Transfer(models.Model):
    PROCESSING, PENDING, CANCELED, DONE = 'process', 'pending', 'canceled', 'done'
<<<<<<< HEAD
    SELF, INTERNAL, PROVIDER = 'self', 'internal', 'provider'
=======
    SELF, INTERNAL, BINANCE, KUCOIN, NOBITEX = 'self', 'internal', 'binance', 'kucoin', 'nobitex'
>>>>>>> ef684a9e

    created = models.DateTimeField(auto_now_add=True)
    group_id = models.UUIDField(default=uuid4, db_index=True)
    deposit_address = models.ForeignKey('ledger.DepositAddress', on_delete=models.CASCADE, null=True, blank=True)
    network = models.ForeignKey('ledger.Network', on_delete=models.CASCADE)
    wallet = models.ForeignKey('ledger.Wallet', on_delete=models.CASCADE)

    amount = get_amount_field()
    fee_amount = get_amount_field(default=Decimal(0))

    deposit = models.BooleanField()

    status = models.CharField(
        default=PROCESSING,
        max_length=8,
        choices=[(PROCESSING, PROCESSING), (PENDING, PENDING), (CANCELED, CANCELED), (DONE, DONE)],
        db_index=True
    )

    trx_hash = models.CharField(max_length=128, db_index=True, null=True, blank=True)
    block_hash = models.CharField(max_length=128, db_index=True, blank=True)
    block_number = models.PositiveIntegerField(null=True, blank=True)

    out_address = get_address_field()
    memo = models.CharField(max_length=64, blank=True)

    is_fee = models.BooleanField(default=False)

    source = models.CharField(
        max_length=8,
        default=SELF,
<<<<<<< HEAD
        choices=((SELF, SELF), (INTERNAL, INTERNAL), (PROVIDER, PROVIDER))
=======
        choices=((SELF, SELF), (INTERNAL, INTERNAL), (BINANCE, BINANCE), (KUCOIN, KUCOIN), (NOBITEX, NOBITEX))
>>>>>>> ef684a9e
    )

    handling = models.BooleanField(default=False)

    hidden = models.BooleanField(default=False)

    irt_value = get_amount_field(default=Decimal(0))
    usdt_value = get_amount_field(default=Decimal(0))

    @property
    def asset(self):
        return self.wallet.asset

    @property
    def total_amount(self):
        return self.amount + self.fee_amount

    def get_explorer_link(self) -> str:
        if not self.trx_hash:
            return ''

        if 'Internal transfer' in self.trx_hash:
            return ''

        return self.network.explorer_link.format(hash=self.trx_hash)

    def build_trx(self, pipeline: WalletPipeline):
        if self.hidden or (self.deposit and self.is_fee):
            logger.info(f'Creating Trx for transfer id: {self.id} ignored.')
            return

        asset = self.wallet.asset
        out_wallet = asset.get_wallet(Account.out())

        if self.deposit:
            sender, receiver = out_wallet, self.wallet
        else:
            sender, receiver = self.wallet, out_wallet

        pipeline.new_trx(
            group_id=self.group_id,
            sender=sender,
            receiver=receiver,
            amount=self.amount,
            scope=Trx.TRANSFER
        )

        if self.fee_amount:
            pipeline.new_trx(
                group_id=self.group_id,
                sender=sender,
                receiver=asset.get_wallet(Account.system()),
                amount=self.fee_amount,
                scope=Trx.COMMISSION
            )

        if self.deposit:
            from gamify.utils import check_prize_achievements, Task
            check_prize_achievements(receiver.account, Task.DEPOSIT)

    @classmethod
    def check_fast_forward(cls, sender_wallet: Wallet, network: Network, amount: Decimal, address: str) \
            -> Union['Transfer', None]:

        if not DepositAddress.objects.filter(address=address).exists():
            return

        sender_deposit_address = DepositAddress.get_deposit_address(
            account=sender_wallet.account,
            network=network
        )

        receiver_account = DepositAddress.objects.filter(address=address).first().address_key.account
        receiver_deposit_address = DepositAddress.get_deposit_address(
            account=receiver_account,
            network=network
        )
        receiver_wallet = sender_wallet.asset.get_wallet(receiver_account)

        group_id = uuid4()

        price_usdt = get_trading_price_usdt(coin=sender_wallet.asset.symbol, raw_price=True, side=SELL)
        price_irt = get_trading_price_irt(coin=sender_wallet.asset.symbol, raw_price=True, side=SELL)

        with WalletPipeline() as pipeline:
            pipeline.new_trx(
                sender=sender_wallet,
                receiver=receiver_wallet,
                scope=Trx.TRANSFER,
                group_id=group_id,
                amount=amount
            )
            sender_transfer = Transfer.objects.create(
                status=Transfer.DONE,
                deposit_address=sender_deposit_address,
                wallet=sender_wallet,
                network=network,
                amount=amount,
                deposit=False,
                group_id=group_id,
                trx_hash='internal: <%s>' % str(group_id),
                out_address=address,
                source=Transfer.INTERNAL,
                usdt_value=amount * price_usdt,
                irt_value=amount * price_irt,
            )

            receiver_transfer = Transfer.objects.create(
                status=Transfer.DONE,
                deposit_address=receiver_deposit_address,
                wallet=receiver_wallet,
                network=network,
                amount=amount,
                deposit=True,
                group_id=group_id,
                trx_hash='internal: <%s>' % str(group_id),
                out_address=sender_deposit_address.address,
                source=Transfer.INTERNAL,
                usdt_value=amount * price_usdt,
                irt_value=amount * price_irt,
            )

        from gamify.utils import check_prize_achievements, Task
        check_prize_achievements(receiver_account, Task.DEPOSIT)

        sender_transfer.alert_user()
        receiver_transfer.alert_user()

        return sender_transfer

    @classmethod
    def new_withdraw(cls, wallet: Wallet, network: Network, amount: Decimal, address: str, memo: str = ''):
        assert wallet.asset.symbol != Asset.IRT
        assert wallet.account.is_ordinary_user()
        wallet.has_balance(amount, raise_exception=True)

        fast_forward = cls.check_fast_forward(sender_wallet=wallet, network=network, amount=amount, address=address)

        if fast_forward:
            return fast_forward

        network_asset = NetworkAsset.objects.get(network=network, asset=wallet.asset)
        assert network_asset.withdraw_max >= amount >= max(network_asset.withdraw_min, network_asset.withdraw_fee)

        commission = network_asset.withdraw_fee

        price_usdt = get_trading_price_usdt(coin=wallet.asset.symbol, raw_price=True, side=SELL)
        price_irt = get_trading_price_irt(coin=wallet.asset.symbol, raw_price=True, side=SELL)

        with WalletPipeline() as pipeline:  # type: WalletPipeline
            transfer = Transfer.objects.create(
                wallet=wallet,
                network=network,
                amount=amount - commission,
                fee_amount=commission,
                source=cls.SELF,
                out_address=address,
                deposit=False,
                memo=memo,
                usdt_value=amount * price_usdt,
                irt_value=amount * price_irt,
            )

            pipeline.new_lock(key=transfer.group_id, wallet=wallet, amount=amount, reason=WalletPipeline.WITHDRAW)

        from ledger.tasks import create_withdraw
        create_withdraw(transfer.id)

        return transfer

    def alert_user(self):
        user = self.wallet.account.user

        if self.status == Transfer.DONE and not self.hidden and user and user.is_active:
            sent_amount = self.asset.get_presentation_amount(self.amount)
            user_email = self.wallet.account.user.email
            if self.deposit:
                title = 'دریافت شد: %s %s' % (humanize_number(sent_amount), self.wallet.asset.symbol)
                message = 'از ادرس %s...%s ' % (self.out_address[-8:], self.out_address[:9])
                template = email.SCOPE_DEPOSIT_EMAIL

            else:
                title = 'ارسال شد: %s %s' % (humanize_number(sent_amount), self.wallet.asset.symbol)
                message = 'به ادرس %s...%s ' % (self.out_address[-8:], self.out_address[:9])
                template = email.SCOPE_WITHDRAW_EMAIL

            Notification.send(
                recipient=self.wallet.account.user,
                title=title,
                message=message
            )

            send_push_notif_to_user(user=user, title=title, body=message)

            if user_email:
                email.send_email_by_template(
                    recipient=user_email,
                    template=template,
                    context={
                        'amount': humanize_number(sent_amount),
                        'wallet_asset': self.wallet.asset.symbol,
                        'withdraw_address': self.out_address,
                        'trx_hash': self.trx_hash,
                        'brand': settings.BRAND,
                        'panel_url': settings.PANEL_URL,
                        'logo_elastic_url': config('LOGO_ELASTIC_URL'),
                    }
                )

    def accept(self, tx_id: str):
        with WalletPipeline() as pipeline:  # type: WalletPipeline
            self.status = self.DONE
            self.trx_hash = tx_id
            self.save(update_fields=['status', 'trx_hash'])

            pipeline.release_lock(self.group_id)
            self.build_trx(pipeline)

        self.alert_user()

    def reject(self):
        with WalletPipeline() as pipeline:
            pipeline.release_lock(self.group_id)
            self.status = self.CANCELED
            self.save(update_fields=['status'])

    class Meta:
        constraints = [
            UniqueConstraint(
                fields=["trx_hash", "network", "deposit"],
                name="unique_transfer_tx_hash_network",
                condition=Q(status__in=["pending", "done"]),
            ),
            CheckConstraint(check=Q(amount__gte=0, fee_amount__gte=0), name='check_ledger_transfer_amounts', ),
        ]

    def __str__(self):
        if self.deposit:
            action = 'deposit'
        else:
            action = 'withdraw'

        return f'{action} {self.amount} {self.asset}'<|MERGE_RESOLUTION|>--- conflicted
+++ resolved
@@ -24,11 +24,7 @@
 
 class Transfer(models.Model):
     PROCESSING, PENDING, CANCELED, DONE = 'process', 'pending', 'canceled', 'done'
-<<<<<<< HEAD
     SELF, INTERNAL, PROVIDER = 'self', 'internal', 'provider'
-=======
-    SELF, INTERNAL, BINANCE, KUCOIN, NOBITEX = 'self', 'internal', 'binance', 'kucoin', 'nobitex'
->>>>>>> ef684a9e
 
     created = models.DateTimeField(auto_now_add=True)
     group_id = models.UUIDField(default=uuid4, db_index=True)
@@ -60,11 +56,7 @@
     source = models.CharField(
         max_length=8,
         default=SELF,
-<<<<<<< HEAD
         choices=((SELF, SELF), (INTERNAL, INTERNAL), (PROVIDER, PROVIDER))
-=======
-        choices=((SELF, SELF), (INTERNAL, INTERNAL), (BINANCE, BINANCE), (KUCOIN, KUCOIN), (NOBITEX, NOBITEX))
->>>>>>> ef684a9e
     )
 
     handling = models.BooleanField(default=False)
