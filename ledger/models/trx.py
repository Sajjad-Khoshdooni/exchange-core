--- conflicted
+++ resolved
@@ -47,13 +47,10 @@
     REVERT = 'r'
     AIRDROP = 'ad'
     SEIZE = 'sz'
-<<<<<<< HEAD
     RESERVE = 'rs'
     STAKE_REVENUE = 'sr'
     STAKE = 'st'
-=======
     FIX = 'fx'
->>>>>>> ce813cc3
 
     created = models.DateTimeField(auto_now_add=True)
 
