import logging
from dataclasses import dataclass
from decimal import Decimal
from typing import Union
from uuid import uuid4, UUID

from django.db import models
from django.db.models import CheckConstraint, Q

from ledger.models import Wallet
from ledger.utils.fields import get_amount_field

logger = logging.getLogger(__name__)


@dataclass
class FakeTrx:
    sender: Wallet
    receiver: Wallet
    amount: Decimal = 0
    group_id: Union[str,UUID] = '00000000-0000-0000-0000-000000000000'
    scope: str = ''

    def save(self):
        logger.info('ignoring saving null trx')

    @classmethod
    def from_trx(cls, trx: 'Trx') -> 'FakeTrx':
        if isinstance(trx, FakeTrx):
            return trx

        return FakeTrx(sender=trx.sender, receiver=trx.receiver, amount=trx.amount)

    def to_trx(self) -> 'Trx':
        return Trx(sender=self.sender, receiver=self.receiver, amount=self.amount, group_id=self.group_id, scope=self.scope)


class Trx(models.Model):
    TRADE = 't'
    TRANSFER = 'f'
    MARGIN_TRANSFER = 'm'
    MARGIN_BORROW = 'b'
    FAST_LIQUID = 'fl'
    LIQUID = 'l'
    COMMISSION = 'c'
    PRIZE = 'p'
    REVERT = 'r'
    AIRDROP = 'ad'
    SEIZE = 'sz'
<<<<<<< HEAD
    STAKE_REVENUE = 'sr'
    STAKE = 'st'
=======
    RESERVE = 'rs'
>>>>>>> 288545ec

    created = models.DateTimeField(auto_now_add=True)

    sender = models.ForeignKey('ledger.Wallet', on_delete=models.PROTECT, related_name='sent_trx')
    receiver = models.ForeignKey('ledger.Wallet', on_delete=models.PROTECT, related_name='received_trx')
    amount = get_amount_field()

    group_id = models.UUIDField(default=uuid4, db_index=True)

    scope = models.CharField(
        max_length=2,
        choices=((TRADE, 'trade'), (TRANSFER, 'transfer'), (MARGIN_TRANSFER, 'margin transfer'),
                 (MARGIN_BORROW, 'margin borrow'), (COMMISSION, 'commission'), (LIQUID, 'liquid'),
                 (FAST_LIQUID, 'fast liquid'), (PRIZE, 'prize'), (REVERT, 'revert'), (AIRDROP, 'airdrop'),
                 (STAKE, 'stake'), (STAKE_REVENUE, 'stake_revenue'))
    )

    class Meta:
        unique_together = ('group_id', 'sender', 'receiver', 'scope')
        constraints = [
            CheckConstraint(check=Q(amount__gt=0), name='check_ledger_trx_amount', ),
        ]

    def save(self, *args, **kwargs):
        assert self.sender.asset == self.receiver.asset
        assert self.sender != self.receiver
        assert self.amount > 0

        return super(Trx, self).save(*args, **kwargs)<|MERGE_RESOLUTION|>--- conflicted
+++ resolved
@@ -47,12 +47,9 @@
     REVERT = 'r'
     AIRDROP = 'ad'
     SEIZE = 'sz'
-<<<<<<< HEAD
+    RESERVE = 'rs'
     STAKE_REVENUE = 'sr'
     STAKE = 'st'
-=======
-    RESERVE = 'rs'
->>>>>>> 288545ec
 
     created = models.DateTimeField(auto_now_add=True)
 
@@ -67,7 +64,7 @@
         choices=((TRADE, 'trade'), (TRANSFER, 'transfer'), (MARGIN_TRANSFER, 'margin transfer'),
                  (MARGIN_BORROW, 'margin borrow'), (COMMISSION, 'commission'), (LIQUID, 'liquid'),
                  (FAST_LIQUID, 'fast liquid'), (PRIZE, 'prize'), (REVERT, 'revert'), (AIRDROP, 'airdrop'),
-                 (STAKE, 'stake'), (STAKE_REVENUE, 'stake_revenue'))
+                 (STAKE, 'stake'), (STAKE_REVENUE, 'stake_revenue'), (RESERVE, 'reserve'))
     )
 
     class Meta:
