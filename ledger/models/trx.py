import logging
from uuid import uuid4

from django.db import models
from django.db.models import CheckConstraint, Q

from ledger.utils.fields import get_amount_field

logger = logging.getLogger(__name__)


class Trx(models.Model):
    TRADE = 't'
    TRANSFER = 'f'
    MARGIN_TRANSFER = 'm'
    MARGIN_BORROW = 'b'
    MARGIN_INSURANCE = 'mi'
    MARGIN_INTEREST = 'in'
    FAST_LIQUID = 'fl'
    LIQUID = 'l'
    COMMISSION = 'c'
    PRIZE = 'p'
    REVERT = 'r'
    AIRDROP = 'ad'
    SEIZE = 'sz'
    RESERVE = 'rs'
    STAKE_REVENUE = 'sr'
    STAKE = 'st'
    FIX = 'fx'
    STAKE_FEE = 'sf'
    CLOSE_MARGIN = 'cm'
    DEBT_CLEAR = 'dc'
    DUST = 'du'
    MANUAL = 'mn'
    DELIST = 'dl'
    REBRAND = 'rb'

    created = models.DateTimeField(auto_now_add=True)

    sender = models.ForeignKey('ledger.Wallet', on_delete=models.PROTECT, related_name='sent_trx')
    receiver = models.ForeignKey('ledger.Wallet', on_delete=models.PROTECT, related_name='received_trx')
    amount = get_amount_field()

    group_id = models.UUIDField(default=uuid4, db_index=True)

    scope = models.CharField(
        max_length=2,
        choices=(
            (TRADE, 'trade'), (TRANSFER, 'transfer'), (MARGIN_TRANSFER, 'margin transfer'),
            (MARGIN_BORROW, 'margin borrow'), (COMMISSION, 'commission'), (LIQUID, 'liquid'),
            (FAST_LIQUID, 'fast liquid'), (PRIZE, 'prize'), (REVERT, 'revert'), (AIRDROP, 'airdrop'),
            (STAKE, 'stake'), (STAKE_REVENUE, 'stake revenue'), (STAKE_FEE, 'stake fee'), (RESERVE, 'reserve'),
<<<<<<< HEAD
            (DUST, 'dust'), (MANUAL, 'manual'), (DELIST, 'delist'), (MARGIN_INSURANCE, 'margin_insurance'),
            (MARGIN_INTEREST, 'margin_interest')
=======
            (DUST, 'dust'), (MANUAL, 'manual'), (DELIST, 'delist'), (REBRAND, 'rebrand')
>>>>>>> 7e99d017
        )
    )

    def revert(self, pipeline):
        pipeline.new_trx(
            sender=self.receiver,
            receiver=self.sender,
            amount=self.amount,
            group_id=self.group_id,
            scope=Trx.REVERT
        )

    class Meta:
        unique_together = ('group_id', 'sender', 'receiver', 'scope')
        constraints = [
            CheckConstraint(check=Q(amount__gt=0), name='check_ledger_trx_amount', ),
        ]
        indexes = [
            models.Index(fields=['scope', 'sender', 'created'], name="trx_margin_idx")
        ]

    def save(self, *args, **kwargs):
        assert self.sender.asset == self.receiver.asset
        assert self.sender != self.receiver
        assert self.amount > 0

        return super(Trx, self).save(*args, **kwargs)<|MERGE_RESOLUTION|>--- conflicted
+++ resolved
@@ -50,12 +50,8 @@
             (MARGIN_BORROW, 'margin borrow'), (COMMISSION, 'commission'), (LIQUID, 'liquid'),
             (FAST_LIQUID, 'fast liquid'), (PRIZE, 'prize'), (REVERT, 'revert'), (AIRDROP, 'airdrop'),
             (STAKE, 'stake'), (STAKE_REVENUE, 'stake revenue'), (STAKE_FEE, 'stake fee'), (RESERVE, 'reserve'),
-<<<<<<< HEAD
-            (DUST, 'dust'), (MANUAL, 'manual'), (DELIST, 'delist'), (MARGIN_INSURANCE, 'margin_insurance'),
-            (MARGIN_INTEREST, 'margin_interest')
-=======
-            (DUST, 'dust'), (MANUAL, 'manual'), (DELIST, 'delist'), (REBRAND, 'rebrand')
->>>>>>> 7e99d017
+            (DUST, 'dust'), (MANUAL, 'manual'), (DELIST, 'delist'), (REBRAND, 'rebrand'),
+            (MARGIN_INSURANCE, 'margin_insurance'), (MARGIN_INTEREST, 'margin_interest')
         )
     )
 
