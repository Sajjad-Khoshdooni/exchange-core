import logging

from django.db import models
from django.db.models import CheckConstraint, Q

from ledger.utils.fields import get_amount_field

logger = logging.getLogger(__name__)


class BalanceLock(models.Model):
    created = models.DateTimeField(auto_now_add=True)
<<<<<<< HEAD
    key = models.UUIDField(unique=True)
=======
    key = models.UUIDField(unique=True, null=True)
>>>>>>> 5537052d
    wallet = models.ForeignKey('ledger.Wallet', on_delete=models.CASCADE)

    original_amount = get_amount_field()
    amount = get_amount_field()
<<<<<<< HEAD

    reason = models.CharField(
        max_length=8
    )
=======
>>>>>>> 5537052d

    def __str__(self):
        return '%s %s/%s' % (self.wallet, self.amount, self.original_amount)

    class Meta:
        constraints = [CheckConstraint(check=Q(amount__gte=0), name='check_ledger_balance_lock_amount', ), ]<|MERGE_RESOLUTION|>--- conflicted
+++ resolved
@@ -10,22 +10,17 @@
 
 class BalanceLock(models.Model):
     created = models.DateTimeField(auto_now_add=True)
-<<<<<<< HEAD
-    key = models.UUIDField(unique=True)
-=======
     key = models.UUIDField(unique=True, null=True)
->>>>>>> 5537052d
     wallet = models.ForeignKey('ledger.Wallet', on_delete=models.CASCADE)
 
     original_amount = get_amount_field()
     amount = get_amount_field()
-<<<<<<< HEAD
 
     reason = models.CharField(
-        max_length=8
+        max_length=8,
+        null=True,
+        blank=True
     )
-=======
->>>>>>> 5537052d
 
     def __str__(self):
         return '%s %s/%s' % (self.wallet, self.amount, self.original_amount)
