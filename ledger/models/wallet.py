from decimal import Decimal
from uuid import UUID

from django.conf import settings
from django.db import models
from django.db.models import CheckConstraint, Q, F

from accounts.models import Account
from ledger.exceptions import InsufficientBalance, InsufficientDebt
from ledger.utils.fields import get_amount_field
from ledger.utils.price import BUY, SELL, get_trading_price_usdt, get_tether_irt_price
from ledger.utils.wallet_pipeline import WalletPipeline


class Wallet(models.Model):
    SPOT, MARGIN, LOAN = 'spot', 'margin', 'loan'
    MARKETS = (SPOT, MARGIN, LOAN)
    MARKET_CHOICES = ((SPOT, SPOT), (MARGIN, MARGIN), (LOAN, LOAN))

    created = models.DateTimeField(auto_now_add=True)
    modified = models.DateTimeField(auto_now=True)

    account = models.ForeignKey('accounts.Account', on_delete=models.PROTECT)
    asset = models.ForeignKey('ledger.Asset', on_delete=models.PROTECT, limit_choices_to={'enable': True})

    market = models.CharField(
        max_length=8,
        choices=MARKET_CHOICES,
    )

    check_balance = models.BooleanField(default=True)
    balance = get_amount_field(default=Decimal(0))
    locked = get_amount_field(default=Decimal(0))

    def __str__(self):
        market_verbose = dict(self.MARKET_CHOICES)[self.market]
        return '%s Wallet %s [%s]' % (market_verbose, self.asset, self.account)

    class Meta:
        unique_together = [('account', 'asset', 'market')]
        constraints = [
            CheckConstraint(
                check=Q(check_balance=False) | (~Q(market='loan') & Q(balance__gte=0) & Q(balance__gte=F('locked'))) |
                      (Q(market='loan') & Q(balance__lte=0) & Q(locked=0)),
                name='valid_balance_constraint'
            ),
            CheckConstraint(
                check=Q(locked__gte=0),
                name='valid_locked_constraint'
            ),
        ]

    def get_balance(self) -> Decimal:
        return self.balance

    def get_locked(self) -> Decimal:
        return self.locked

    def get_free(self) -> Decimal:
        return self.balance - self.locked

    def get_free_usdt(self) -> Decimal:
        if self.asset.symbol == self.asset.IRT:
            tether_irt = get_tether_irt_price(SELL)
            return self.get_free() / tether_irt

        price = get_trading_price_usdt(self.asset.symbol, BUY, raw_price=True)

        if price:
            return self.get_free() * price

    def get_free_irt(self):
        if self.asset.symbol == self.asset.IRT:
            return self.get_free()

        tether_irt = get_tether_irt_price(SELL)

        free_usdt = self.get_free_usdt()

        if free_usdt:
            return free_usdt * tether_irt

    def get_balance_usdt(self) -> Decimal:
        if self.asset.symbol == self.asset.IRT:
            tether_irt = get_tether_irt_price(SELL)
            return self.get_balance() / tether_irt

        price = get_trading_price_usdt(self.asset.symbol, BUY, raw_price=True)

        if price:
            return self.get_balance() * price

    def get_balance_irt(self):
        if self.asset.symbol == self.asset.IRT:
            return self.get_balance()

        tether_irt = get_tether_irt_price(SELL)
        balance_usdt = self.get_balance_usdt()

        if balance_usdt:
            return balance_usdt * tether_irt

    def has_balance(self, amount: Decimal, raise_exception: bool = False) -> bool:
        if not self.check_balance:
            can = True
        elif amount < 0:
            can = False
        else:
            can = self.get_free() >= amount

        if raise_exception and not can:
            raise InsufficientBalance()

        return can

    def has_debt(self, amount: Decimal, raise_exception: bool = False) -> bool:
        if amount > 0:
            can = False
        else:
            can = -self.get_free() >= -amount

        if raise_exception and not can:
            raise InsufficientDebt()

        return can

    def airdrop(self, amount: Decimal):
        assert settings.DEBUG_OR_TESTING

        from ledger.models import Trx
        from uuid import uuid4

<<<<<<< HEAD
        with WalletPipeline() as pipeline:
            pipeline.new_trx(
                sender=self.asset.get_wallet(Account.out()),
                receiver=self,
                amount=amount,
                group_id=uuid4(),
                scope=Trx.AIRDROP
            )
=======
        Trx.transaction(
            sender=self.asset.get_wallet(Account.out()),
            receiver=self,
            amount=amount,
            group_id=uuid4(),
            scope=Trx.AIRDROP
        )

    def should_update_balance_fields(self):
        return not (self.account.type == Account.SYSTEM and self.account.primary)

    def seize_funds(self, amount: Decimal = None):
        from ledger.models import Trx
        from uuid import uuid4

        Trx.transaction(
            sender=self,
            receiver=self.asset.get_wallet(Account.system()),
            amount=amount or self.balance,
            group_id=uuid4(),
            scope=Trx.SEIZE
        )
>>>>>>> 511d5738
<|MERGE_RESOLUTION|>--- conflicted
+++ resolved
@@ -130,7 +130,6 @@
         from ledger.models import Trx
         from uuid import uuid4
 
-<<<<<<< HEAD
         with WalletPipeline() as pipeline:
             pipeline.new_trx(
                 sender=self.asset.get_wallet(Account.out()),
@@ -139,27 +138,17 @@
                 group_id=uuid4(),
                 scope=Trx.AIRDROP
             )
-=======
-        Trx.transaction(
-            sender=self.asset.get_wallet(Account.out()),
-            receiver=self,
-            amount=amount,
-            group_id=uuid4(),
-            scope=Trx.AIRDROP
-        )
-
-    def should_update_balance_fields(self):
-        return not (self.account.type == Account.SYSTEM and self.account.primary)
 
     def seize_funds(self, amount: Decimal = None):
         from ledger.models import Trx
         from uuid import uuid4
 
-        Trx.transaction(
-            sender=self,
-            receiver=self.asset.get_wallet(Account.system()),
-            amount=amount or self.balance,
-            group_id=uuid4(),
-            scope=Trx.SEIZE
-        )
->>>>>>> 511d5738
+        with WalletPipeline() as pipeline:
+
+            pipeline.new_trx(
+                sender=self,
+                receiver=self.asset.get_wallet(Account.system()),
+                amount=amount or self.balance,
+                group_id=uuid4(),
+                scope=Trx.SEIZE
+            )