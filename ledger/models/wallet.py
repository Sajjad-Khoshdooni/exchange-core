from decimal import Decimal
from uuid import UUID

from django.conf import settings
from django.db import models
from django.db.models import CheckConstraint, Q, F

from accounts.models import Account
from ledger.exceptions import InsufficientBalance, InsufficientDebt
from ledger.utils.fields import get_amount_field
<<<<<<< HEAD
from ledger.utils.price import BUY, get_trading_price_usdt, get_tether_irt_price
=======
from ledger.utils.price import BUY, SELL, get_trading_price_usdt, get_tether_irt_price
>>>>>>> 5537052d
from ledger.utils.wallet_pipeline import WalletPipeline


class Wallet(models.Model):
    SPOT, MARGIN, LOAN = 'spot', 'margin', 'loan'
    MARKETS = (SPOT, MARGIN, LOAN)
    MARKET_CHOICES = ((SPOT, SPOT), (MARGIN, MARGIN), (LOAN, LOAN))

    created = models.DateTimeField(auto_now_add=True)
    modified = models.DateTimeField(auto_now=True)

    account = models.ForeignKey('accounts.Account', on_delete=models.PROTECT)
    asset = models.ForeignKey('ledger.Asset', on_delete=models.PROTECT, limit_choices_to={'enable': True})

    market = models.CharField(
        max_length=8,
        choices=MARKET_CHOICES,
    )

    check_balance = models.BooleanField(default=True)
    balance = get_amount_field(default=Decimal(0))
    locked = get_amount_field(default=Decimal(0))

    def __str__(self):
        market_verbose = dict(self.MARKET_CHOICES)[self.market]
        return '%s Wallet %s [%s]' % (market_verbose, self.asset, self.account)

    class Meta:
        unique_together = [('account', 'asset', 'market')]
        constraints = [
            CheckConstraint(
                check=Q(check_balance=False) | (~Q(market='loan') & Q(balance__gte=0) & Q(balance__gte=F('locked'))) |
                      (Q(market='loan') & Q(balance__lte=0) & Q(locked=0)),
                name='valid_balance_constraint'
            ),
            CheckConstraint(
                check=Q(locked__gte=0),
                name='valid_locked_constraint'
            ),
        ]

    def get_balance(self) -> Decimal:
        return self.balance

    def get_locked(self) -> Decimal:
        return self.locked

    def get_free(self) -> Decimal:
        return self.balance - self.locked

    def get_free_usdt(self, side: str = BUY) -> Decimal:
        if self.asset.symbol == self.asset.IRT:
            tether_irt = get_tether_irt_price(side)
            return self.get_free() / tether_irt

        price = get_trading_price_usdt(self.asset.symbol, side, raw_price=True)

        if price:
            return self.get_free() * price

    def get_free_irt(self, side: str = BUY):
        if self.asset.symbol == self.asset.IRT:
            return self.get_free()

        tether_irt = get_tether_irt_price(side)

        free_usdt = self.get_free_usdt()

        if free_usdt:
            return free_usdt * tether_irt

    def get_balance_usdt(self, side: str = BUY) -> Decimal:
        if self.asset.symbol == self.asset.IRT:
            tether_irt = get_tether_irt_price(side)
            return self.get_balance() / tether_irt

        price = get_trading_price_usdt(self.asset.symbol, side, raw_price=True)

        if price:
            return self.get_balance() * price

    def get_balance_irt(self, side: str = BUY):
        if self.asset.symbol == self.asset.IRT:
            return self.get_balance()

        tether_irt = get_tether_irt_price(side)
        balance_usdt = self.get_balance_usdt()

        if balance_usdt:
            return balance_usdt * tether_irt

    def has_balance(self, amount: Decimal, raise_exception: bool = False) -> bool:
<<<<<<< HEAD
        assert amount >= 0 and self.market != Wallet.LOAN

=======
>>>>>>> 5537052d
        if not self.check_balance:
            can = True
        elif amount < 0:
            can = False
        else:
            can = self.get_free() >= amount

        if raise_exception and not can:
            raise InsufficientBalance()

        return can

    def has_debt(self, amount: Decimal, raise_exception: bool = False) -> bool:
        assert amount <= 0 and self.market == Wallet.LOAN

        can = -self.get_free() >= -amount

        if raise_exception and not can:
            raise InsufficientDebt()

        return can

    def airdrop(self, amount: Decimal):
        assert settings.DEBUG_OR_TESTING

        from ledger.models import Trx
        from uuid import uuid4

        with WalletPipeline() as pipeline:
            pipeline.new_trx(
                sender=self.asset.get_wallet(Account.out()),
                receiver=self,
                amount=amount,
                group_id=uuid4(),
                scope=Trx.AIRDROP
<<<<<<< HEAD
=======
            )

    def seize_funds(self, amount: Decimal = None):
        from ledger.models import Trx
        from uuid import uuid4

        with WalletPipeline() as pipeline:

            pipeline.new_trx(
                sender=self,
                receiver=self.asset.get_wallet(Account.system()),
                amount=amount or self.balance,
                group_id=uuid4(),
                scope=Trx.SEIZE
>>>>>>> 5537052d
            )<|MERGE_RESOLUTION|>--- conflicted
+++ resolved
@@ -8,11 +8,7 @@
 from accounts.models import Account
 from ledger.exceptions import InsufficientBalance, InsufficientDebt
 from ledger.utils.fields import get_amount_field
-<<<<<<< HEAD
 from ledger.utils.price import BUY, get_trading_price_usdt, get_tether_irt_price
-=======
-from ledger.utils.price import BUY, SELL, get_trading_price_usdt, get_tether_irt_price
->>>>>>> 5537052d
 from ledger.utils.wallet_pipeline import WalletPipeline
 
 
@@ -105,15 +101,10 @@
             return balance_usdt * tether_irt
 
     def has_balance(self, amount: Decimal, raise_exception: bool = False) -> bool:
-<<<<<<< HEAD
         assert amount >= 0 and self.market != Wallet.LOAN
 
-=======
->>>>>>> 5537052d
         if not self.check_balance:
             can = True
-        elif amount < 0:
-            can = False
         else:
             can = self.get_free() >= amount
 
@@ -145,8 +136,6 @@
                 amount=amount,
                 group_id=uuid4(),
                 scope=Trx.AIRDROP
-<<<<<<< HEAD
-=======
             )
 
     def seize_funds(self, amount: Decimal = None):
@@ -161,5 +150,4 @@
                 amount=amount or self.balance,
                 group_id=uuid4(),
                 scope=Trx.SEIZE
->>>>>>> 5537052d
             )