--- conflicted
+++ resolved
@@ -66,15 +66,9 @@
         elif self.type == self.MARGIN_TO_POSITION:
             sender, receiver = margin_wallet, position_wallet
 
-<<<<<<< HEAD
-            price = get_last_price(self.asset.symbol + Asset.USDT)
-
-            if self.amount > margin_info.get_max_transferable() / price:
-=======
         elif self.type == self.POSITION_TO_MARGIN:
             sender, receiver = position_wallet, margin_wallet
             if not position.has_enough_margin(self.amount):
->>>>>>> eaf47e3f
                 raise InsufficientBalance
         else:
             raise NotImplementedError
@@ -125,23 +119,6 @@
         assert asset.symbol != Asset.IRT
         assert loan_type in (cls.BORROW, cls.REPAY)
 
-<<<<<<< HEAD
-        with WalletPipeline() as pipeline:  # type: WalletPipeline
-            loan = MarginLoan(
-                account=account,
-                asset=asset,
-                amount=amount,
-                type=loan_type,
-                status=DONE
-            )
-
-            if loan_type == cls.REPAY:
-                loan.loan_wallet.has_debt(-amount, raise_exception=True)
-                loan.margin_wallet.has_balance(amount, raise_exception=True)
-            else:
-                margin_info = MarginInfo.get(account)
-                price = get_last_price(asset.symbol + Asset.USDT)
-=======
         loan = MarginLoan(
             account=account,
             asset=asset,
@@ -150,7 +127,6 @@
             type=loan_type,
             status=DONE
         )
->>>>>>> eaf47e3f
 
         if loan_type == cls.REPAY:
             loan.loan_wallet.has_debt(-amount, raise_exception=True)
@@ -160,7 +136,7 @@
             )
         else:
             margin_info = MarginInfo.get(account)
-            price = get_external_price(asset.symbol, base_coin=Asset.USDT, side=SELL)
+            price = get_last_price(asset.symbol + Asset.USDT)
 
             # max_borrowable = margin_info.get_max_borrowable() / price
 
