--- conflicted
+++ resolved
@@ -1,9 +1,8 @@
 from django.db import models
 
-from ledger.models import Network
 from ledger.requester.address_requester import AddressRequester
 from ledger.models.address_key import AddressKey
-from ledger.requester.architecture_requester import get_network_architecture
+from ledger.requester.architecture_requester import request_architecture
 
 
 class DepositAddress(models.Model):
@@ -16,33 +15,18 @@
         return '%s (network= %s)' % (self.address, self.network)
 
     @classmethod
-    def get_deposit_address(cls, account, network: Network):
-        architecture = get_network_architecture(network.symbol)
+    def get_deposit_address(cls, account, network):
+        architecture = request_architecture(network)
 
-<<<<<<< HEAD
-        deposit_address = DepositAddress.objects.filter(address_key__account=account, network=network).first()
-=======
         address_key = AddressKey.objects.filter(account=account, architecture=architecture, deleted=False).first()
->>>>>>> aa28724e
 
         if not address_key:
             address_dict = AddressRequester().create_wallet(account, architecture)
 
-<<<<<<< HEAD
-        address_key = AddressKey.objects.filter(account=account, architecture=architecture).first()
-
-        if not address_key:
-            address_dictionary = AddressRequester().create_wallet(account, architecture)
-            address_key = AddressKey.objects.create(
-                account=account,
-                address=address_dictionary.get('address'),
-                public_address=address_dictionary.get('address'),
-=======
             address_key = AddressKey.objects.create(
                 account=account,
                 address=address_dict.get('address'),
                 public_address=address_dict.get('address'),
->>>>>>> aa28724e
                 architecture=architecture
             )
 
