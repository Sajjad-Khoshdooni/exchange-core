--- conflicted
+++ resolved
@@ -24,9 +24,14 @@
 
     path('v1/margin/info/', views.MarginInfoView.as_view()),
     path('v1/margin/info/<slug:symbol>/', views.AssetMarginInfoView.as_view()),
-<<<<<<< HEAD
-    path('v1/margin/transfer/', views.MarginTransferView.as_view()),
-    path('v1/margin/loan/', views.MarginLoanView.as_view()),
+    path('v1/margin/transfer/', views.MarginTransferViewSet.as_view({
+        'get': 'list',
+        'post': 'create'
+    })),
+    path('v1/margin/loan/', views.MarginLoanViewSet.as_view({
+        'get': 'list',
+        'post': 'create'
+    })),
 
     path('v1/addressbook/<int:pk>/', views.AddressBookView.as_view({
         'get': 'retrieve',
@@ -36,14 +41,5 @@
     path('v1/addressbook/', views.AddressBookView.as_view({
         'post': 'create',
         'get': 'list',
-=======
-    path('v1/margin/transfer/', views.MarginTransferViewSet.as_view({
-        'get': 'list',
-        'post': 'create'
-    })),
-    path('v1/margin/loan/', views.MarginLoanViewSet.as_view({
-        'get': 'list',
-        'post': 'create'
->>>>>>> d7e4b84e
     })),
 ]