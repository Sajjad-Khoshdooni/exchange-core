--- conflicted
+++ resolved
@@ -4,7 +4,7 @@
 from django.test import TestCase
 
 from accounts.models import Account
-from ledger.models import Asset, Trx, BalanceLock
+from ledger.models import Asset, Trx
 from ledger.utils.test import new_account
 from ledger.utils.wallet_pipeline import WalletPipeline
 
@@ -135,11 +135,7 @@
         lock_key = uuid4()
 
         with WalletPipeline() as pipeline:
-<<<<<<< HEAD
-            pipeline.new_lock(key=lock_key, wallet=self.wallet, amount=4, reason=pipeline.TRADE)
-=======
-            pipeline.new_lock(key=lock_key, wallet=self.wallet, amount=4)
->>>>>>> 5537052d
+            pipeline.new_lock(key=lock_key, wallet=self.wallet, amount=4, reason=WalletPipeline.TRADE)
 
         self.wallet.refresh_from_db()
 
