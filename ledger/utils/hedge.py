from ledger.models import Asset
from ledger.utils.overview import AssetOverview
from ledger.utils.provider import get_provider_requester


def reset_assets_hedge(asset: Asset = None):
    overview = AssetOverview()

<<<<<<< HEAD
    assets = Asset.candid_objects.all().filter(hedge=True)
=======
    assets = Asset.live_objects.all().exclude(hedge_method=Asset.HEDGE_NONE)
>>>>>>> 379977e8

    if asset:
        assets = assets.filter(id=asset.id)

    for asset in assets:
        calc_hedge = get_provider_requester().get_hedge_amount(asset)
        hedge = overview.get_hedge_amount(asset)
        diff = hedge - calc_hedge

        if overview.get_price(asset.symbol) * abs(diff) > 1:
            ProviderOrder.objects.create(
                exchange='fake',
                asset=asset,
                amount=abs(diff),
                scope='fake',
                side=ProviderOrder.BUY if diff > 0 else ProviderOrder.SELL,
                hedge_amount=calc_hedge
            )

        hedge_asset(asset)<|MERGE_RESOLUTION|>--- conflicted
+++ resolved
@@ -6,11 +6,7 @@
 def reset_assets_hedge(asset: Asset = None):
     overview = AssetOverview()
 
-<<<<<<< HEAD
-    assets = Asset.candid_objects.all().filter(hedge=True)
-=======
-    assets = Asset.live_objects.all().exclude(hedge_method=Asset.HEDGE_NONE)
->>>>>>> 379977e8
+    assets = Asset.live_objects.filter(hedge=True)
 
     if asset:
         assets = assets.filter(id=asset.id)
