--- conflicted
+++ resolved
@@ -1,10 +1,7 @@
 import logging
 import math
 import time
-<<<<<<< HEAD
 from collections import defaultdict
-=======
->>>>>>> eaf488e3
 from dataclasses import dataclass
 from datetime import datetime
 from decimal import Decimal
@@ -354,11 +351,7 @@
 
 
 class MockProviderRequester(ProviderRequester):
-<<<<<<< HEAD
     def _collect_api(self, path: str, method: str = 'GET', data: dict = None, timeout: float = 10):
-=======
-    def _collect_api(self, path: str, method: str = 'GET', data: dict = None, timeout: float = 10) -> Response:
->>>>>>> eaf488e3
         if config('IRAN_ACCESS_TIMEOUT_MODE'):
             time.sleep(60)
             raise requests.exceptions.Timeout
