--- conflicted
+++ resolved
@@ -351,13 +351,8 @@
 
 
 class MockProviderRequester(ProviderRequester):
-<<<<<<< HEAD
     def _collect_api(self, path: str, method: str = 'GET', data: dict = None, timeout: float = 10):
         if config('IRAN_ACCESS_TIMEOUT_MODE', default=None):
-=======
-    def _collect_api(self, path: str, method: str = 'GET', data: dict = None, timeout: float = 10) -> Response:
-        if config('IRAN_ACCESS_TIMEOUT_MODE', False):
->>>>>>> 1fc68655
             time.sleep(60)
             raise requests.exceptions.Timeout
 
