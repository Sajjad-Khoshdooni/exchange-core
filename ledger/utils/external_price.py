import logging
from dataclasses import dataclass
from decimal import Decimal
from json import JSONDecodeError
from typing import Dict, List, Union

import requests
from django.conf import settings
from django.utils import timezone
from redis import Redis

logger = logging.getLogger(__name__)

price_redis = Redis.from_url(settings.PRICE_CACHE_LOCATION, decode_responses=True)


BINANCE = 'binance'
NOBITEX = 'nobitex'

USDT = 'USDT'
IRT = 'IRT'

BUY, SELL = 'buy', 'sell'
LONG, SHORT = 'long', 'short'

SIDE_VERBOSE = {
    BUY: 'خرید',
    SELL: 'فروش'
}

DAY = 24 * 3600


def _get_redis_side(side: str):
    assert side in (BUY, SELL)
    return 'a' if side == SELL else 'b'


def get_other_side(side: str):
    assert side in (BUY, SELL)

    return BUY if side == SELL else SELL


@dataclass
class Price:
    coin: str
    price: Decimal
    side: str


SIDE_MAP = {
    BUY: 'b',
    SELL: 'a'
}


def _get_redis_price_key(coin: str, market: str = None):
    prefix = 'price:'
    if market:
        prefix = prefix + 'f:'

    base = 'usdt'

    return prefix + coin.lower() + base


def _check_price_dict_time_frame(data: dict, allow_stale: bool = False):
    now = timezone.now().timestamp()
    return allow_stale or not data.get('t') or now - 30 <= float(data.get('t')) <= now


def fetch_external_redis_prices(coins: Union[list, set], side: str = None, allow_stale: bool = False) -> List[Price]:
    results = []

    if side:
        sides = [side]
    else:
        sides = [BUY, SELL]

    pipe = price_redis.pipeline(transaction=False)
    for c in coins:
        key = _get_redis_price_key(c)
        pipe.hgetall(key)

        key = _get_redis_price_key(c, market='futures')
        pipe.hgetall(key)

    prices = pipe.execute()

    for i, c in enumerate(coins):
        spot_price_dict = prices[2 * i] or {}
        futures_price_dict = prices[2 * i + 1] or {}

        if allow_stale and not spot_price_dict:
            name = _get_redis_price_key(c) + ':stale'
            spot_price_dict = price_redis.hgetall(name)

            # logger.error('{} price fallback to stale'.format(c))

        for s in sides:
            price = spot_price_dict.get(SIDE_MAP[s])

            if price is not None:
                price = Decimal(price)

                futures_price = futures_price_dict.get(SIDE_MAP[s])

                if futures_price is not None and _check_price_dict_time_frame(futures_price_dict, allow_stale=allow_stale):
                    futures_price = Decimal(futures_price)

                    if s == BUY:
                        price = min(price, futures_price)
                    else:
                        price = max(price, futures_price)

            if _check_price_dict_time_frame(spot_price_dict, allow_stale=allow_stale):
                results.append(
                    Price(coin=c, price=price, side=s)
                )

    return results


PRICES_CACHE_TIMEOUT = 30


# todo: deprecated func
<<<<<<< HEAD
def get_external_usdt_prices(coins: list, side, allow_stale: bool = False, set_bulk_cache: bool = False,
                             apply_otc_spread: bool = False) -> Dict[str, Decimal]:

    # cache_key = 'prices:ext:%s' % side
    #
    # if allow_stale:
    #     cached_result = cache.get(cache_key)
    #     if cached_result is not None:
    #         return cached_result

    spreads = {}
    if apply_otc_spread:
        from ledger.utils.otc import get_all_otc_spreads
        spreads = get_all_otc_spreads(side)

    prices = fetch_external_redis_prices(coins, side, allow_stale=allow_stale)
    result = {r.coin: r.price * spreads.get(r.coin, 1) for r in prices if r.price}
=======
def get_external_usdt_prices(coins: list, side, allow_stale: bool = False) -> Dict[str, Decimal]:

    prices = fetch_external_redis_prices(coins, side, allow_stale=allow_stale)
    result = {r.coin: r.price for r in prices if r.price}
>>>>>>> 6bcf528d

    if 'USDT' in coins:
        result['USDT'] = 1

    return result


def _get_price_tether_irt_nobitex():
    resp = requests.get(url="https://api.nobitex.ir/v2/orderbook/USDTIRT", timeout=10)
    data = resp.json()
    status = data['status']

    if not data.get('asks'):
        return

    price = {'buy': data['asks'][1][0], 'sell': data['bids'][1][0]}
    data = {'price': price, 'status': status}
    return data


def _get_raw_tether_irt_price(side: str, allow_stale: bool = False) -> Decimal:
    price = price_redis.hget('price:usdtirt', SIDE_MAP[side])
    if price:
        return Decimal(price)

    if allow_stale:
        from market.models import PairSymbol

        symbol = PairSymbol.objects.get(name='USDTIRT')
        return symbol.last_trade_price

    try:
        data = _get_price_tether_irt_nobitex()
        if data['status'] != 'ok':
            raise TypeError
        price = Decimal(data['price'][side]) // 10

    except (requests.exceptions.ConnectionError, TimeoutError, TypeError, JSONDecodeError, KeyError):
        try:
            from ledger.utils.provider import get_provider_requester
            provider = get_provider_requester()
            price = provider.get_price('USDTIRT', side=side)

            if not price:
                if allow_stale:
                    return provider.get_price('USDTIRT', side=side, delay=DAY)
                else:
                    raise
        except:
            if allow_stale:
                price = price_redis.hget('price:usdtirt:stale', _get_redis_side(side))
                logger.error('usdt irt price fallback to stale')

                if price:
                    return Decimal(price)
                else:
                    raise
            else:
                raise

    return price


# todo: deprecated func
def get_external_price(coin: str, base_coin: str, side: str, allow_stale: bool = False) -> Union[Decimal, None]:
    assert side in (BUY, SELL)

    from ledger.models import Asset
    assert base_coin in (Asset.IRT, Asset.USDT)

    if coin == base_coin:
        return Decimal(1)

    if (coin, base_coin) == (Asset.IRT, Asset.USDT):
        return 1 / get_external_price(
            coin=Asset.USDT,
            base_coin=Asset.IRT,
            side=get_other_side(side),
            allow_stale=allow_stale
        )

    if coin != Asset.USDT:
        prices = get_external_usdt_prices([coin], side, allow_stale=allow_stale) or {}
        price_usdt = prices.get(coin)

        if price_usdt is None:
            return None

    else:
        price_usdt = 1

    base_multiplier = 1

    if base_coin == Asset.IRT:
        base_multiplier = _get_raw_tether_irt_price(side, allow_stale)

    return price_usdt * base_multiplier<|MERGE_RESOLUTION|>--- conflicted
+++ resolved
@@ -126,30 +126,10 @@
 
 
 # todo: deprecated func
-<<<<<<< HEAD
-def get_external_usdt_prices(coins: list, side, allow_stale: bool = False, set_bulk_cache: bool = False,
-                             apply_otc_spread: bool = False) -> Dict[str, Decimal]:
-
-    # cache_key = 'prices:ext:%s' % side
-    #
-    # if allow_stale:
-    #     cached_result = cache.get(cache_key)
-    #     if cached_result is not None:
-    #         return cached_result
-
-    spreads = {}
-    if apply_otc_spread:
-        from ledger.utils.otc import get_all_otc_spreads
-        spreads = get_all_otc_spreads(side)
-
-    prices = fetch_external_redis_prices(coins, side, allow_stale=allow_stale)
-    result = {r.coin: r.price * spreads.get(r.coin, 1) for r in prices if r.price}
-=======
 def get_external_usdt_prices(coins: list, side, allow_stale: bool = False) -> Dict[str, Decimal]:
 
     prices = fetch_external_redis_prices(coins, side, allow_stale=allow_stale)
     result = {r.coin: r.price for r in prices if r.price}
->>>>>>> 6bcf528d
 
     if 'USDT' in coins:
         result['USDT'] = 1
