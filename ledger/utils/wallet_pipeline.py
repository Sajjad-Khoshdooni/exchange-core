from collections import defaultdict
from decimal import Decimal
from typing import Union
from uuid import UUID

from django.db.models import F
from django.db.transaction import Atomic


def sorted_flatten_dict(data: dict) -> list:
    if not data:
        return []

    return sorted(data.items(), key=lambda x: x[0])


class WalletPipeline(Atomic):
<<<<<<< HEAD
    TRADE, WITHDRAW = 'trade', 'withdraw'

    def __init__(self, verbose: bool = True):
=======
    def __init__(self, verbose: bool = False):
>>>>>>> defd650d
        super(WalletPipeline, self).__init__(using=None, savepoint=True, durable=False)
        self.verbose = verbose

    def __enter__(self):
        super(WalletPipeline, self).__enter__()

        self._wallet_locks = defaultdict(Decimal)
        self._wallet_balances = defaultdict(Decimal)

        self._trxs = []

        self._locks = {}
        self._locks_amount = defaultdict(Decimal)

        return self

    def __exit__(self, exc_type, exc_val, exc_tb):
        try:
            self._execute()
        finally:
            super(WalletPipeline, self).__exit__(exc_type, exc_val, exc_tb)

    def new_lock(self, key: UUID, wallet, amount: Union[int, Decimal], reason: str):
        from ledger.models import BalanceLock
        from ledger.models import Wallet

        assert amount > 0

        if isinstance(key, str):
            key = UUID(key)

        assert isinstance(key, UUID)

        if not wallet.check_balance:
            return

        allowed_locking = [
            (Wallet.SPOT, self.TRADE), (Wallet.SPOT, self.WITHDRAW),
            (Wallet.MARGIN, self.TRADE)
        ]

        assert (wallet.market, reason) in allowed_locking

        wallet.locked += amount

        lock = BalanceLock(
            key=key,
            wallet=wallet,
            amount=amount,
            original_amount=amount,
            reason=reason
        )

        self._locks[key] = lock
        self._wallet_locks[wallet.id] += amount

    def release_lock(self, key: UUID, amount: Union[Decimal, int] = None):
        from ledger.models import BalanceLock

        assert amount is None or amount >= 0

        if isinstance(key, str):
            key = UUID(key)

        assert isinstance(key, UUID)

        # check first new locks
        if key in self._locks:
            lock = self._locks[key]

            if amount is None:
                amount = lock.amount

            lock.amount -= amount
            self._wallet_locks[lock.wallet_id] -= amount

            if lock.amount == 0:
                del self._locks[key]

        else:
            lock = BalanceLock.objects.filter(key=key).first()

            if not lock:
                return

            if amount is None:
                amount = lock.amount

            self._locks_amount[key] -= amount
            self._wallet_locks[lock.wallet_id] -= amount

    def new_trx(self, sender, receiver, amount: Union[Decimal, int], scope: str, group_id: UUID):
        from ledger.models.trx import Trx
        assert sender.asset == receiver.asset

        if amount == 0 or sender == receiver:
            return

        self._trxs.append(Trx(
            sender=sender,
            receiver=receiver,
            amount=amount,
            scope=scope,
            group_id=group_id
        ))

        sender.balance -= amount
        receiver.balance += amount

        self._wallet_balances[sender.id] -= amount
        self._wallet_balances[receiver.id] += amount

    def _build_wallet_updates(self) -> dict:
        balances = sorted_flatten_dict(self._wallet_balances)
        locks = sorted_flatten_dict(self._wallet_locks)

        updates = defaultdict(dict)

        for wallet_id, balance in balances:
            if balance:
                updates[wallet_id]['balance'] = F('balance') + balance

        for wallet_id, lock in locks:
            if lock:
                updates[wallet_id]['locked'] = F('locked') + lock

        return updates

    def _build_lock_updates(self) -> dict:
        locks = sorted_flatten_dict(self._locks_amount)

        updates = defaultdict(dict)

        for lock_id, amount in locks:
            if amount:
                updates[lock_id]['amount'] = F('amount') + amount

        return updates

    def _execute(self):
        if self.verbose:
            print('wallet_update', self._build_wallet_updates())
            print('lock_update', self._build_lock_updates())
            print('new locks count', len(self._locks))
            print('new trxs', len(self._trxs))

        from ledger.models import Wallet, BalanceLock
        from ledger.models.trx import Trx

        for lock_id, lock_update in self._build_lock_updates().items():
            BalanceLock.objects.filter(key=lock_id).update(**lock_update)

        for wallet_id, wallet_update in sorted_flatten_dict(self._build_wallet_updates()):
            Wallet.objects.filter(id=wallet_id).update(**wallet_update)

        if self._trxs:
            Trx.objects.bulk_create(self._trxs)

        if self._locks:
            BalanceLock.objects.bulk_create(list(self._locks.values()))<|MERGE_RESOLUTION|>--- conflicted
+++ resolved
@@ -15,13 +15,9 @@
 
 
 class WalletPipeline(Atomic):
-<<<<<<< HEAD
     TRADE, WITHDRAW = 'trade', 'withdraw'
 
-    def __init__(self, verbose: bool = True):
-=======
     def __init__(self, verbose: bool = False):
->>>>>>> defd650d
         super(WalletPipeline, self).__init__(using=None, savepoint=True, durable=False)
         self.verbose = verbose
 
