--- conflicted
+++ resolved
@@ -145,10 +145,9 @@
     def get_binance_spot_total_value(self) -> Decimal:
         value = Decimal(0)
 
-        for asset in Asset.candid_objects.all():
-            amount = self._binance_spot_balance_map.get(asset.symbol)
-            if amount:
-                value += Decimal(amount) * self.get_price(asset.symbol)
+        for symbol, amount in self._binance_spot_balance_map.items():
+            if amount > 0:
+                value += Decimal(amount) * (self.prices.get(symbol) or 0)
 
         return value
 
@@ -190,14 +189,9 @@
         if asset.symbol == Asset.IRT:
             assets = get_total_fiat_irt()
         else:
-<<<<<<< HEAD
-            return self.get_binance_balance(asset) + \
+            assets = self.get_binance_balance(asset) + \
                    self.get_internal_deposits_balance(asset) + \
                    self.get_kucoin_balance(asset)
-=======
-            assets = self.get_binance_balance(asset) + \
-                   self.get_internal_deposits_balance(asset)
->>>>>>> 3ce154a2
 
         assets += self.get_hedged_investment_amount(asset) + self.get_hedged_cash_amount(asset)
 
@@ -273,13 +267,9 @@
 
     def get_all_assets_usdt(self):
         return float(self.get_binance_spot_total_value()) + self.total_margin_balance + \
-<<<<<<< HEAD
-               float(self.get_internal_usdt_value()) + self.get_fiat_usdt() + float(self.get_total_investment()) + \
+               float(self.get_internal_usdt_value()) + float(self.get_gateway_usdt()) + \
+               float(self.get_total_investment() + self.get_total_cash()) + \
                float(self.get_kucoin_spot_total_value())
-=======
-               float(self.get_internal_usdt_value()) + float(self.get_gateway_usdt()) + \
-               float(self.get_total_investment() + self.get_total_cash())
->>>>>>> 3ce154a2
 
     def get_exchange_assets_usdt(self):
         return self.get_all_assets_usdt() - float(self.get_all_users_asset_value())
