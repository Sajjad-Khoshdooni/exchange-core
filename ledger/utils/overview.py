from decimal import Decimal

from django.db.models import Sum

from accounts.models import Account
from financial.models import Investment, InvestmentRevenue, FiatWithdrawRequest
from financial.utils.stats import get_total_fiat_irt
<<<<<<< HEAD
from ledger.models import Asset, CryptoBalance, Wallet
from ledger.utils.price import SELL, get_prices_dict, get_tether_irt_price, BUY
=======
from ledger.models import Asset, Wallet, Transfer
from ledger.requester.internal_assets_requester import InternalAssetsRequester
from ledger.utils.price import SELL, get_prices_dict, get_tether_irt_price, get_binance_trading_symbol, BUY
>>>>>>> 9410263e
from provider.exchanges import BinanceFuturesHandler, BinanceSpotHandler


def get_internal_asset_deposits():
    assets = InternalAssetsRequester().get_assets()
    return {
        asset['coin']: Decimal(asset['amount']) for asset in assets
    }


class AssetOverview:
    def __init__(self):
        self._future = BinanceFuturesHandler().get_account_details()

        self._future_positions = {
            pos['symbol']: pos for pos in self._future['positions']
        }

        wallets = Wallet.objects.filter(account__type=Account.ORDINARY).values('asset__symbol').annotate(amount=Sum('balance'))
        self._users_per_asset_balances = {w['asset__symbol']: w['amount'] for w in wallets}

        self.prices = get_prices_dict(
            coins=list(Asset.candid_objects.values_list('symbol', flat=True)),
            side=SELL
        )
        self.prices[Asset.IRT] = 1 / get_tether_irt_price(BUY)

        self.usdt_irt = get_tether_irt_price(SELL)

        balances_list = BinanceSpotHandler().get_account_details()['balances']
        self._binance_spot_balance_map = {b['asset']: float(b['free']) for b in balances_list}

        self._internal_deposits = get_internal_asset_deposits()

        self._investment = dict(Investment.objects.values('asset__symbol').annotate(amount=Sum('amount')).values_list('asset__symbol', 'amount'))
        self._investment_revenue = dict(InvestmentRevenue.objects.values('investment__asset__symbol').annotate(
            amount=Sum('amount')).values_list('investment__asset__symbol', 'amount'))

    @property
    def total_initial_margin(self):
        return float(self._future['totalInitialMargin'])

    @property
    def total_maintenance_margin(self):
        return float(self._future['totalMaintMargin'])

    @property
    def total_margin_balance(self):
        return float(self._future['totalMarginBalance'])

    @property
    def margin_ratio(self):
        return self.total_margin_balance / max(self.total_initial_margin, 1e-10)

    def get_internal_deposits_balance(self, asset: Asset) -> Decimal:
        return self._internal_deposits.get(asset.symbol, 0)

    def get_futures_available_usdt(self):
        return self._future['availableBalance']

    def get_future_position_amount(self, asset: Asset):
<<<<<<< HEAD
        if Asset.hedge_method == Asset.HEDGE_KUCOIN_SPOT:
            return
        handler = Asset.get_hedger()
        symbol = handler.get_trading_symbol(asset.future_symbol)
=======
        if asset.symbol == Asset.USDT:
            return self._future['availableBalance']

        symbol = get_binance_trading_symbol(asset.future_symbol)
>>>>>>> 9410263e
        amount = float(self._future_positions.get(symbol, {}).get('positionAmt', 0))

        if asset.symbol == Asset.SHIB:
            amount *= 1000

        return amount

    def get_binance_spot_amount(self, asset: Asset) -> float:
        return self._binance_spot_balance_map.get(asset.symbol, 0)

    def get_binance_spot_total_value(self) -> Decimal:
        value = Decimal(0)

        for symbol, amount in self._binance_spot_balance_map.items():
            if amount > 0:
                value += Decimal(amount) * (self.prices.get(symbol) or 0)

        return value

    def get_future_position_value(self, asset: Asset):
        handler = Asset.get_hedger()
        return float(self._future_positions.get(handler.get_trading_symbol(asset.future_symbol), {}).get('notional', 0))

    def get_investment_amount(self, asset: Asset) -> Decimal:
        return self._investment.get(asset.symbol, 0) + self._investment_revenue.get(asset.symbol, 0)

    def get_total_investment(self) -> Decimal:
        value = Decimal(0)

        for symbol, amount in self._investment.items():
            value += Decimal(amount) * (self.prices.get(symbol) or 0)

        for symbol, amount in self._investment_revenue.items():
            value += Decimal(amount) * (self.prices.get(symbol) or 0)

        return value

    def get_total_assets(self, asset: Asset):
        if asset.symbol == Asset.IRT:
            return get_total_fiat_irt()
        else:
            return self.get_binance_balance(asset) + \
                   self.get_internal_deposits_balance(asset)

    def get_hedge_amount(self, asset: Asset):
        # Hedge = Real assets - Promised assets to users (user)
        return self.get_total_assets(asset) - self._users_per_asset_balances.get(asset.symbol, 0)

    def get_internal_usdt_value(self) -> Decimal:
        total = Decimal(0)

        for symbol, amount in self._internal_deposits.items():
            total += amount * (self.prices.get(symbol) or 0)

        return total

    def get_hedge_value(self, asset: Asset):
        price = self.prices.get(asset.symbol)
        if price is None:
            return None

        return Decimal(self.get_hedge_amount(asset)) * price

    def get_users_asset_amount(self, asset: Asset) -> Decimal:
        return self._users_per_asset_balances.get(asset.symbol, 0)

    def get_users_asset_value(self, asset: Asset) -> Decimal:
        balance = self.get_users_asset_amount(asset)
        return balance * (self.prices.get(asset.symbol) or 0)

    def get_all_users_asset_value(self) -> Decimal:
        value = Decimal(0)

        for asset in Asset.candid_objects.all():
            value += self.get_users_asset_value(asset)

        pending_withdraws = FiatWithdrawRequest.objects.filter(
            status=FiatWithdrawRequest.PENDING
        ).aggregate(amount=Sum('amount'))['amount'] or 0

        return value - pending_withdraws / self.usdt_irt

    def get_total_hedge_value(self):
        return sum([
            abs(self.get_hedge_value(asset) or 0) for asset in Asset.objects.exclude(hedge_method=Asset.HEDGE_NONE)
        ])

    def get_binance_balance(self, asset: Asset) -> Decimal:
        future_amount = Decimal(self.get_future_position_amount(asset))
        spot_amount = Decimal(self.get_binance_spot_amount(asset))

        return future_amount + spot_amount

    def get_fiat_irt(self):
        return self.get_total_assets(Asset.get(Asset.IRT))

    def get_fiat_usdt(self) -> float:
        return float(self.get_fiat_irt() / self.usdt_irt)

    def get_all_assets_usdt(self):
        return float(self.get_binance_spot_total_value()) + self.total_margin_balance + \
               float(self.get_internal_usdt_value()) + self.get_fiat_usdt() + float(self.get_total_investment())

    def get_exchange_assets_usdt(self):
        return self.get_all_assets_usdt() - float(self.get_all_users_asset_value())

    def get_exchange_potential_usdt(self):
        value = Decimal(0)

        non_deposited = self.get_non_deposited_accounts_per_asset_balance()

        for symbol, balance in non_deposited.items():
            value += balance * (self.prices.get(symbol) or 0)

        return self.get_exchange_assets_usdt() + float(value)

    @classmethod
    def get_non_deposited_accounts_per_asset_balance(cls) -> dict:
        transferred_accounts = list(Transfer.objects.filter(deposit=True).values_list('wallet__account_id', flat=True))

        non_deposited_wallets = Wallet.objects.filter(
            account__type=Account.ORDINARY,
            account__user__first_fiat_deposit_date__isnull=True
        ).exclude(account__in=transferred_accounts).values('asset__symbol').annotate(amount=Sum('balance'))

        return {w['asset__symbol']: w['amount'] for w in non_deposited_wallets}<|MERGE_RESOLUTION|>--- conflicted
+++ resolved
@@ -5,14 +5,9 @@
 from accounts.models import Account
 from financial.models import Investment, InvestmentRevenue, FiatWithdrawRequest
 from financial.utils.stats import get_total_fiat_irt
-<<<<<<< HEAD
-from ledger.models import Asset, CryptoBalance, Wallet
-from ledger.utils.price import SELL, get_prices_dict, get_tether_irt_price, BUY
-=======
 from ledger.models import Asset, Wallet, Transfer
 from ledger.requester.internal_assets_requester import InternalAssetsRequester
-from ledger.utils.price import SELL, get_prices_dict, get_tether_irt_price, get_binance_trading_symbol, BUY
->>>>>>> 9410263e
+from ledger.utils.price import SELL, get_prices_dict, get_tether_irt_price, BUY
 from provider.exchanges import BinanceFuturesHandler, BinanceSpotHandler
 
 
@@ -74,17 +69,14 @@
         return self._future['availableBalance']
 
     def get_future_position_amount(self, asset: Asset):
-<<<<<<< HEAD
+        if asset.symbol == Asset.USDT:
+            return self._future['availableBalance']
+
         if Asset.hedge_method == Asset.HEDGE_KUCOIN_SPOT:
             return
-        handler = Asset.get_hedger()
+
+        handler = asset.get_hedger()
         symbol = handler.get_trading_symbol(asset.future_symbol)
-=======
-        if asset.symbol == Asset.USDT:
-            return self._future['availableBalance']
-
-        symbol = get_binance_trading_symbol(asset.future_symbol)
->>>>>>> 9410263e
         amount = float(self._future_positions.get(symbol, {}).get('positionAmt', 0))
 
         if asset.symbol == Asset.SHIB:
@@ -105,7 +97,7 @@
         return value
 
     def get_future_position_value(self, asset: Asset):
-        handler = Asset.get_hedger()
+        handler = asset.get_hedger()
         return float(self._future_positions.get(handler.get_trading_symbol(asset.future_symbol), {}).get('notional', 0))
 
     def get_investment_amount(self, asset: Asset) -> Decimal:
