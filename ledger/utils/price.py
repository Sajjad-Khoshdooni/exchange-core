import logging
from dataclasses import dataclass
from datetime import datetime
from decimal import Decimal
from typing import Dict, List, Union

import requests
from cachetools.func import ttl_cache

from collector.price.grpc_client import gRPCClient
from collector.utils.price import price_redis
from ledger.utils.cache import cache_for
from ledger.utils.price_manager import PriceManager

logger = logging.getLogger(__name__)


BINANCE = 'binance'
NOBITEX = 'nobitex'

USDT = 'USDT'
IRT = 'IRT'

BUY, SELL = 'buy', 'sell'


@cache_for(300)
def get_spread(coin: str, side: str, value: Decimal = None) -> Decimal:
    from ledger.models import CategorySpread, Asset

    asset = Asset.get(coin)
    step = CategorySpread.get_step(value)

    category = asset.spread_category

    spread = CategorySpread.objects.filter(category=category, step=step, side=side).first()

    if not spread:
        logger.warning("No category spread defined for %s step = %s, side = %s" % (category, step, side))
        spread = CategorySpread()

    return spread.spread


def get_other_side(side: str):
    assert side in (BUY, SELL)

    return BUY if side == SELL else SELL


@dataclass
class Price:
    coin: str
    price: Decimal
    side: str


SIDE_MAP = {
    BUY: 'b',
    SELL: 'a'
}


def get_binance_trading_symbol(coin: str):
    if coin == 'LUNC':
        base = 'BUSD'
    else:
        base = 'USDT'

    if coin == 'BTT':
        coin = 'BTTC'

    return coin + base


def get_binance_price_stream(coin: str):
    return get_binance_trading_symbol(coin).lower()


def get_tether_price_irt_grpc(side: str, now: datetime = None):
    coins = 'USDT'
    symbol_to_coins = {
        coins + IRT: coins
    }

    if not now:
        _now = datetime.now()
    else:
        _now = now

    delay = 600_000

    grpc_client = gRPCClient()
    timestamp = int(_now.timestamp() * 1000) - delay

    order_by = ('symbol', '-timestamp')
    distinct = ('symbol',)
    values = ('symbol', 'price')

    orders = grpc_client.get_current_orders(
        exchange=NOBITEX,
        symbols=tuple(symbol_to_coins.keys()),
        position=0,
        type=side,
        timestamp=timestamp,
        order_by=order_by,
        distinct=distinct,
        values=values,
    ).orders

    grpc_client.channel.close()

    return Price(coin='USDT', price=Decimal(orders[0].price), side=side).price


def get_avg_tether_price_irt_grpc(start_timestamp, end_timestamp):
    grpc_client = gRPCClient()
    response = grpc_client.get_trades_average_price_by_time(
        min_timestamp=start_timestamp,
        max_timestamp=end_timestamp,
        symbol='USDTIRT',
        exchange=NOBITEX
    ).value
    grpc_client.channel.close()
    return response


def _fetch_prices(coins: list, side: str = None, exchange: str = BINANCE,
                  now: datetime = None) -> List[Price]:
    results = []

    if side:
        sides = [side]
    else:
        sides = [BUY, SELL]

    assert exchange == BINANCE

    if USDT in coins:  # todo: check if market_symbol = USDT
        for s in sides:
            results.append(
                Price(coin=USDT, price=Decimal(1), side=s)
            )
        coins.remove(USDT)

    if IRT in coins:  # todo: check if market_symbol = IRT
        for s in sides:
            results.append(
                Price(coin=IRT, price=Decimal(0), side=s)
            )
        coins.remove(IRT)

    if not coins:
        return results

    if now:
        raise NotImplemented

    pipe = price_redis.pipeline(transaction=False)
    for c in coins:
        name = 'bin:' + get_binance_price_stream(c)
        pipe.hgetall(name)

    prices = pipe.execute()

    for i, c in enumerate(coins):
        price_dict = prices[i] or {}

        for s in sides:
            price = price_dict.get(SIDE_MAP[s])
            if price is not None:
                price = Decimal(price)

            results.append(
                Price(coin=c, price=price, side=s)
            )

    return results


def get_prices_dict(coins: list, side: str = None, exchange: str = BINANCE, market_symbol: str = USDT,
                    now: datetime = None) -> Dict[str, Decimal]:
    results = _fetch_prices(coins, side, exchange, now)

    if PriceManager.active():
        for r in results:
            PriceManager.set_price(r.coin, r.side, exchange, market_symbol, now, r.price)

    return {r.coin: r.price for r in results}


@ttl_cache(maxsize=1000, ttl=0.5)
def get_price(coin: str, side: str, exchange: str = BINANCE, market_symbol: str = USDT,
              now: datetime = None) -> Decimal:
    if PriceManager.active():
        price = PriceManager.get_price(coin, side, exchange, market_symbol, now)
        if price is not None:
            return price

    prices = get_prices_dict([coin], side, exchange, market_symbol, now)

    if prices:
        return prices[coin]
    else:
        return Decimal(0)


@cache_for(time=2)
def get_price_tether_irt_nobitex():
    resp = requests.get(url="https://api.nobitex.ir/v2/orderbook/USDTIRT", timeout=2)
    data = resp.json()
    status = data['status']
    price = {'buy': data['asks'][1][0], 'sell': data['bids'][1][0]}
    data = {'price': price, 'status': status}
    return data


@cache_for(time=5)
def get_tether_irt_price(side: str, now: datetime = None) -> Decimal:
    price = price_redis.hget('nob:usdtirt', SIDE_MAP[side])
    if price:
        return Decimal(price)

    try:
        data = get_price_tether_irt_nobitex()
        if data['status'] != 'ok':
            raise TypeError
        tether_rial = Decimal(data['price'][side])

    except (TimeoutError, TypeError):
        price = get_tether_price_irt_grpc(side=side, now=now)
        return price

    return Decimal(tether_rial / 10)


<<<<<<< HEAD
def get_trading_price_usdt(coin: str, side: str, raw_price: bool = False, value: Decimal = 0,
                           gap: Union[Decimal, None] = None) -> Decimal:
    # from ledger.models.asset import Asset

    if coin == IRT:
        return 1 / get_tether_irt_price(get_other_side(side))
    # note: commented to decrease performance issues
    # asset = Asset.get(coin)
    #
    # bid_diff = asset.bid_diff
    # if bid_diff is None:
    #     bid_diff = Decimal('0.005')
    #
    # ask_diff = asset.ask_diff
    # if ask_diff is None:
    #     ask_diff = Decimal('0.005')

    if gap is None:
        gap = Decimal('0.0025')
    bid_diff = gap * get_asset_diff_multiplier(coin)
    ask_diff = gap * get_asset_diff_multiplier(coin)

    diff_multiplier = 1

    if value:
        if value > 1000:
            diff_multiplier = 8
        elif value > 10:
            diff_multiplier = 4
        elif value > 3:
            diff_multiplier = 2
=======
def get_trading_price_usdt(coin: str, side: str, raw_price: bool = False, value: Decimal = 0) -> Decimal:
    if coin == IRT:
        return 1 / get_tether_irt_price(get_other_side(side))

    spread = get_spread(coin, side, value) / 100
>>>>>>> 7fba71af

    if raw_price:
        multiplier = 1
    else:
        if side == BUY:
            multiplier = 1 - spread
        else:
            multiplier = 1 + spread

    price = get_price(coin, side)

    return price and price * multiplier


def get_trading_price_irt(coin: str, side: str, raw_price: bool = False, value: Decimal = 0,
                          gap: Union[Decimal, None] = None) -> Decimal:
    if coin == IRT:
        return Decimal(1)

    tether = get_tether_irt_price(side)
    price = get_trading_price_usdt(coin, side, raw_price, value=value and value / tether, gap=gap)

    if price:
        return price * tether<|MERGE_RESOLUTION|>--- conflicted
+++ resolved
@@ -234,45 +234,15 @@
     return Decimal(tether_rial / 10)
 
 
-<<<<<<< HEAD
 def get_trading_price_usdt(coin: str, side: str, raw_price: bool = False, value: Decimal = 0,
                            gap: Union[Decimal, None] = None) -> Decimal:
-    # from ledger.models.asset import Asset
-
     if coin == IRT:
         return 1 / get_tether_irt_price(get_other_side(side))
-    # note: commented to decrease performance issues
-    # asset = Asset.get(coin)
-    #
-    # bid_diff = asset.bid_diff
-    # if bid_diff is None:
-    #     bid_diff = Decimal('0.005')
-    #
-    # ask_diff = asset.ask_diff
-    # if ask_diff is None:
-    #     ask_diff = Decimal('0.005')
-
-    if gap is None:
-        gap = Decimal('0.0025')
-    bid_diff = gap * get_asset_diff_multiplier(coin)
-    ask_diff = gap * get_asset_diff_multiplier(coin)
-
-    diff_multiplier = 1
-
-    if value:
-        if value > 1000:
-            diff_multiplier = 8
-        elif value > 10:
-            diff_multiplier = 4
-        elif value > 3:
-            diff_multiplier = 2
-=======
-def get_trading_price_usdt(coin: str, side: str, raw_price: bool = False, value: Decimal = 0) -> Decimal:
-    if coin == IRT:
-        return 1 / get_tether_irt_price(get_other_side(side))
-
-    spread = get_spread(coin, side, value) / 100
->>>>>>> 7fba71af
+
+    if gap:
+        spread = gap
+    else:
+        spread = get_spread(coin, side, value) / 100
 
     if raw_price:
         multiplier = 1
