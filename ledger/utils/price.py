from dataclasses import dataclass
from datetime import datetime
from decimal import Decimal
from typing import Dict, List

from cachetools.func import ttl_cache

from collector.price.grpc_client import gRPCClient
<<<<<<< HEAD
# from ledger import models
=======
from collector.utils.price import price_redis
>>>>>>> 4cf07830
from ledger.utils.price_manager import PriceManager

BINANCE = 'binance'
NOBITEX = 'nobitex'

USDT = 'USDT'
IRT = 'IRT'

BUY, SELL = 'buy', 'sell'


def get_other_side(side: str):
    assert side in (BUY, SELL)

    return BUY if side == SELL else SELL


@dataclass
class Price:
    coin: str
    price: Decimal
    side: str


SIDE_MAP = {
    BUY: 'b',
    SELL: 'a'
}


def _fetch_prices(coins: list, side: str = None, exchange: str = BINANCE, market_symbol: str = USDT,
                  now: datetime = None) -> List[Price]:
    results = []

    if side:
        sides = [side]
    else:
        sides = [BUY, SELL]

    if exchange == BINANCE and USDT in coins:
        for s in sides:
            results.append(
                Price(coin=USDT, price=Decimal(1), side=s)
            )
        coins.remove(USDT)

    if IRT in coins:
        for s in sides:
            results.append(
                Price(coin=IRT, price=Decimal(0), side=s)
            )
        coins.remove(IRT)

    if not coins:
        return results

    if exchange == BINANCE:
        if now:
            raise NotImplemented

        pipe = price_redis.pipeline(transaction=False)
        for c in coins:
            name = 'bin:' + c.lower() + 'usdt'
            pipe.hgetall(name)

        prices = pipe.execute()

        for i, c in enumerate(coins):
            price_dict = prices[i] or {}

            for s in sides:
                price = price_dict.get(SIDE_MAP[s])
                if price is not None:
                    price = Decimal(price)

                results.append(
                    Price(coin=c, price=price, side=s)
                )

    else:
        symbol_to_coins = {
            c + market_symbol: c for c in coins
        }

        if not now:
            _now = datetime.now()
        else:
            _now = now

        if exchange == BINANCE:
            delay = 60_000
        else:
            delay = 600_000

        grpc_client = gRPCClient()
        timestamp = int(_now.timestamp() * 1000) - delay

        if side:
            order_by = ('symbol', '-timestamp')
            distinct = ('symbol',)
            values = ('symbol', 'price')
        else:
            order_by = ('symbol', 'type', '-timestamp')
            distinct = ('symbol', 'type')
            values = ('symbol', 'type', 'price')

        orders = grpc_client.get_current_orders(
            exchange=exchange,
            symbols=tuple(symbol_to_coins.keys()),
            position=0,
            type=side,
            timestamp=timestamp,
            order_by=order_by,
            distinct=distinct,
            values=values,
        ).orders

        grpc_client.channel.close()

        for o in orders:
            if not side:
                side = o.side

            results.append(
                Price(coin=symbol_to_coins[o.symbol], price=Decimal(o.price), side=side)
            )

    return results


def get_prices_dict(coins: list, side: str = None, exchange: str = BINANCE, market_symbol: str = USDT,
                    now: datetime = None) -> Dict[str, Decimal]:

    results = _fetch_prices(coins, side, exchange, market_symbol, now)

    if PriceManager.active():
        for r in results:
            PriceManager.set_price(r.coin, r.side, exchange, market_symbol, now, r.price)

    return {r.coin: r.price for r in results}


@ttl_cache(maxsize=1000, ttl=0.5)
def get_price(coin: str, side: str, exchange: str = BINANCE, market_symbol: str = USDT,
              now: datetime = None) -> Decimal:

    if PriceManager.active():
        price = PriceManager.get_price(coin, side, exchange, market_symbol, now)
        if price is not None:
            return price

    prices = get_prices_dict([coin], side, exchange, market_symbol, now)

    if prices:
        return prices[coin]
    else:
        return Decimal(0)


def get_tether_irt_price(side: str, now: datetime = None) -> Decimal:
    tether_rial = get_price('USDT', side=side, exchange=NOBITEX, market_symbol=IRT, now=now)
    return Decimal(tether_rial / 10)


def get_trading_price_usdt(coin: str, side: str, raw_price: bool = False) -> Decimal:
    from ledger.models.asset import Asset
    assert coin != IRT
    asset = Asset.objects.get(symbol=coin)
    buy_diff = asset.buy_diff or Decimal('0.005')
    sell_diff = asset.sell_diff or Decimal('0.005')
    if raw_price:
        multiplier = 1
    else:
        if side == BUY:
            multiplier = 1 - buy_diff
        else:
            multiplier = 1 + sell_diff
    price = get_price(coin, side)

    return price * multiplier


def get_trading_price_irt(coin: str, side: str, raw_price: bool = False) -> Decimal:
    if coin == IRT:
        return Decimal(1)

    return get_trading_price_usdt(coin, side, raw_price) * get_tether_irt_price(side)<|MERGE_RESOLUTION|>--- conflicted
+++ resolved
@@ -6,11 +6,7 @@
 from cachetools.func import ttl_cache
 
 from collector.price.grpc_client import gRPCClient
-<<<<<<< HEAD
-# from ledger import models
-=======
 from collector.utils.price import price_redis
->>>>>>> 4cf07830
 from ledger.utils.price_manager import PriceManager
 
 BINANCE = 'binance'
