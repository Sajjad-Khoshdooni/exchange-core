--- conflicted
+++ resolved
@@ -179,10 +179,7 @@
 
 def get_trading_price_usdt(coin: str, side: str, raw_price: bool = False, value: Decimal = 0) -> Decimal:
     # from ledger.models.asset import Asset
-<<<<<<< HEAD
-=======
-
->>>>>>> 5c101351
+
     if coin == IRT:
         return 1 / get_tether_irt_price(get_other_side(side))
 
