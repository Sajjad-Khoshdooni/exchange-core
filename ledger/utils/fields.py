--- conflicted
+++ resolved
@@ -1,16 +1,14 @@
-<<<<<<< HEAD
 from uuid import uuid4
 
 from django.core.validators import MinValueValidator
 from django.db import models
 from rest_framework import serializers
-
-PENDING, CANCELED, DONE = 'pending', 'canceled', 'done'
-=======
 from decimal import Decimal
 
 from django.db.models import CharField
->>>>>>> 3ead268a
+
+
+PENDING, CANCELED, DONE = 'pending', 'canceled', 'done'
 
 COMMISSION_MAX_DIGITS = 25
 
@@ -18,21 +16,12 @@
 AMOUNT_MAX_DIGITS = 40
 
 
-<<<<<<< HEAD
-def get_amount_field(max_digits: int = None, decimal_places: int = None):
+def get_amount_field(max_digits: int = None, decimal_places: int = None, default: Decimal = None):
     return models.DecimalField(
         max_digits=max_digits or AMOUNT_MAX_DIGITS,
         decimal_places=decimal_places or AMOUNT_DECIMAL_PLACES,
-        validators=[MinValueValidator(0)]
-=======
-def get_amount_field(max_digits: int = None, decimal_places: int = None, default: Decimal = None):
-    from django.db import models
-
-    return models.DecimalField(
-        max_digits=max_digits or AMOUNT_MAX_DIGITS,
-        decimal_places=decimal_places or AMOUNT_DECIMAL_PLACES,
-        default=default
->>>>>>> 3ead268a
+        validators=[MinValueValidator(0)],
+        default=default,
     )
 
 
@@ -45,7 +34,6 @@
     )
 
 
-<<<<<<< HEAD
 def get_status_field():
 
     return models.CharField(
@@ -61,7 +49,7 @@
 
 def get_group_id_field():
     return models.UUIDField(default=uuid4)
-=======
+
+
 def get_address_field():
-    return CharField(max_length=256)
->>>>>>> 3ead268a
+    return CharField(max_length=256)