--- conflicted
+++ resolved
@@ -47,13 +47,8 @@
     )
 
 
-<<<<<<< HEAD
-def get_group_id_field(db_index: bool = False):
-    return models.UUIDField(default=uuid4, editable=False, db_index=db_index)
-=======
 def get_group_id_field(db_index: bool = False, null: bool = False):
     return models.UUIDField(default=uuid4, editable=False, db_index=db_index, null=null, blank=null)
->>>>>>> 5537052d
 
 
 def get_address_field():
@@ -84,10 +79,6 @@
     from market.models import PairSymbol
     from ledger.models import Asset
     return set(PairSymbol.objects.select_related('base_asset').filter(
-<<<<<<< HEAD
-        base_asset__symbol=Asset.IRT).values_list('asset', flat=True))
-=======
         enable=True,
         base_asset__symbol=Asset.IRT
-    ).values_list('asset', flat=True))
->>>>>>> 5537052d
+    ).values_list('asset', flat=True))