--- conflicted
+++ resolved
@@ -79,10 +79,6 @@
     from market.models import PairSymbol
     from ledger.models import Asset
     return set(PairSymbol.objects.select_related('base_asset').filter(
-<<<<<<< HEAD
-        base_asset__symbol=Asset.IRT).values_list('asset', flat=True))
-=======
         enable=True,
         base_asset__symbol=Asset.IRT
-    ).values_list('asset', flat=True))
->>>>>>> 511d5738
+    ).values_list('asset', flat=True))