from decimal import Decimal
from uuid import uuid4

from django.core.validators import MinValueValidator
from django.db import models
from django.db.models import CharField
from rest_framework import serializers


from ledger.utils.cache import cache_for
from ledger.utils.precision import normalize_fraction


PENDING, CANCELED, DONE = 'pending', 'canceled', 'done'


def get_amount_field(default: Decimal = None, max_digits: int = None, decimal_places: int = None):

    kwargs = {
        'max_digits': max_digits or 30,
        'decimal_places': decimal_places or 8,
        'validators': [MinValueValidator(0)]
    }

    if default is not None:
        kwargs['default'] = default

    return models.DecimalField(**kwargs)


def get_serializer_amount_field(**kwargs):

    return SerializerDecimalField(
        max_digits=30,
        decimal_places=8,
        min_value=0,
        **kwargs,
    )


def get_status_field():

    return models.CharField(
        default=PENDING,
        max_length=8,
        choices=[(PENDING, 'در انتظار تایید'), (CANCELED, 'لغو شده'), (DONE, 'انجام شده')]
    )


<<<<<<< HEAD
def get_group_id_field(db_index: bool = False):
    return models.UUIDField(default=uuid4, editable=False, db_index=db_index)
=======
def get_group_id_field(db_index: bool = False, null: bool = False):
    return models.UUIDField(default=uuid4, editable=False, db_index=db_index, null=null, blank=null)
>>>>>>> 3bbf95b6


def get_address_field():
    return CharField(max_length=256)


def get_created_field():
    return models.DateTimeField(auto_now_add=True)


def get_modified_field():
    return models.DateTimeField(auto_now=True)


class SerializerDecimalField(serializers.DecimalField):
    def to_representation(self, data: Decimal):
        if data is None:
            return None

        if not isinstance(data, Decimal):
            data = Decimal(str(data).strip())

        return str(normalize_fraction(data))


@cache_for(time=600)
def get_irt_market_assets():
    from market.models import PairSymbol
    from ledger.models import Asset
    return set(PairSymbol.objects.select_related('base_asset').filter(
        enable=True,
        base_asset__symbol=Asset.IRT
    ).values_list('asset', flat=True))<|MERGE_RESOLUTION|>--- conflicted
+++ resolved
@@ -47,13 +47,8 @@
     )
 
 
-<<<<<<< HEAD
-def get_group_id_field(db_index: bool = False):
-    return models.UUIDField(default=uuid4, editable=False, db_index=db_index)
-=======
 def get_group_id_field(db_index: bool = False, null: bool = False):
     return models.UUIDField(default=uuid4, editable=False, db_index=db_index, null=null, blank=null)
->>>>>>> 3bbf95b6
 
 
 def get_address_field():
