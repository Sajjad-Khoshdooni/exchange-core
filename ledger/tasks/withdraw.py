import logging

from celery import shared_task
from django.conf import settings

from accounts.utils.admin import url_to_edit_object
from accounts.utils.telegram import send_system_message
from ledger.models import Transfer
from ledger.utils.provider import get_provider_requester
from ledger.utils.wallet_pipeline import WalletPipeline
from ledger.withdraw.exchange import handle_provider_withdraw

logger = logging.getLogger(__name__)


@shared_task(queue='binance')
def create_provider_withdraw(transfer_id: int):
    handle_provider_withdraw(transfer_id)


@shared_task(queue='binance')
def update_provider_withdraw():
    re_handle_transfers = Transfer.objects.filter(
        deposit=False,
        status=Transfer.PROCESSING,
        handling=False
    ).exclude(source=Transfer.SELF)

    for transfer in re_handle_transfers:
        create_provider_withdraw.delay(transfer.id)

    transfers = Transfer.objects.filter(
        deposit=False,
        status=Transfer.PENDING
    ).exclude(source=Transfer.SELF)

    for transfer in transfers:
        data = get_provider_requester().get_transfer_status(transfer.id)

        status = data.status

<<<<<<< HEAD
        if 'txId' in data:
            transfer.trx_hash = data.tx_id

=======
>>>>>>> ef684a9e
        if status == transfer.CANCELED:
            transfer.reject()

        elif status == transfer.DONE:
            transfer.accept(data.get('txId', ''))


@shared_task(queue='blocklink')
def create_withdraw(transfer_id: int):
    if settings.DEBUG_OR_TESTING_OR_STAGING:
        return

    transfer = Transfer.objects.get(id=transfer_id)

    if transfer.handling:
        logger.info('ignored because of handling flag')
        return

    if transfer.source != Transfer.SELF:
        logger.info('ignored because non self source')
        return

    from ledger.requester.withdraw_requester import RequestWithdraw

    try:
        transfer.handling = True
        transfer.save(update_fields=['handling'])

        response = RequestWithdraw().withdraw_from_hot_wallet(
            receiver_address=transfer.out_address,
            amount=transfer.amount,
            network=transfer.network.symbol,
            asset=transfer.wallet.asset.symbol,
            transfer_id=transfer.id
        )

        resp_data = response.json()

        if response.ok:
            transfer.status = Transfer.PENDING
            transfer.save(update_fields=['status'])

        elif response.status_code == 400 and resp_data.get('type') == 'NotHandled':
            logger.info('withdraw switch %s %s' % (transfer.id, resp_data))

            transfer.source = Transfer.PROVIDER
            transfer.save(update_fields=['source'])

            send_system_message(
                message='Manual withdraw %s %s' % (transfer.asset, transfer.amount),
                link=url_to_edit_object(transfer)
            )

            # create_provider_withdraw(transfer_id=transfer.id)
        else:
            logger.info('withdraw failed %s %s %s' % (transfer.id, response.status_code, resp_data))

            transfer.status = Transfer.PENDING
            transfer.save(update_fields=['status'])

            logger.warning('Error sending withdraw to blocklink', extra={
                'transfer_id': transfer_id,
                'resp': resp_data
            })

    finally:
        transfer.handling = False
        transfer.save(update_fields=['handling'])


@shared_task(queue='blocklink')
def update_withdraws():
    re_handle_transfers = Transfer.objects.filter(
        deposit=False,
        handling=False,
        source=Transfer.SELF,
        status=Transfer.PROCESSING,
    )

    for transfer in re_handle_transfers:
        create_withdraw.delay(transfer.id)<|MERGE_RESOLUTION|>--- conflicted
+++ resolved
@@ -7,7 +7,6 @@
 from accounts.utils.telegram import send_system_message
 from ledger.models import Transfer
 from ledger.utils.provider import get_provider_requester
-from ledger.utils.wallet_pipeline import WalletPipeline
 from ledger.withdraw.exchange import handle_provider_withdraw
 
 logger = logging.getLogger(__name__)
@@ -39,17 +38,11 @@
 
         status = data.status
 
-<<<<<<< HEAD
-        if 'txId' in data:
-            transfer.trx_hash = data.tx_id
-
-=======
->>>>>>> ef684a9e
         if status == transfer.CANCELED:
             transfer.reject()
 
         elif status == transfer.DONE:
-            transfer.accept(data.get('txId', ''))
+            transfer.accept(data.tx_id)
 
 
 @shared_task(queue='blocklink')
