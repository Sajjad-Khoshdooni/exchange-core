--- conflicted
+++ resolved
@@ -1,21 +1,13 @@
 import logging
 
 from celery import shared_task
-<<<<<<< HEAD
+from django.conf import settings
 from django.db.models import Q
-=======
-from django.conf import settings
->>>>>>> 9410263e
 
 from ledger.models import Transfer
 from ledger.withdraw.exchange import handle_provider_withdraw
 from ledger.utils.wallet_pipeline import WalletPipeline
-<<<<<<< HEAD
-from ledger.withdraw.withdraw_handler import WithdrawHandler
 from provider.exchanges.interface.binance_interface import ExchangeHandler
-=======
-from ledger.withdraw.binance import handle_binance_withdraw
->>>>>>> 9410263e
 
 logger = logging.getLogger(__name__)
 
@@ -107,18 +99,10 @@
         transfer.trx_hash = resp_data['trx_hash']
         transfer.save(update_fields=['status', 'trx_hash'])
 
-<<<<<<< HEAD
-    elif resp_data.get('type') == 'NotHandled':
+    elif response.status_code == 400 and resp_data.get('type') == 'NotHandled':
         transfer.source = ExchangeHandler.get_handler(transfer.asset.hedge_method).NAME,
         transfer.save(update_fields=['source'])
         create_provider_withdraw(transfer_id=transfer.id)
-=======
-    elif response.status_code == 400 and resp_data.get('type') == 'NotHandled':
-        transfer.source = Transfer.BINANCE
-        transfer.save(update_fields=['source'])
-        create_binance_withdraw(transfer_id=transfer.id)
-
->>>>>>> 9410263e
     else:
         transfer.status = Transfer.PENDING
         transfer.save(update_fields=['status'])
