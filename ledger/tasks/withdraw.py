--- conflicted
+++ resolved
@@ -1,12 +1,8 @@
 from celery import shared_task
 
 from ledger.models import Transfer
-<<<<<<< HEAD
 from ledger.withdraw.exchange import handle_withdraw
-=======
 from ledger.utils.wallet_pipeline import WalletPipeline
-from ledger.withdraw.binance import handle_binance_withdraw
->>>>>>> 5537052d
 from ledger.withdraw.withdraw_handler import WithdrawHandler
 
 
@@ -50,12 +46,7 @@
             transfer.status = transfer.CANCELED
             transfer.lock.release()
             transfer.save()
-<<<<<<< HEAD
         elif status == transfer.DONE:
-=======
-            
-        elif status == 6:
->>>>>>> 5537052d
 
             with WalletPipeline() as pipeline:  # type: WalletPipeline
                 transfer.status = transfer.DONE
