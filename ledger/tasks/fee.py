import math
from decimal import Decimal

from celery import shared_task

from ledger.models import NetworkAsset
from ledger.utils.price import get_trading_price_usdt, BUY
from provider.exchanges import BinanceSpotHandler


@shared_task(queue='celery')
def update_network_fees():
    network_assets = NetworkAsset.objects.all()

    for ns in network_assets:
        info = BinanceSpotHandler.get_network_info(ns.asset.symbol, ns.network.symbol)

        if info:
            symbol_pair = (ns.network.symbol, ns.asset.symbol)

            if symbol_pair not in [('TRX', 'USDT'), ('TRX', 'TRX'), ('BSC', 'USDT')]:
                info['withdrawFee'] = Decimal(info['withdrawFee']) * 2
                info['withdrawMin'] = Decimal(info['withdrawMin']) * 2

            withdraw_min = Decimal(info['withdrawMin'])
            if not withdraw_min:
                withdraw_min = Decimal(info['withdrawIntegerMultiple'])

            price = get_trading_price_usdt(ns.asset.symbol, BUY, raw_price=True)
<<<<<<< HEAD

            if price:
=======
            if price and withdraw_min:
>>>>>>> 3761adb1
                multiplier = max(math.ceil(5 / (price * withdraw_min)), 1)
            else:
                multiplier = 1

            info['withdrawMin'] = withdraw_min * multiplier  # to prevent prize withdrawing

            ns.withdraw_fee = info['withdrawFee']
            ns.withdraw_min = info['withdrawMin']
            ns.withdraw_max = info['withdrawMax']
            ns.binance_withdraw_enable = info['withdrawEnable']
        else:
            ns.binance_withdraw_enable = False

    NetworkAsset.objects.bulk_update(network_assets, fields=['withdraw_fee', 'withdraw_min', 'withdraw_max',
                                                             'binance_withdraw_enable'])<|MERGE_RESOLUTION|>--- conflicted
+++ resolved
@@ -27,12 +27,8 @@
                 withdraw_min = Decimal(info['withdrawIntegerMultiple'])
 
             price = get_trading_price_usdt(ns.asset.symbol, BUY, raw_price=True)
-<<<<<<< HEAD
 
-            if price:
-=======
             if price and withdraw_min:
->>>>>>> 3761adb1
                 multiplier = max(math.ceil(5 / (price * withdraw_min)), 1)
             else:
                 multiplier = 1
