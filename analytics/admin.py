from django.contrib import admin

<<<<<<< HEAD
from analytics.models import ActiveTrader, ReportPermission
=======
from analytics.models import ActiveTrader, EventTracker
>>>>>>> 7ce18a02


@admin.register(ActiveTrader)
class DailyAnalyticsAdmin(admin.ModelAdmin):
    list_display = ('created', 'period', 'active', 'churn', 'new')


<<<<<<< HEAD
@admin.register(ReportPermission)
class ReportPermissionAdmin(admin.ModelAdmin):
    list_display = ('created', 'user', 'utm_source', 'utm_medium')
=======
@admin.register(EventTracker)
class DailyAnalyticsAdmin(admin.ModelAdmin):
    list_display = ('created', 'type', 'last_id')
>>>>>>> 7ce18a02
<|MERGE_RESOLUTION|>--- conflicted
+++ resolved
@@ -1,10 +1,6 @@
 from django.contrib import admin
 
-<<<<<<< HEAD
-from analytics.models import ActiveTrader, ReportPermission
-=======
-from analytics.models import ActiveTrader, EventTracker
->>>>>>> 7ce18a02
+from analytics.models import ActiveTrader, EventTracker, ReportPermission
 
 
 @admin.register(ActiveTrader)
@@ -12,12 +8,11 @@
     list_display = ('created', 'period', 'active', 'churn', 'new')
 
 
-<<<<<<< HEAD
-@admin.register(ReportPermission)
-class ReportPermissionAdmin(admin.ModelAdmin):
-    list_display = ('created', 'user', 'utm_source', 'utm_medium')
-=======
 @admin.register(EventTracker)
 class DailyAnalyticsAdmin(admin.ModelAdmin):
     list_display = ('created', 'type', 'last_id')
->>>>>>> 7ce18a02
+
+
+@admin.register(ReportPermission)
+class ReportPermissionAdmin(admin.ModelAdmin):
+    list_display = ('created', 'user', 'utm_source', 'utm_medium')