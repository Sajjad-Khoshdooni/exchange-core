--- conflicted
+++ resolved
@@ -7,7 +7,6 @@
   only:
     refs:
       - main
-      - release/socket-server
       - develop
   script:
     - export IMAGE="registry.hamdocker.ir/raastin/core"
@@ -31,13 +30,8 @@
     - 'darkube deploy --token ${STAGING_CELERY_WORKERS_DEPLOY_TOKEN}
       --app-id ${STAGING_CELERY_WORKERS_APP_ID}  --image-tag "${CI_COMMIT_SHORT_SHA}"
       --job-id "${CI_JOB_ID}"'
-<<<<<<< HEAD
     - 'darkube deploy --token ${STAGING_SOCKET_SYNCHRONIZER_DEPLOY_TOKEN}
       --app-id ${STAGING_SOCKET_SYNCHRONIZER_APP_ID}  --image-tag "${CI_COMMIT_SHORT_SHA}"
-=======
-    - 'darkube deploy --token ${STAGING_SOCKET_SERVER_DEPLOY_TOKEN}
-      --app-id ${STAGING_SOCKET_SERVER_APP_ID}  --image-tag "${CI_COMMIT_SHORT_SHA}"
->>>>>>> aa28724e
       --job-id "${CI_JOB_ID}"'
   stage: deploy
   tags:
@@ -47,7 +41,7 @@
   image: hamravesh.hamdocker.ir/public/darkube-cli:v1.1
   only:
     refs:
-    - release/socket-server
+    - main
   script:
     - 'darkube deploy --token ${ARZPLUS_CELERY_CELERY_TOKEN}
       --app-id ${ARZPLUS_CELERY_CELERY_APP_ID}  --image-tag "${CI_COMMIT_SHORT_SHA}"
@@ -73,48 +67,13 @@
     - 'darkube deploy --token ${ARZPLUS_SOCKET_SERVER_DEPLOY_TOKEN}
       --app-id ${ARZPLUS_SOCKET_SERVER_APP_ID}  --image-tag "${CI_COMMIT_SHORT_SHA}"
       --job-id "${CI_JOB_ID}"'
-<<<<<<< HEAD
-=======
     - 'darkube deploy --token ${ARZPLUS_NOTIF_MANAGER_DEPLOY_TOKEN}
       --app-id ${ARZPLUS_NOTIF_MANAGER_APP_ID}  --image-tag "${CI_COMMIT_SHORT_SHA}"
       --job-id "${CI_JOB_ID}"'
->>>>>>> aa28724e
   stage: deploy
   tags:
     - hamravesh
 
-<<<<<<< HEAD
-#raastin_deploy_production:
-#  image: hamravesh.hamdocker.ir/public/darkube-cli:v1.1
-#  only:
-#    refs:
-#    - main
-#  script:
-#    - 'darkube deploy --token ${RAASTIN_CELERY_CELERY_TOKEN}
-#      --app-id ${RAASTIN_CELERY_CELERY_APP_ID}  --image-tag "${CI_COMMIT_SHORT_SHA}"
-#      --job-id "${CI_JOB_ID}"'
-#    - 'darkube deploy --token ${RAASTIN_API_DEPLOY_TOKEN}
-#      --app-id ${RAASTIN_API_APP_ID}  --image-tag "${CI_COMMIT_SHORT_SHA}"
-#      --job-id "${CI_JOB_ID}"'
-#    - 'darkube deploy --token ${RAASTIN_CELERY_BEAT_TOKEN}
-#      --app-id ${RAASTIN_CELERY_BEAT_APP_ID}  --image-tag "${CI_COMMIT_SHORT_SHA}"
-#      --job-id "${CI_JOB_ID}"'
-#    - 'darkube deploy --token ${RAASTIN_CELERY_KYC_TOKEN}
-#      --app-id ${RAASTIN_CELERY_KYC_APP_ID}  --image-tag "${CI_COMMIT_SHORT_SHA}"
-#      --job-id "${CI_JOB_ID}"'
-#    - 'darkube deploy --token ${RAASTIN_CELERY_MARKET_TOKEN}
-#      --app-id ${RAASTIN_CELERY_MARKET_APP_ID}  --image-tag "${CI_COMMIT_SHORT_SHA}"
-#      --job-id "${CI_JOB_ID}"'
-#    - 'darkube deploy --token ${RAASTIN_CELERY_TRADER_TOKEN}
-#      --app-id ${RAASTIN_CELERY_TRADER_APP_ID}  --image-tag "${CI_COMMIT_SHORT_SHA}"
-#      --job-id "${CI_JOB_ID}"'
-#    - 'darkube deploy --token ${RAASTIN_CELERY_TRANSFER_TOKEN}
-#      --app-id ${RAASTIN_CELERY_TRANSFER_APP_ID}  --image-tag "${CI_COMMIT_SHORT_SHA}"
-#      --job-id "${CI_JOB_ID}"'
-#  stage: deploy
-#  tags:
-#    - hamravesh
-=======
 raastin_deploy_production:
   image: hamravesh.hamdocker.ir/public/darkube-cli:v1.1
   only:
@@ -150,5 +109,4 @@
       --job-id "${CI_JOB_ID}"'
   stage: deploy
   tags:
-    - hamravesh
->>>>>>> aa28724e
+    - hamravesh