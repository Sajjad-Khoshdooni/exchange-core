import logging
import math
from decimal import Decimal
from math import log10

from django.conf import settings
from django.db import models, transaction
from django.db.models import Sum, CheckConstraint, Q

from accounts.models import Account
from ledger.exceptions import HedgeError
from ledger.models import Asset, Wallet
from ledger.utils.fields import get_amount_field
from ledger.utils.precision import floor_precision
from ledger.utils.price import get_trading_price_usdt, SELL, get_binance_trading_symbol, BUY
from provider.exchanges import BinanceFuturesHandler, BinanceSpotHandler

logger = logging.getLogger(__name__)


class ProviderOrder(models.Model):
    BINANCE = 'binance'

    SPOT, MARGIN, FUTURE = 'spot', 'mar', 'fut'

    BUY, SELL = 'buy', 'sell'
    ORDER_CHOICES = [(BUY, BUY), (SELL, SELL)]

    TRADE, BORROW, LIQUIDATION, WITHDRAW, HEDGE, PROVIDE_BASE = 'trade', 'borrow', 'liquid', 'withdraw', 'hedge', 'prv-base'
    SCOPE_CHOICES = ((TRADE, 'trade'), (BORROW, 'borrow'), (LIQUIDATION, 'liquidation'), (WITHDRAW, 'withdraw'),
                     (HEDGE, HEDGE), (PROVIDE_BASE, PROVIDE_BASE))

    created = models.DateTimeField(auto_now_add=True)

    exchange = models.CharField(max_length=8, default=BINANCE)
    market = models.CharField(
        max_length=4,
        default=FUTURE,
        choices=((SPOT, 'spot'), (FUTURE, 'future'), (MARGIN, 'margin'))
    )

    asset = models.ForeignKey(Asset, on_delete=models.CASCADE)
    amount = get_amount_field()
    side = models.CharField(max_length=8, choices=ORDER_CHOICES)

    order_id = models.CharField(
        max_length=64,
        blank=True
    )

    scope = models.CharField(
        max_length=8,
        choices=SCOPE_CHOICES,
    )

    hedge_amount = get_amount_field(default=Decimal(0))

    # caller_id = models.PositiveIntegerField(null=True, blank=True)

    @classmethod
    def new_order(cls, asset: Asset, side: str, amount: Decimal, scope: str, market: str = FUTURE,
                  hedge_amount: Decimal = 0) -> 'ProviderOrder':
        with transaction.atomic():
            order = ProviderOrder.objects.create(
                asset=asset,
                amount=amount,
                side=side,
                scope=scope,
                market=market,
                hedge_amount=hedge_amount
            )

            symbol = cls.get_trading_symbol(asset)

            if market == cls.FUTURE and asset.symbol == 'SHIB':
                symbol = symbol.replace('SHIB', '1000SHIB')
                amount = round(amount / 1000)

            if market == cls.FUTURE:
                resp = BinanceFuturesHandler.place_order(
                    symbol=symbol,
                    side=side,
                    amount=amount,
                    client_order_id=order.id
                )
            elif market == cls.SPOT:
                resp = BinanceSpotHandler.place_order(
                    symbol=symbol,
                    side=side,
                    amount=amount,
                    client_order_id=order.id
                )
            else:
                raise NotImplementedError

            order.order_id = resp['orderId']
            order.save()

            return order

    @classmethod
    def get_hedge(cls, asset: Asset):
        """
        how much assets we have more!

        out = -internal - binance transfer deposit
        hedge = all assets - users = (internal + binance manual deposit + binance transfer deposit + binance trades)
                + system + out = system + binance trades + binance manual deposit

        given binance manual deposit = 0 -> hedge = system + binance manual deposit + binance trades
        """

        system_balance = Wallet.objects.filter(
            account__type=Account.SYSTEM,
            asset=asset
        ).aggregate(
            sum=Sum('balance')
        )['sum'] or 0

        orders = ProviderOrder.objects.filter(asset=asset).values('side').annotate(amount=Sum('amount'))

        orders_amount = 0

        for order in orders:
            amount = order.get('amount')

            if order.get('side') == cls.SELL:
                amount = -amount

            orders_amount += amount

        return system_balance + orders_amount

    @classmethod
    def get_trading_symbol(cls, asset: Asset) -> str:
        return get_binance_trading_symbol(asset.symbol)

    @classmethod
    def try_hedge_for_new_order(cls, asset: Asset, scope: str, amount: Decimal = 0, side: str = '',
                                dry_run: bool = False, raise_exception: bool = False, hedge_method: str = None) -> bool:
        # todo: this method should not called more than once at a single time

        if settings.DEBUG_OR_TESTING:
            logger.info('ignored due to debug')
            return True

        if not asset.hedge_method:
            logger.info('ignored due to no hedge method')
            return True

        to_buy = amount if side == cls.BUY else -amount
        hedge_amount = cls.get_hedge(asset) - to_buy

        symbol = cls.get_trading_symbol(asset)

        hedge_method = hedge_method or asset.hedge_method

        if hedge_method == Asset.HEDGE_BINANCE_FUTURE:
            handler = BinanceFuturesHandler
            market = cls.FUTURE
        elif hedge_method == Asset.HEDGE_BINANCE_SPOT:
            handler = BinanceSpotHandler
            market = cls.SPOT
        else:
            raise NotImplementedError

        step_size = handler.get_step_size(symbol)

        logger.info('Hedge amount for %s: %s' % (asset, hedge_amount))

        # Hedge strategy: don't sell assets ASAP and hold them!

        if hedge_amount < 0:
            threshold = step_size / 2
        else:
            threshold = step_size * 2

        if abs(hedge_amount) > threshold:
            side = cls.SELL

            if hedge_amount < 0:
                hedge_amount = -hedge_amount
                side = cls.BUY

            round_digits = -int(log10(step_size))

            order_amount = round(hedge_amount, round_digits)

            # check notional
            price = get_trading_price_usdt(asset.symbol, side=SELL, raw_price=True)

            if order_amount * price < 10:
                logger.info('ignored due to small order')
                return True

            if not dry_run:
                symbol = cls.get_trading_symbol(asset)

                if market == cls.SPOT and side == cls.SELL:
                    balance_map = BinanceSpotHandler.get_free_dict()
                    balance = balance_map[asset.symbol]

                    if balance < order_amount:
                        diff = order_amount - balance

                        if diff * price < 10:
                            order_amount = floor_precision(balance, round_digits)

<<<<<<< HEAD
                        if order_amount * price < 10:
                            logger.info('ignored due to small order')
                            return True

                symbol = cls.get_trading_symbol(asset)
=======
                            if order_amount * price < 10:
                                return True

                        else:
                            if BinanceFuturesHandler.get_position_amount(symbol) >= order_amount:
                                logger.info('rotating hedge to futures due to insufficient spot balance')
                                return cls.try_hedge_for_new_order(
                                    asset=asset,
                                    scope=scope,
                                    amount=amount,
                                    side=side,
                                    dry_run=dry_run,
                                    raise_exception=raise_exception,
                                    hedge_method=Asset.HEDGE_BINANCE_FUTURE
                                )
>>>>>>> 1da259a2

                if side == BUY and symbol.endswith('BUSD'):
                    balance_map = BinanceSpotHandler.get_free_dict()
                    busd_balance = balance_map['BUSD']

                    needed_busd = order_amount * price

                    if needed_busd > busd_balance:
                        logger.info('providing busd for order')
                        to_buy_busd = max(math.ceil((needed_busd - busd_balance) * Decimal('1.01')), 11)

                        cls.new_order(
                            asset=Asset.get('BUSD'),
                            side=BUY,
                            amount=Decimal(to_buy_busd),
                            scope=ProviderOrder.PROVIDE_BASE,
                            market=ProviderOrder.SPOT,
                            hedge_amount=Decimal(0)
                        )

                order = cls.new_order(asset, side, order_amount, scope, market=market, hedge_amount=hedge_amount)

                if not order and raise_exception:
                    raise HedgeError

                return bool(order)

            else:
                logger.info('New provider order with %s, %s, %s, %s, %s' % (asset, side, order_amount, scope, market))
                if order_amount * price > 20:
                    logger.info('Large value: %s' % (order_amount * price))

                return True

        return True

    class Meta:
        constraints = [CheckConstraint(check=Q(amount__gte=0), name='check_provider_order_amount', ), ]<|MERGE_RESOLUTION|>--- conflicted
+++ resolved
@@ -206,14 +206,8 @@
                         if diff * price < 10:
                             order_amount = floor_precision(balance, round_digits)
 
-<<<<<<< HEAD
-                        if order_amount * price < 10:
-                            logger.info('ignored due to small order')
-                            return True
-
-                symbol = cls.get_trading_symbol(asset)
-=======
                             if order_amount * price < 10:
+                                logger.info('ignored due to small order')
                                 return True
 
                         else:
@@ -228,7 +222,6 @@
                                     raise_exception=raise_exception,
                                     hedge_method=Asset.HEDGE_BINANCE_FUTURE
                                 )
->>>>>>> 1da259a2
 
                 if side == BUY and symbol.endswith('BUSD'):
                     balance_map = BinanceSpotHandler.get_free_dict()
