from decimal import Decimal
from math import log10

from django.conf import settings
from django.db import models, transaction
from django.db.models import Sum

from accounts.models import Account
from ledger.models import Asset, Trx
from ledger.utils.fields import get_amount_field
from ledger.utils.price import get_trading_price_usdt, SELL
from provider.exchanges import BinanceFuturesHandler, BinanceSpotHandler


class ProviderOrder(models.Model):
    BINANCE = 'binance'

    SPOT, MARGIN, FUTURE = 'spot', 'mar', 'fut'

    BUY, SELL = 'buy', 'sell'
    ORDER_CHOICES = [(BUY, BUY), (SELL, SELL)]

    TRADE, BORROW, LIQUIDATION, WITHDRAW, HEDGE = 'trade', 'borrow', 'liquid', 'withdraw', 'hedge'
    SCOPE_CHOICES = ((TRADE, 'trade'), (BORROW, 'borrow'), (LIQUIDATION, 'liquidation'), (WITHDRAW, 'withdraw'),
                     (HEDGE, HEDGE))

    created = models.DateTimeField(auto_now_add=True)

    exchange = models.CharField(max_length=8, default=BINANCE)
    market = models.CharField(
        max_length=4,
        default=FUTURE,
        choices=((SPOT, 'spot'), (FUTURE, 'future'), (MARGIN, 'margin'))
    )

    asset = models.ForeignKey(Asset, on_delete=models.CASCADE)
    amount = get_amount_field()
    side = models.CharField(max_length=8, choices=ORDER_CHOICES)

    order_id = models.CharField(
        max_length=64,
        blank=True
    )

    scope = models.CharField(
        max_length=8,
        choices=SCOPE_CHOICES,
    )

    # caller_id = models.PositiveIntegerField(null=True, blank=True)

    @classmethod
    def new_order(cls, asset: Asset, side: str, amount: Decimal, scope: str, market: str = FUTURE) -> 'ProviderOrder':
        with transaction.atomic():
            order = ProviderOrder.objects.create(
                asset=asset, amount=amount, side=side, scope=scope, market=market
            )

            symbol = cls.get_trading_symbol(asset)

            if market == cls.FUTURE and asset.symbol == 'SHIB':
                symbol = symbol.replace('SHIB', '1000SHIB')
                amount = round(amount / 1000)

            if market == cls.FUTURE:
                resp = BinanceFuturesHandler.place_order(
                    symbol=symbol,
                    side=side,
                    amount=amount,
                    client_order_id=order.id
                )
            elif market == cls.SPOT:
                resp = BinanceSpotHandler.place_order(
                    symbol=symbol,
                    side=side,
                    amount=amount,
                    client_order_id=order.id
                )
            else:
                raise NotImplementedError

            order.order_id = resp['orderId']
            order.save()

            return order

    @classmethod
    def get_hedge(cls, asset: Asset):
        """
        how much assets we have more!

        out = -internal - binance transfer deposit
        hedge = all assets - users = (internal + binance manual deposit + binance transfer deposit + binance trades)
                + system + out = system + binance trades + binance manual deposit

        given binance manual deposit = 0 -> hedge = system + binance manual deposit + binance trades
        """

<<<<<<< HEAD
        received = Trx.objects.filter(receiver__account__type=Account.SYSTEM).aggregate(amount=Sum('amount'))['amount'] or 0
        sent = Trx.objects.filter(sender__account__type=Account.SYSTEM).aggregate(amount=Sum('amount'))['amount'] or 0
=======
        received = Trx.objects.filter(
            receiver__account__type=Account.SYSTEM,
            receiver__asset=asset
        ).aggregate(amount=Sum('amount'))['amount'] or 0

        sent = Trx.objects.filter(
            sender__account__type=Account.SYSTEM,
            receiver__asset=asset
        ).aggregate(amount=Sum('amount'))['amount'] or 0
>>>>>>> 1186fabf

        system_balance = received - sent

        orders = ProviderOrder.objects.filter(asset=asset).values('side').annotate(amount=Sum('amount'))

        orders_amount = 0

        for order in orders:
            amount = order.get('amount')

            if order.get('side') == cls.SELL:
                amount = -amount

            orders_amount += amount

        return system_balance + orders_amount

    @classmethod
    def get_trading_symbol(cls, asset: Asset) -> str:
        return asset.symbol + 'USDT'

    @classmethod
    def try_hedge_for_new_order(cls, asset: Asset, scope: str, amount: Decimal = 0, side: str = '') -> bool:
        # todo: this method should not called more than once at a single time

        if settings.DEBUG_OR_TESTING:
            return True

        if asset.symbol == Asset.USDT:
            return True

        to_buy = amount if side == cls.BUY else -amount
        hedge_amount = cls.get_hedge(asset) - to_buy

        symbol = cls.get_trading_symbol(asset)

        if asset.hedge_method == Asset.HEDGE_BINANCE_FUTURE:
            handler = BinanceFuturesHandler
            market = cls.FUTURE
        elif asset.hedge_method == Asset.HEDGE_BINANCE_SPOT:
            handler = BinanceSpotHandler
            market = cls.SPOT
        else:
            raise NotImplementedError

        step_size = handler.get_step_size(symbol)

        # Hedge strategy: don't sell assets ASAP and hold them!

        if hedge_amount < 0:
            threshold = step_size / 2
        else:
            threshold = step_size * 2

        if abs(hedge_amount) > threshold:
            side = cls.SELL

            if hedge_amount < 0:
                hedge_amount = -hedge_amount
                side = cls.BUY

            round_digits = -int(log10(step_size))

            order_amount = round(hedge_amount, round_digits)

            # check notional
            price = get_trading_price_usdt(asset.symbol, side=SELL, raw_price=True)

            if order_amount * price < 10:
                return True

            order = cls.new_order(asset, side, order_amount, scope, market=market)

            return bool(order)

        return True<|MERGE_RESOLUTION|>--- conflicted
+++ resolved
@@ -96,10 +96,6 @@
         given binance manual deposit = 0 -> hedge = system + binance manual deposit + binance trades
         """
 
-<<<<<<< HEAD
-        received = Trx.objects.filter(receiver__account__type=Account.SYSTEM).aggregate(amount=Sum('amount'))['amount'] or 0
-        sent = Trx.objects.filter(sender__account__type=Account.SYSTEM).aggregate(amount=Sum('amount'))['amount'] or 0
-=======
         received = Trx.objects.filter(
             receiver__account__type=Account.SYSTEM,
             receiver__asset=asset
@@ -109,7 +105,6 @@
             sender__account__type=Account.SYSTEM,
             receiver__asset=asset
         ).aggregate(amount=Sum('amount'))['amount'] or 0
->>>>>>> 1186fabf
 
         system_balance = received - sent
 
