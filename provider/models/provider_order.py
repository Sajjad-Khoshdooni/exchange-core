--- conflicted
+++ resolved
@@ -141,21 +141,8 @@
 
         symbol = handler.get_trading_symbol(asset.symbol)
 
-<<<<<<< HEAD
         handler = asset.get_hedger()
         market = handler.MARKET_TYPE
-=======
-        hedge_method = hedge_method or asset.hedge_method
-
-        if hedge_method == Asset.HEDGE_BINANCE_FUTURE:
-            handler = BinanceFuturesHandler
-            market = cls.FUTURE
-        elif hedge_method == Asset.HEDGE_BINANCE_SPOT:
-            handler = BinanceSpotHandler
-            market = cls.SPOT
-        else:
-            raise NotImplementedError
->>>>>>> 9410263e
 
         step_size = handler.get_step_size(symbol)
 
@@ -187,8 +174,6 @@
                 return True
 
             if not dry_run:
-                symbol = cls.get_trading_symbol(asset)
-
                 if market == cls.SPOT and side == cls.SELL:
                     balance_map = handler.get_free_dict()
                     balance = balance_map[asset.symbol]
@@ -199,29 +184,11 @@
                         if diff * price < 10:
                             order_amount = floor_precision(balance, round_digits)
 
-<<<<<<< HEAD
-                        if order_amount * price < 10:
-                            return True
-
-                symbol = handler.get_trading_symbol(asset.symbol)
-=======
                             if order_amount * price < 10:
                                 logger.info('ignored due to small order')
                                 return True
 
-                        else:
-                            if BinanceFuturesHandler.get_position_amount(symbol) >= order_amount:
-                                logger.info('rotating hedge to futures due to insufficient spot balance')
-                                return cls.try_hedge_for_new_order(
-                                    asset=asset,
-                                    scope=scope,
-                                    amount=amount,
-                                    side=side,
-                                    dry_run=dry_run,
-                                    raise_exception=raise_exception,
-                                    hedge_method=Asset.HEDGE_BINANCE_FUTURE
-                                )
->>>>>>> 9410263e
+                symbol = handler.get_trading_symbol(asset.symbol)
 
                 if side == BUY and symbol.endswith('BUSD'):
                     balance_map = BinanceSpotHandler.get_free_dict()
