import logging
from decimal import Decimal
from math import log10

from django.conf import settings
from django.db import models, transaction
from django.db.models import Sum, CheckConstraint, Q

from accounts.models import Account
from ledger.exceptions import HedgeError
from ledger.models import Asset, Wallet
from ledger.utils.fields import get_amount_field
from ledger.utils.price import get_trading_price_usdt, SELL


logger = logging.getLogger(__name__)


class ProviderOrder(models.Model):

    SPOT, MARGIN, FUTURE = 'spot', 'mar', 'fut'

    BUY, SELL = 'buy', 'sell'
    ORDER_CHOICES = [(BUY, BUY), (SELL, SELL)]

    TRADE, BORROW, LIQUIDATION, WITHDRAW, HEDGE = 'trade', 'borrow', 'liquid', 'withdraw', 'hedge'
    SCOPE_CHOICES = ((TRADE, 'trade'), (BORROW, 'borrow'), (LIQUIDATION, 'liquidation'), (WITHDRAW, 'withdraw'),
                     (HEDGE, HEDGE))

    created = models.DateTimeField(auto_now_add=True)

    exchange = models.CharField(max_length=32)
    market = models.CharField(
        max_length=4,
        default=FUTURE,
        choices=((SPOT, 'spot'), (FUTURE, 'future'), (MARGIN, 'margin'))
    )

    asset = models.ForeignKey(Asset, on_delete=models.CASCADE)
    amount = get_amount_field()
    side = models.CharField(max_length=8, choices=ORDER_CHOICES)

    order_id = models.CharField(
        max_length=64,
        blank=True
    )

    scope = models.CharField(
        max_length=8,
        choices=SCOPE_CHOICES,
    )

    # caller_id = models.PositiveIntegerField(null=True, blank=True)

    @classmethod
    def new_order(cls, asset: Asset, side: str, amount: Decimal, scope: str, market: str = FUTURE) -> 'ProviderOrder':
        handler = asset.get_hedger()

        with transaction.atomic():
            order = ProviderOrder.objects.create(
                asset=asset, amount=amount, side=side, scope=scope, market=market, exchange=asset.hedge_method
            )

            symbol = handler.get_trading_symbol(asset.symbol)

            if asset.get_hedger() == Asset.HEDGE_BINANCE_FUTURE and market == cls.FUTURE and asset.symbol == 'SHIB':
                symbol = symbol.replace('SHIB', '1000SHIB')
                amount = round(amount / 1000)

            resp = handler.place_order(
                symbol=symbol,
                side=side,
                amount=amount,
                client_order_id=order.id
            )

            order.order_id = resp['orderId']
            order.save()

            return order

    @classmethod
    def get_hedge(cls, asset: Asset):
        """
        how much assets we have more!

        out = -internal - binance transfer deposit
        hedge = all assets - users = (internal + binance manual deposit + binance transfer deposit + binance trades)
                + system + out = system + binance trades + binance manual deposit

        given binance manual deposit = 0 -> hedge = system + binance manual deposit + binance trades
        """

        system_balance = Wallet.objects.filter(
            account__type=Account.SYSTEM,
            asset=asset
        ).aggregate(
            sum=Sum('balance')
        )['sum'] or 0

        orders = ProviderOrder.objects.filter(asset=asset).values('side').annotate(amount=Sum('amount'))

        orders_amount = 0

        for order in orders:
            amount = order.get('amount')

            if order.get('side') == cls.SELL:
                amount = -amount

            orders_amount += amount

        return system_balance + orders_amount

    @classmethod
<<<<<<< HEAD
    def try_hedge_for_new_order(cls, asset: Asset, scope: str, amount: Decimal = 0, side: str = '', dry_run: bool = False) -> bool:
=======
    def get_trading_symbol(cls, asset: Asset) -> str:
        return get_binance_trading_symbol(asset.symbol)

    @classmethod
    def try_hedge_for_new_order(cls, asset: Asset, scope: str, amount: Decimal = 0, side: str = '',
                                dry_run: bool = False, raise_exception: bool = False) -> bool:
>>>>>>> 43ec5cd2
        # todo: this method should not called more than once at a single time
        handler = asset.get_hedger()
        if settings.DEBUG_OR_TESTING:
            return True

        if not asset.hedge_method:
            return True

        to_buy = amount if side == cls.BUY else -amount
        hedge_amount = cls.get_hedge(asset) - to_buy

        symbol = handler.get_trading_symbol(asset.symbol)

        handler = asset.get_hedger()
        market = handler.MARKET_TYPE

        step_size = handler.get_step_size(symbol)

        logger.info('Hedge amount for %s: %s' % (asset, hedge_amount))

        # Hedge strategy: don't sell assets ASAP and hold them!

        if hedge_amount < 0:
            threshold = step_size / 2
        else:
            threshold = step_size * 2

        if abs(hedge_amount) > threshold:
            side = cls.SELL

            if hedge_amount < 0:
                hedge_amount = -hedge_amount
                side = cls.BUY

            round_digits = -int(log10(step_size))

            order_amount = round(hedge_amount, round_digits)

            # check notional
            price = get_trading_price_usdt(asset.symbol, side=SELL, raw_price=True)

            if order_amount * price < 10:
                return True

            if not dry_run:
                order = cls.new_order(asset, side, order_amount, scope, market=market)

                if not order and raise_exception:
                    raise HedgeError

                return bool(order)

            else:
                logger.info('New provider order with %s, %s, %s, %s, %s' % (asset, side, order_amount, scope, market))
                if order_amount * price > 20:
                    logger.info('Large value: %s' % (order_amount * price))

                return True

        return True

    class Meta:
        constraints = [CheckConstraint(check=Q(amount__gte=0), name='check_provider_order_amount', ), ]<|MERGE_RESOLUTION|>--- conflicted
+++ resolved
@@ -113,16 +113,8 @@
         return system_balance + orders_amount
 
     @classmethod
-<<<<<<< HEAD
-    def try_hedge_for_new_order(cls, asset: Asset, scope: str, amount: Decimal = 0, side: str = '', dry_run: bool = False) -> bool:
-=======
-    def get_trading_symbol(cls, asset: Asset) -> str:
-        return get_binance_trading_symbol(asset.symbol)
-
-    @classmethod
     def try_hedge_for_new_order(cls, asset: Asset, scope: str, amount: Decimal = 0, side: str = '',
                                 dry_run: bool = False, raise_exception: bool = False) -> bool:
->>>>>>> 43ec5cd2
         # todo: this method should not called more than once at a single time
         handler = asset.get_hedger()
         if settings.DEBUG_OR_TESTING:
