--- conflicted
+++ resolved
@@ -5,14 +5,9 @@
 
 @admin.register(models.ProviderOrder)
 class ProviderOrderAdmin(admin.ModelAdmin):
-<<<<<<< HEAD
-    list_display = ('created', 'asset', 'side', 'market', 'amount', 'order_id')
-    search_fields = ('asset__symbol', 'order_id')
-=======
     list_display = ('created', 'asset', 'side', 'market', 'amount', 'order_id', 'scope')
     search_fields = ('asset__symbol', 'order_id')
     list_filter = ('scope', )
->>>>>>> aaca7570
 
 
 @admin.register(models.ProviderTransfer)
