--- conflicted
+++ resolved
@@ -221,23 +221,14 @@
     @classmethod
     def get_withdraw_history(cls):
         from provider.models import BinanceTransferHistory
-<<<<<<< HEAD
-        now = datetime.now()
-        start_time = datetime.timestamp(now - timedelta(days=2))
-=======
         now = timezone.now()
-        five_days_ago_time = (now - timedelta(days=5)).strftime('%Y-%m-%d %H:%M:%S')
->>>>>>> 2ddfe67d
+        start_time = (now - timedelta(days=2)).strftime('%Y-%m-%d %H:%M:%S')
 
         withdraws = cls.collect_api(
             url='/sapi/v1/capital/withdraw/history',
             method=GET,
             data={
-<<<<<<< HEAD
                 'startTime': start_time
-=======
-                'startTime': five_days_ago_time
->>>>>>> 2ddfe67d
             }
         )
 
@@ -246,23 +237,14 @@
     @classmethod
     def get_deposit_history(cls):
         from provider.models import BinanceTransferHistory
-<<<<<<< HEAD
-        now = datetime.now()
-        start_time = datetime.timestamp(now - timedelta(days=2))
-=======
         now = timezone.now()
-        five_days_ago_time = (now - timedelta(days=5)).strftime('%Y-%m-%d %H:%M:%S')
->>>>>>> 2ddfe67d
+        start_time = (now - timedelta(days=2)).strftime('%Y-%m-%d %H:%M:%S')
 
         deposits = cls.collect_api(
             url='/sapi/v1/capital/deposit/hisrec',
             method=GET,
             data={
-<<<<<<< HEAD
                 'startTime': start_time
-=======
-                'startTime': five_days_ago_time
->>>>>>> 2ddfe67d
             })
 
         cls._create_transfer_history(response=deposits, transfer_type=BinanceTransferHistory.DEPOSIT)
