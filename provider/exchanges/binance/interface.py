from datetime import datetime
from decimal import Decimal
from typing import Union

from django.conf import settings

from ledger.utils.cache import get_cache_func_key, cache
from ledger.utils.precision import decimal_to_str
from provider.exchanges.binance.sdk import spot_send_signed_request, futures_send_signed_request, \
    spot_send_public_request, futures_send_public_request

BINANCE = 'binance'

MARKET, LIMIT = 'MARKET', 'LIMIT'
SELL, BUY = 'SELL', 'BUY'
GET, POST = 'GET', 'POST'

HOUR = 3600


class BinanceSpotHandler:
    order_url = '/api/v3/order'

    @classmethod
    def collect_api(cls, url: str, method: str = 'POST', data: dict = None, signed: bool = True,
                    cache_timeout: int = None):
        cache_key = None

        if cache_timeout:
            cache_key = get_cache_func_key(cls, url, method, data, signed)
            result = cache.get(cache_key)

            if result is not None:
                return result

        result = cls._collect_api(url=url, method=method, data=data, signed=signed)

        if cache_timeout:
            cache.set(cache_key, result, cache_timeout)

        return result

    @classmethod
    def _collect_api(cls, url: str, method: str = 'GET', data: dict = None, signed: bool = True):
        if settings.DEBUG_OR_TESTING:
            return {}

        data = data or {}

        if signed:
            return spot_send_signed_request(method, url, data)
        else:
            return spot_send_public_request(url, data)

    @classmethod
    def place_order(cls, symbol: str, side: str, amount: Decimal, order_type: str = MARKET,
                    client_order_id: str = None) -> dict:

        side = side.upper()
        order_type = order_type.upper()

        assert side in (SELL, BUY)
        assert order_type in (MARKET, LIMIT)

        data = {
            'symbol': symbol,
            'side': side,
            'type': order_type,
            'quantity': decimal_to_str(amount),
        }

        if client_order_id:
            data['newClientOrderId'] = client_order_id

        return cls.collect_api(cls.order_url, data=data, method=POST)

    @classmethod
    def withdraw(cls, coin: str, network: str, address: str, amount: Decimal, address_tag: str = None,
                 client_id: str = None) -> dict:

        return cls.collect_api('/sapi/v1/capital/withdraw/apply', method='POST', data={
            'coin': coin,
            'network': network,
            'amount': decimal_to_str(amount),
            'address': address,
            'addressTag': address_tag,
            'withdrawOrderId': client_id
        })

    @classmethod
    def get_account_details(cls):
        return cls.collect_api('/api/v3/account', method='GET') or {}

    @classmethod
    def get_free_dict(cls):
        balances_list = BinanceSpotHandler.get_account_details()['balances']
        return {b['asset']: Decimal(b['free']) for b in balances_list}

    @classmethod
    def get_all_coins(cls):
        return cls.collect_api('/sapi/v1/capital/config/getall', method='GET', cache_timeout=HOUR)

    @classmethod
    def get_coin_data(cls, coin: str) -> Union[dict, None]:
        info = list(filter(lambda d: d['coin'] == coin, cls.get_all_coins()))

        if not info:
            return

        return info[0]

    @classmethod
    def get_network_info(cls, coin: str, network: str) -> Union[dict, None]:
        coin = cls.get_coin_data(coin)
        if not coin:
            return

        networks = list(filter(lambda d: d['network'] == network, coin['networkList']))

        if networks:
            return networks[0]

    @classmethod
    def get_withdraw_fee(cls, coin: str, network: str) -> Decimal:
        info = cls.get_network_info(coin, network)
        return Decimal(info['withdrawFee'])

    @classmethod
    def transfer(cls, asset: str, amount: float, market: str, transfer_type: int):
        return cls.collect_api(f'/sapi/v1/{market}/transfer', method='POST', data={
            'asset': asset, 'amount': amount, 'type': transfer_type
        })

    @classmethod
    def get_symbol_data(cls, symbol: str) -> Union[dict, None]:
        data = cls.collect_api('/api/v3/exchangeInfo', data={'symbol': symbol}, signed=False, cache_timeout=HOUR)

        if not data:
            return

<<<<<<< HEAD
        filters = list(filter(lambda f: f['filterType'] == 'LOT_SIZE', data['symbols'][0]['filters']))
=======
        return data['symbols'][0]

    @classmethod
    def get_lot_size_data(cls, symbol: str) -> Union[dict, None]:
        data = cls.get_symbol_data(symbol)

        if not data:
            return

        filters = list(filter(lambda f: f['filterType'] == 'LOT_SIZE', data['filters']))
>>>>>>> e6cc89f2
        return filters and filters[0]

    @classmethod
    def get_step_size(cls, symbol: str) -> Decimal:
        lot_size = cls.get_lot_size_data(symbol)
        return lot_size and Decimal(lot_size['stepSize'])

    @classmethod
    def get_lot_min_quantity(cls, symbol: str) -> Decimal:
        lot_size = cls.get_lot_size_data(symbol)
        return lot_size and Decimal(lot_size['minQty'])


class BinanceFuturesHandler(BinanceSpotHandler):
    order_url = '/fapi/v1/order'

    renamed_symbols = {
        'SHIBUSDT': '1000SHIBUSDT'
    }

    @classmethod
    def _collect_api(cls, url: str, method: str = 'POST', data: dict = None, signed: bool = True):
        if settings.DEBUG_OR_TESTING:
            return {}

        data = data or {}

        if signed:
            return futures_send_signed_request(method, url, data)
        else:
            return futures_send_public_request(url, data)

    @classmethod
    def get_account_details(cls):
        return cls.collect_api('/fapi/v2/account', method='GET')

    @classmethod
    def get_order_detail(cls, symbol: str, order_id: str):
        return cls.collect_api(
            '/fapi/v1/order', method='GET', data={'orderId': order_id, 'symbol': symbol}
        )

    @classmethod
    def get_symbol_data(cls, symbol: str) -> Union[dict, None]:
        if symbol in cls.renamed_symbols:
            symbol = cls.renamed_symbols[symbol]

        data = cls.collect_api('/fapi/v1/exchangeInfo', signed=False, cache_timeout=HOUR)

        if not data:
            return

        data = data['symbols']
        coin_data = list(filter(lambda f: f['symbol'] == symbol, data))

        if not coin_data:
            return

        return coin_data[0]

    @classmethod
    def get_lot_size_data(cls, symbol: str) -> Union[dict, None]:
        coin_data = cls.get_symbol_data(symbol)
        if not coin_data:
            return

        filters = list(filter(lambda f: f['filterType'] == 'LOT_SIZE', coin_data['filters']))

        if filters:
            lot_size = filters[0]

            if symbol in cls.renamed_symbols:
                lot_size['stepSize'] = Decimal(lot_size['stepSize']) * 1000
                lot_size['minQty'] = Decimal(lot_size['minQty']) * 1000

            return lot_size

    @classmethod
    def get_incomes(cls, start_date: datetime, end_date: datetime) -> list:
        return cls.collect_api(
            '/fapi/v1/income', method='GET', data={
                # 'incomeType': income_type,
                'startTime': int(start_date.timestamp() * 1000),
                'endTime': int(end_date.timestamp() * 1000),
                'limit': 1000
            }
        )<|MERGE_RESOLUTION|>--- conflicted
+++ resolved
@@ -138,9 +138,6 @@
         if not data:
             return
 
-<<<<<<< HEAD
-        filters = list(filter(lambda f: f['filterType'] == 'LOT_SIZE', data['symbols'][0]['filters']))
-=======
         return data['symbols'][0]
 
     @classmethod
@@ -151,7 +148,6 @@
             return
 
         filters = list(filter(lambda f: f['filterType'] == 'LOT_SIZE', data['filters']))
->>>>>>> e6cc89f2
         return filters and filters[0]
 
     @classmethod
