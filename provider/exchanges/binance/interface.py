--- conflicted
+++ resolved
@@ -106,11 +106,7 @@
 
     @classmethod
     def get_step_size(cls, symbol: str) -> Decimal:
-<<<<<<< HEAD
-        data = cls.collect_api('/api/v3/exchangeInfo', data={'symbol': symbol + 'USDT'}, signed=False)
-=======
         data = cls.collect_api('/api/v3/exchangeInfo', data={'symbol': symbol}, signed=False)
->>>>>>> aaca7570
         filters = list(filter(lambda f: f['filterType'] == 'LOT_SIZE', data['symbols'][0]['filters']))
         lot_size = filters[0]
 
