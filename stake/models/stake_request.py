--- conflicted
+++ resolved
@@ -42,11 +42,6 @@
     cancel_pending_at = models.DateTimeField(null=True, blank=True)
     end_at = models.DateTimeField(null=True, blank=True)
     is_bot = models.BooleanField(default=False)
-<<<<<<< HEAD
-
-    login_activity = models.ForeignKey('accounts.LoginActivity', on_delete=models.SET_NULL, null=True, blank=True)
-=======
->>>>>>> 0c022325
 
     @property
     def remaining_date(self):
