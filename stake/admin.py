--- conflicted
+++ resolved
@@ -57,11 +57,7 @@
                'stake_request_cancel_processing', 'stake_request_cancel_done',)
     readonly_fields = ('get_stake_option_asset', 'account', 'status', 'stake_option', 'get_amount', 'amount',
                        'get_user', 'login_activity')
-<<<<<<< HEAD
-    list_filter = ('status', StakeStatusFilter, )
-=======
     list_filter = ('status', StakeStatusFilter)
->>>>>>> 2cce19ef
     search_fields = ('account__user__phone', 'stake_option__asset__symbol')
 
     def get_stake_option_asset(self, stake_request: StakeRequest):
