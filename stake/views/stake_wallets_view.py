--- conflicted
+++ resolved
@@ -76,11 +76,7 @@
         }
         ctx['stake_revenues'] = {
             revenue['stake_request__stake_option']: revenue['total_revenue'] for revenue in StakeRevenue.objects.filter(
-<<<<<<< HEAD
-                stakerequest__account=account,
-=======
                 stake_request__account=account,
->>>>>>> 2c924ea4
                 stake_request__stake_option__in=queryset
             ).values('stake_request__stake_option').annotate(total_revenue=Sum('revenue'))
         }
