from django.db.models import Sum
from rest_framework import serializers, status
from rest_framework.exceptions import ValidationError
from rest_framework.generics import get_object_or_404
from rest_framework.response import Response
from rest_framework.viewsets import ModelViewSet

from accounts.models import LoginActivity
from accounts.utils.admin import url_to_edit_object
from accounts.utils.telegram import send_support_message
from ledger.models import Wallet, Trx
from ledger.utils.precision import get_presentation_amount, floor_precision
from ledger.utils.wallet_pipeline import WalletPipeline
from stake.models import StakeRequest, StakeOption, StakeRevenue
from stake.views.stake_option_view import StakeOptionSerializer


class StakeRequestSerializer(serializers.ModelSerializer):
    status = serializers.CharField(read_only=True)
    stake_option_id = serializers.CharField(write_only=True)
    stake_option = StakeOptionSerializer(read_only=True)
    total_revenue = serializers.SerializerMethodField()
    presentation_amount = serializers.SerializerMethodField()
    is_bot = serializers.BooleanField(default=False, required=False)

    def get_presentation_amount(self, stake_request: StakeRequest):
        return get_presentation_amount(stake_request.amount)

    def get_total_revenue(self, stake_request: StakeRequest):
        stake_request = stake_request
        return StakeRevenue.objects.filter(stake_request=stake_request).aggregate(Sum('revenue'))['revenue__sum']

    def validate(self, attrs):
        stake_option = StakeOption.objects.get(id=attrs['stake_option_id'])
        amount = floor_precision(attrs['amount'], stake_option.precision)
        user = self.context['request'].user
        asset = stake_option.asset
        wallet = asset.get_wallet(user.get_account())

        if not stake_option.enable:
            raise ValidationError('امکان استفاده از این گزینه در حال حاضر وجود ندارد.')

        if stake_option.get_free_cap_amount() < amount:
            raise ValidationError('مقدار درخواست شده برای سرمایه گذاری بیشتر از حجم خالی باقی مانده است.')

        if not stake_option.user_min_amount <= amount <= stake_option.user_max_amount:
            raise ValidationError('مقدار وارد شده در بازه مجاز نیست.')

        if stake_option.get_free_amount_per_user(user=user) < amount:
            raise ValidationError('مقدار درخواست شده برای سرمایه گذاری بیشتر از حجم مجاز باقی مانده برای شما است.')

        if not wallet.has_balance(amount=amount):
            raise ValidationError('مقدار وارد شده از موجودی کیف پول شما بیشتر است.')

        return {
            'stake_option': stake_option,
            'amount': amount,
            'account': user.get_account(),
            'wallet': wallet,
            'user': user,
            'is_bot': attrs.get('is_bot', False)
        }

    def create(self, validated_data):
        stake_option = validated_data['stake_option']
        amount = validated_data['amount']
        user = validated_data['user']

        account = user.get_account()
        asset = stake_option.asset

        spot_wallet = asset.get_wallet(account)
        stake_wallet = asset.get_wallet(account=account, market=Wallet.STAKE)

        with WalletPipeline() as pipeline:  # type: WalletPipeline
            stake_object = StakeRequest.objects.create(
                stake_option=stake_option,
                amount=amount,
                account=user.get_account(),
<<<<<<< HEAD
                login_activity=LoginActivity.from_request(self.context['request'])
=======
                is_bot=validated_data.get('is_bot', False)
>>>>>>> 98faff64
            )
            pipeline.new_trx(
                group_id=stake_object.group_id,
                sender=spot_wallet,
                receiver=stake_wallet,
                amount=amount,
                scope=Trx.STAKE
            )
        link = url_to_edit_object(stake_object)
        send_support_message(
            message='ثبت درخواست staking برای {} {}'.format(stake_object.stake_option.asset, stake_object.amount,),
            link=link
        )
        return stake_object

    class Meta:
        model = StakeRequest
        fields = ('id', 'created', 'status', 'stake_option', 'amount', 'presentation_amount',
                  'stake_option_id', 'total_revenue')


class StakeRequestAPIView(ModelViewSet):
    serializer_class = StakeRequestSerializer

    def get_queryset(self):
        stat = self.request.GET.get('stat', '0')
        if stat == '1':
            return StakeRequest.objects.filter(account=self.request.user.get_account(), is_bot=True).order_by('-created')
        else:
            return StakeRequest.objects.filter(account=self.request.user.get_account(), is_bot=False).order_by('-created')

    def destroy(self, request, *args, **kwargs):

        instance = get_object_or_404(StakeRequest, pk=kwargs['pk'], account=self.request.user.get_account())

        if instance.status == StakeRequest.PROCESS:
            instance.change_status(new_status=StakeRequest.CANCEL_COMPLETE)

        elif instance.status in (StakeRequest.PENDING, StakeRequest.DONE):
            instance.change_status(new_status=StakeRequest.CANCEL_PROCESS)

        return Response({'msg': 'stake_request canceled'}, status=status.HTTP_204_NO_CONTENT)<|MERGE_RESOLUTION|>--- conflicted
+++ resolved
@@ -77,11 +77,8 @@
                 stake_option=stake_option,
                 amount=amount,
                 account=user.get_account(),
-<<<<<<< HEAD
-                login_activity=LoginActivity.from_request(self.context['request'])
-=======
+                login_activity=LoginActivity.from_request(self.context['request']),
                 is_bot=validated_data.get('is_bot', False)
->>>>>>> 98faff64
             )
             pipeline.new_trx(
                 group_id=stake_object.group_id,
