--- conflicted
+++ resolved
@@ -84,11 +84,8 @@
                 stake_option=stake_option,
                 amount=amount,
                 account=user.get_account(),
-<<<<<<< HEAD
-                is_bot=validated_data.get('is_bot', False)
-=======
-                login_activity=LoginActivity.from_request(self.context['request'])
->>>>>>> 33fe7667
+                is_bot=validated_data.get('is_bot', False),
+                login_activity=LoginActivity.from_request(self.context['request']),
             )
             pipeline.new_trx(
                 group_id=stake_object.group_id,
