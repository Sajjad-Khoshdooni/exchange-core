--- conflicted
+++ resolved
@@ -104,11 +104,7 @@
     class Meta:
         model = StakeRequest
         fields = ('id', 'created', 'status', 'stake_option', 'amount', 'presentation_amount',
-<<<<<<< HEAD
-                  'stake_option_id', 'total_revenue', 'remaining_date')
-=======
-                  'stake_option_id', 'total_revenue', 'is_bot')
->>>>>>> 984928e4
+                  'stake_option_id', 'total_revenue', 'is_bot', 'remaining_date')
 
 
 class StakeRequestAPIView(ModelViewSet):
