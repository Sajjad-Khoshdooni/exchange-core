--- conflicted
+++ resolved
@@ -84,13 +84,8 @@
                 stake_option=stake_option,
                 amount=amount,
                 account=user.get_account(),
-<<<<<<< HEAD
                 login_activity=LoginActivity.from_request(self.context['request']),
                 is_bot=validated_data.get('is_bot', False)
-=======
-                is_bot=validated_data.get('is_bot', False),
-                login_activity=LoginActivity.from_request(self.context['request']),
->>>>>>> 0c022325
             )
             pipeline.new_trx(
                 group_id=stake_object.group_id,
@@ -109,11 +104,7 @@
     class Meta:
         model = StakeRequest
         fields = ('id', 'created', 'status', 'stake_option', 'amount', 'presentation_amount',
-<<<<<<< HEAD
-                  'stake_option_id', 'total_revenue', 'is_bot', 'remaining_date')
-=======
-                  'stake_option_id', 'total_revenue', 'remaining_date', 'is_bot')
->>>>>>> 0c022325
+                  'stake_option_id', 'total_revenue', 'is_bot', 'remaining_date', 'is_bot')
 
 
 class StakeRequestAPIView(ModelViewSet):
