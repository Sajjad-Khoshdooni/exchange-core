--- conflicted
+++ resolved
@@ -102,11 +102,7 @@
     class Meta:
         model = StakeRequest
         fields = ('id', 'created', 'status', 'stake_option', 'amount', 'presentation_amount',
-<<<<<<< HEAD
-                  'stake_option_id', 'total_revenue', 'is_bot')
-=======
-                  'stake_option_id', 'total_revenue', 'remaining_date')
->>>>>>> 91215970
+                  'stake_option_id', 'total_revenue', 'remaining_date', 'is_bot')
 
 
 class StakeRequestAPIView(ModelViewSet):
