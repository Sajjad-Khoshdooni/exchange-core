--- conflicted
+++ resolved
@@ -23,13 +23,8 @@
 
     class Meta:
         model = Prize
-<<<<<<< HEAD
-        fields = ('id', 'amount', 'scope', 'coin', 'redeemed', 'reason')
-        read_only_fields = ('id', 'amount', 'scope', 'coin')
-=======
         fields = ('id', 'amount', 'scope', 'coin', 'redeemed', 'reason', 'created')
         read_only_fields = ('id', 'amount', 'scope', 'coin', 'created')
->>>>>>> 1fd1cf8f
 
     def get_coin(self, prize: Prize):
         return prize.asset.symbol
