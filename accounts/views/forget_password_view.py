--- conflicted
+++ resolved
@@ -65,14 +65,10 @@
 
         validate_password(password=password, user=user)
         user.set_password(password)
-<<<<<<< HEAD
-        user.save()
-=======
         user.save(update_fields=['password'])
 
         otp_code.set_token_used()
 
->>>>>>> d71bbfd7
         return user
 
 
