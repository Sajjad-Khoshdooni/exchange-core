--- conflicted
+++ resolved
@@ -60,14 +60,7 @@
         user = User.objects.get(phone=otp_code.phone)
         validate_password(password=password, user=user)
         user.set_password(password)
-<<<<<<< HEAD
-        user.save()
-=======
         user.save(update_fields=['password'])
-
-        otp_code.set_token_used()
-
->>>>>>> d71bbfd7
         return user
 
 
