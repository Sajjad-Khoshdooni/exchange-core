import logging

from decouple import config
from django.utils.translation import activate
from django_otp.plugins.otp_totp.models import TOTPDevice
from rest_framework import serializers
from rest_framework import status
from rest_framework.authentication import SessionAuthentication
from rest_framework.exceptions import AuthenticationFailed
from rest_framework.permissions import IsAuthenticated
from rest_framework.response import Response
from rest_framework.views import APIView
from rest_framework_simplejwt.authentication import JWTAuthentication
from rest_framework_simplejwt.exceptions import TokenError, InvalidToken
from rest_framework_simplejwt.serializers import TokenObtainPairSerializer, TokenObtainSerializer, \
    TokenRefreshSerializer
from rest_framework_simplejwt.tokens import RefreshToken
from rest_framework_simplejwt.views import TokenObtainPairView, TokenViewBase
<<<<<<< HEAD
from rest_framework_simplejwt.views import TokenObtainPairView
from django_otp.plugins.otp_totp.models import TOTPDevice
from rest_framework.exceptions import AuthenticationFailed

from accounts.authentication import CustomTokenAuthentication
from accounts.models import Account, LoginActivity, RefreshToken as RefreshTokenModel
from accounts.models import User
=======

from accounts.authentication import CustomTokenAuthentication
from accounts.models import Account, LoginActivity, RefreshToken as RefreshTokenModel
>>>>>>> a649dba3
from accounts.utils.validation import set_login_activity

logger = logging.getLogger(__name__)


class JWTTokenRefreshSerializer(TokenRefreshSerializer):
    def validate(self, attrs):
        refresh = RefreshToken(attrs['refresh'])

        return {
            'access': str(refresh.access_token),
            'refresh': str(refresh)
        }


class JWTTokenRefreshView(TokenViewBase):
    serializer_class = JWTTokenRefreshSerializer


def user_has_delegate_permission(user):
    return str(user.id) in config('DELEGATION_PERMITTED_USERS', '').split(',')


class DelegatedAccountMixin:
    @staticmethod
    def get_account_variant(request):
        if request.auth and request.user and user_has_delegate_permission(request.user) and \
                getattr(request.auth, 'token_type', None) == 'access' and \
                hasattr(request.auth, 'payload') and request.auth.payload.get('account_id'):
            activate('en-US')

            return Account.objects.get(id=request.auth.payload.get('account_id')), request.auth.payload.get('variant')

        if request.user:
            return request.user.get_account(), None
        return None, None


class InternalTokenObtainPairSerializer(serializers.Serializer):

    def __init__(self, *args, **kwargs):
        super().__init__(*args, **kwargs)
        self.fields['mask'] = serializers.IntegerField(required=True)
        self.fields['variant'] = serializers.CharField(required=True, allow_null=True)

    @classmethod
    def get_token(cls, user, mask=None, variant=None):
        token = RefreshToken.for_user(user)

        account = Account.objects.get(user_id=user.pk)
        if mask and user_has_delegate_permission(user):
            token['account_id'] = mask
            token['variant'] = variant
        else:
            token['account_id'] = account.id

        return token

    def validate(self, attrs):
        mask = attrs.pop('mask', None)
        variant = attrs.pop('variant', None)
        data = super().validate(attrs)

        refresh = self.get_token(self.context['user'], mask, variant)

        data['refresh'] = str(refresh)
        data['access'] = str(refresh.access_token)

        return data


class InternalTokenObtainPairView(TokenObtainPairView):
    authentication_classes = (CustomTokenAuthentication,)
    permission_classes = (IsAuthenticated,)
    serializer_class = InternalTokenObtainPairSerializer

    def get_serializer_context(self):
        return {
            **super(InternalTokenObtainPairView, self).get_serializer_context(),
            'user': self.request.user
        }


class ClientInfoSerializer(serializers.Serializer):
    version = serializers.CharField(required=False, allow_blank=True)

    system_name = serializers.CharField(required=False, allow_blank=True)
    system_version = serializers.CharField(required=False, allow_blank=True)

    unique_id = serializers.CharField(required=False, allow_blank=True)

    brand = serializers.CharField(required=False, allow_blank=True)

    build_id = serializers.CharField(required=False, allow_blank=True)
    build_number = serializers.CharField(required=False, allow_blank=True)

    device = serializers.CharField(required=False, allow_blank=True)
    device_id = serializers.CharField(required=False, allow_blank=True)
    device_name = serializers.CharField(required=False, allow_blank=True)
    device_token = serializers.CharField(required=False, allow_blank=True)
    device_type = serializers.CharField(required=False, allow_blank=True)

    display = serializers.CharField(required=False, allow_blank=True)
    mac_address = serializers.CharField(required=False, allow_blank=True)

    manufacturer = serializers.CharField(required=False, allow_blank=True)
    model = serializers.CharField(required=False, allow_blank=True)
    product = serializers.CharField(required=False, allow_blank=True)

    is_table = serializers.BooleanField(required=False)


class CustomTokenObtainPairSerializer(TokenObtainPairSerializer):
    totp = serializers.CharField(allow_null=True, allow_blank=True, required=False)

    @classmethod
    def get_token(cls, user):
        token = super().get_token(user)

        account = Account.objects.get(user_id=user.pk)
        token['account_id'] = account.id

        refresh_token_model, _ = RefreshTokenModel.objects.get_or_create(token=str(token))

        token['refresh_id'] = refresh_token_model.id

        refresh_token_model.token = str(token)
        refresh_token_model.save(update_fields=['token'])

        return token


class SessionTokenObtainPairSerializer(CustomTokenObtainPairSerializer):
    def __init__(self, *args, **kwargs):
        super(TokenObtainSerializer, self).__init__(*args, **kwargs)

    def validate(self, attrs):
        refresh = self.get_token(self.context['user'])
        data = {'access': str(refresh.access_token)}
        return data


class CustomTokenObtainPairView(TokenObtainPairView):
    serializer_class = CustomTokenObtainPairSerializer

    def post(self, request, *args, **kwargs):
        serializer = self.get_serializer(data=request.data)
        try:
            serializer.is_valid(raise_exception=True)
            client_info_serializer = ClientInfoSerializer(data=request.data.get('client_info'))

            client_info = None

            if client_info_serializer.is_valid():
                client_info = client_info_serializer.validated_data
            user = User.objects.filter(phone=serializer.user).first()
            device = TOTPDevice.objects.filter(user=user).first()
            if user and (
                    device is None or not device.confirmed or device.verify_token(serializer.initial_data.get('totp'))):
                login_activity = set_login_activity(
                    request,
                    user=serializer.user,
                    client_info=client_info,
                    native_app=True,
                    refresh_token=serializer.validated_data['refresh']
                )
                if LoginActivity.objects.filter(user=user, browser=login_activity.browser, os=login_activity.os,
                                                ip=login_activity.ip).count() == 1:
                    LoginActivity.send_successful_login_message(login_activity)

                return Response(serializer.validated_data, status=status.HTTP_200_OK)
            else:
                raise InvalidToken("2fa did not match")

<<<<<<< HEAD
        except AuthenticationFailed as e:
            recipient = User.objects.filter(phone=serializer.initial_data.get('phone')).first()
            if recipient:
                LoginActivity.send_unsuccessful_login_message(recipient)
                if e is TokenError:
                    raise InvalidToken(e.args[0])
                else:
                    raise e
=======
            set_login_activity(
                request,
                user=serializer.user,
                client_info=client_info,
                refresh_token=serializer.validated_data['refresh']
            )

        except TokenError as e:
            raise InvalidToken(e.args[0])
>>>>>>> a649dba3



class SessionTokenObtainPairView(TokenObtainPairView):
    authentication_classes = (SessionAuthentication,)
    permission_classes = (IsAuthenticated,)
    serializer_class = SessionTokenObtainPairSerializer

    def get_serializer_context(self):
        return {
            **super(SessionTokenObtainPairView, self).get_serializer_context(),
            'user': self.request.user
        }


class TokenLogoutView(APIView):
    authentication_classes = (JWTAuthentication,)
    permission_classes = (IsAuthenticated,)

    def post(self, request):
        try:
            refresh_token = request.data["refresh"]
            login_activity = LoginActivity.objects.filter(refresh_token__token=refresh_token).first()

            if login_activity:
                login_activity.destroy()
            else:
                token = RefreshToken(refresh_token)
                token.blacklist()

            return Response(status=status.HTTP_205_RESET_CONTENT)
        except TokenError as e:
            if str(e) == 'Token is blacklisted':
                return Response(status=status.HTTP_205_RESET_CONTENT)
            else:
                return Response(status=status.HTTP_400_BAD_REQUEST)
        except Exception as e:
            return Response(status=status.HTTP_400_BAD_REQUEST)<|MERGE_RESOLUTION|>--- conflicted
+++ resolved
@@ -16,19 +16,15 @@
     TokenRefreshSerializer
 from rest_framework_simplejwt.tokens import RefreshToken
 from rest_framework_simplejwt.views import TokenObtainPairView, TokenViewBase
-<<<<<<< HEAD
 from rest_framework_simplejwt.views import TokenObtainPairView
 from django_otp.plugins.otp_totp.models import TOTPDevice
 from rest_framework.exceptions import AuthenticationFailed
+from rest_framework_simplejwt.views import TokenObtainPairView, TokenViewBase
 
 from accounts.authentication import CustomTokenAuthentication
 from accounts.models import Account, LoginActivity, RefreshToken as RefreshTokenModel
 from accounts.models import User
-=======
-
-from accounts.authentication import CustomTokenAuthentication
 from accounts.models import Account, LoginActivity, RefreshToken as RefreshTokenModel
->>>>>>> a649dba3
 from accounts.utils.validation import set_login_activity
 
 logger = logging.getLogger(__name__)
@@ -203,7 +199,6 @@
             else:
                 raise InvalidToken("2fa did not match")
 
-<<<<<<< HEAD
         except AuthenticationFailed as e:
             recipient = User.objects.filter(phone=serializer.initial_data.get('phone')).first()
             if recipient:
@@ -212,17 +207,6 @@
                     raise InvalidToken(e.args[0])
                 else:
                     raise e
-=======
-            set_login_activity(
-                request,
-                user=serializer.user,
-                client_info=client_info,
-                refresh_token=serializer.validated_data['refresh']
-            )
-
-        except TokenError as e:
-            raise InvalidToken(e.args[0])
->>>>>>> a649dba3
 
 
 
