--- conflicted
+++ resolved
@@ -8,12 +8,8 @@
 from rest_framework.views import APIView
 from rest_framework_simplejwt.authentication import JWTAuthentication
 
-<<<<<<< HEAD
-=======
+from accounts.models import User, CustomToken, SystemConfig
 from accounts.models import VerificationCode, Company
->>>>>>> a8c8e442
-from accounts.models import User, CustomToken, SystemConfig
-from accounts.models import VerificationCode
 from accounts.models.user_feature_perm import UserFeaturePerm
 from accounts.utils.hijack import get_hijacker_id
 from financial.models.bank_card import BankCardSerializer, BankAccountSerializer
@@ -30,11 +26,8 @@
     show_strategy_bot = serializers.SerializerMethodField()
     is_2fa_active = serializers.SerializerMethodField()
     is_consultation_available = serializers.SerializerMethodField()
-<<<<<<< HEAD
+    is_company = serializers.SerializerMethodField()
     features = UserFeatureSerializer(source='userfeatureperm_set', many=True)
-=======
-    is_company = serializers.SerializerMethodField()
->>>>>>> a8c8e442
 
     def get_chat_uuid(self, user: User):
         request = self.context['request']
@@ -65,11 +58,7 @@
         fields = (
             'id', 'phone', 'email', 'first_name', 'last_name', 'level', 'margin_quiz_pass_date', 'is_staff',
             'show_margin', 'show_strategy_bot', 'show_community', 'show_staking', 'chat_uuid', 'is_2fa_active',
-<<<<<<< HEAD
-            'can_withdraw', 'is_suspended', 'suspended_until', 'is_consultation_available', 'features'
-=======
-            'can_withdraw', 'is_suspended', 'suspended_until', 'is_consultation_available', 'is_company',
->>>>>>> a8c8e442
+            'can_withdraw', 'is_suspended', 'suspended_until', 'is_consultation_available', 'is_company', 'features'
         )
         ref_name = "User"
 
