from decouple import config
from rest_framework import serializers
from rest_framework.authentication import SessionAuthentication
from rest_framework.generics import RetrieveAPIView, get_object_or_404
from rest_framework.response import Response
from rest_framework.views import APIView
from rest_framework_simplejwt.authentication import JWTAuthentication
from django_otp.plugins.otp_totp.models import TOTPDevice
from django.core.exceptions import ValidationError

from accounts.models import VerificationCode
from accounts.models import User, CustomToken
from accounts.utils.hijack import get_hijacker_id
from financial.models.bank_card import BankCardSerializer, BankAccountSerializer


class UserSerializer(serializers.ModelSerializer):
    show_staking = serializers.SerializerMethodField()
    show_strategy_bot = serializers.SerializerMethodField()
    is_2fa_active = serializers.SerializerMethodField()

    def get_chat_uuid(self, user: User):
        request = self.context['request']

        if get_hijacker_id(request):
            return ''
        else:
            return user.chat_uuid

    def get_is_2fa_active(self, user: User):
        device = TOTPDevice.objects.filter(user=user).first()
        return device is not None and device.confirmed

    def get_show_staking(self, user: User):
        return True

    def get_show_strategy_bot(self, user: User):
        return user.show_strategy_bot or config('STRATEGY_ENABLE', cast=bool, default=False)

    class Meta:
        model = User
        fields = (
            'id', 'phone', 'email', 'first_name', 'last_name', 'level', 'margin_quiz_pass_date', 'is_staff',
            'show_margin', 'show_strategy_bot', 'show_community', 'show_staking', 'chat_uuid', 'is_2fa_active',
<<<<<<< HEAD
            'can_withdraw'
=======
            'can_withdraw', 'is_suspended', 'suspended_until'
>>>>>>> b06c8ef8
        )
        ref_name = "User"


class ProfileSerializer(UserSerializer):
    bank_cards = serializers.SerializerMethodField()
    bank_accounts = serializers.SerializerMethodField()

    class Meta:
        model = User
        fields = UserSerializer.Meta.fields + (
            'national_code', 'birth_date', 'level',
            'national_code_verified', 'first_name_verified', 'last_name_verified', 'birth_date_verified',
            'verify_status', 'bank_cards', 'bank_accounts'
        )

    def get_bank_cards(self, user: User):
        return BankCardSerializer(instance=user.bankcard_set.all(), many=True).data

    def get_bank_accounts(self, user: User):
        return BankAccountSerializer(instance=user.bankaccount_set.all(), many=True).data


class UserDetailView(RetrieveAPIView):
    serializer_class = UserSerializer

    def get_serializer_class(self):
        if self.request.query_params.get('profile') == '1':
            return ProfileSerializer
        else:
            return UserSerializer

    def retrieve(self, request, *args, **kwargs):
        instance = self.get_object()
        serializer = self.get_serializer(instance)
        return Response({'user': serializer.data})

    def get_object(self):
        return self.request.user


class AuthTokenSerializer(serializers.ModelSerializer):
    CHOICES = [(scope, scope) for scope in CustomToken.SCOPES]
    ip_list = serializers.CharField()
    scopes = serializers.MultipleChoiceField(choices=CHOICES, required=False, allow_null=True, allow_blank=True)
    sms_code = serializers.CharField(write_only=True)
    totp = serializers.CharField(write_only=True, allow_null=True, allow_blank=True, required=False)

    class Meta:
        model = CustomToken
        fields = ('ip_list', 'scopes', 'sms_code', 'totp')

    def validate(self, data):
        user = self.context['request'].user
        totp = data.get('totp')
        sms_code = data.get('sms_code')
        sms_verification_code = VerificationCode.get_by_code(code=sms_code, phone=user.phone,
                                                             scope=VerificationCode.SCOPE_API_TOKEN, user=user)
        if not sms_verification_code:
            raise ValidationError({'code': 'کد پیامک  نامعتبر است.'})
        if not user.is_2fa_valid(totp):
            raise ValidationError({'totp': 'شناسه‌ دوعاملی صحیح نمی‌باشد.'})
        sms_verification_code.set_code_used()
        return data

    def create(self, validated_data):
        validated_data.pop('totp', None)
        validated_data.pop('sms_code', None)
        validated_data['user'] = self.context['request'].user
        scopes = list(validated_data.pop('scopes'))
        customtoken = CustomToken.objects.create(scopes=scopes, **validated_data)
        return customtoken

    def update(self, instance, validated_data):
        instance.ip_list = validated_data['ip_list']

        instance.save()
        return instance


class AuthTokenDestroySerializer(serializers.Serializer):
    sms_code = serializers.CharField(write_only=True)
    totp = serializers.CharField(write_only=True, required=False, allow_null=True, allow_blank=True)

    def validate(self, data):
        user = self.context['request'].user
        sms_code = data.get('sms_code')
        verification_code = VerificationCode.get_by_code(sms_code, user.phone, VerificationCode.SCOPE_API_TOKEN, user)
        if not verification_code:
            raise ValidationError({'code': 'کد پیامک  نامعتبر است.'})
        totp = data.get('totp')
        if not user.is_2fa_valid(totp):
            raise ValidationError({'totp': 'شناسه‌ دوعاملی صحیح نمی‌باشد.'})
        verification_code.set_code_used()
        return data


class CreateAuthToken(APIView):
    authentication_classes = (SessionAuthentication, JWTAuthentication)
    serializer_class = AuthTokenSerializer

    def get(self, request):
        custom_token = get_object_or_404(CustomToken, user=request.user)
        return Response({
            'token': ('*' * (len(custom_token.key) - 4)) + custom_token.key[-4:],
            'user_id': request.user.pk,
            'permissions': custom_token.scopes,
            'ip_white_list': custom_token.ip_list
        })

    def post(self, request):
        custom_token = CustomToken.objects.filter(user=request.user)
        if custom_token:
            custom_token = custom_token.get()
            return Response({
                'token': ('*' * (len(custom_token.key) - 4)) + custom_token.key[-4:],
                'user_id': request.user.pk,
                'permissions': custom_token.scopes,
                'ip_white_list': custom_token.ip_list,
            })
        else:
            auth_token_serializer = AuthTokenSerializer(
                data=request.data,
                context={'request': self.request}
            )
            auth_token_serializer.is_valid(raise_exception='data is invalid')
            auth_token_serializer.save()
            token = CustomToken.objects.get(user=request.user)
            return Response({
                'token': token.key,
                'user_id': request.user.pk,
                'permissions': token.scopes,
                'ip_white_list': token.ip_list,
            })

    def delete(self, request, *args, **kwargs):
        serializer = AuthTokenDestroySerializer(
            data=request.data,
            context={'request': request}
        )
        serializer.is_valid(raise_exception=True)
        token = get_object_or_404(CustomToken, user=request.user)
        token.delete()
        return Response({'msg': 'Token deleted successfully'})

    def put(self, request):
        tokent = get_object_or_404(CustomToken, user=request.user)
        token_serializer = AuthTokenSerializer(
            instance=tokent,
            data=request.data,
            context={'request': request}
        )
        if token_serializer.is_valid():
            token_serializer.save()
            return Response({'message': 'token updated successfully!'})

        return Response({'message': token_serializer.errors})<|MERGE_RESOLUTION|>--- conflicted
+++ resolved
@@ -42,11 +42,7 @@
         fields = (
             'id', 'phone', 'email', 'first_name', 'last_name', 'level', 'margin_quiz_pass_date', 'is_staff',
             'show_margin', 'show_strategy_bot', 'show_community', 'show_staking', 'chat_uuid', 'is_2fa_active',
-<<<<<<< HEAD
-            'can_withdraw'
-=======
             'can_withdraw', 'is_suspended', 'suspended_until'
->>>>>>> b06c8ef8
         )
         ref_name = "User"
 
