--- conflicted
+++ resolved
@@ -41,13 +41,8 @@
         model = User
         fields = (
             'id', 'phone', 'email', 'first_name', 'last_name', 'level', 'margin_quiz_pass_date', 'is_staff',
-<<<<<<< HEAD
-            'show_margin', 'show_strategy_bot', 'show_community', 'show_staking',
-            'chat_uuid', 'auth2fa', 'can_withdraw',
-=======
             'show_margin', 'show_strategy_bot', 'show_community', 'show_staking', 'chat_uuid', 'is_2fa_active',
             'can_withdraw'
->>>>>>> bfc29384
         )
         ref_name = "User"
 
