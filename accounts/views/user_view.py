--- conflicted
+++ resolved
@@ -28,13 +28,10 @@
         else:
             return user.chat_uuid
 
-<<<<<<< HEAD
-=======
 
     def get_is_auth2fa_active(self, user: User):
         device = TOTPDevice.objects.filter(user=user).first()
         return device is not None and device.confirmed
->>>>>>> c27ff4fc
 
     def get_show_staking(self, user: User):
         return True
@@ -43,11 +40,7 @@
         model = User
         fields = (
             'id', 'phone', 'email', 'first_name', 'last_name', 'level', 'margin_quiz_pass_date', 'is_staff',
-<<<<<<< HEAD
-            'show_margin', 'show_strategy_bot', 'show_community', 'show_staking', 'possible_time_for_withdraw', 'chat_uuid'
-=======
             'show_margin', 'show_strategy_bot', 'show_community', 'show_staking', 'possible_time_for_withdraw', 'chat_uuid', 'is_auth2fa_active',
->>>>>>> c27ff4fc
         )
         ref_name = "User"
 
@@ -93,21 +86,16 @@
 
 
 class AuthTokenSerializer(serializers.ModelSerializer):
-<<<<<<< HEAD
     CHOICES = [(scope, scope) for scope in CustomToken.SCOPES]
     ip_list = serializers.CharField(required=False)
     scopes = serializers.MultipleChoiceField(choices=CHOICES, required=False, allow_null=True, allow_blank=True)
+    ip_list = serializers.CharField()
+    sms_code = serializers.CharField(write_only=True)
+    totp = serializers.CharField(write_only=True, allow_null=True, allow_blank=True, required=False)
 
     class Meta:
         model = CustomToken
         fields = ('ip_list', 'scopes',)
-=======
-    ip_list = serializers.CharField()
-    sms_code = serializers.CharField(write_only=True)
-    totp = serializers.CharField(write_only=True, allow_null=True, allow_blank=True, required=False)
-
-    class Meta:
-        model = CustomToken
         fields = ('ip_list', 'sms_code', 'totp')
 
     def validate(self, data):
@@ -122,18 +110,13 @@
         if not user.is_2fa_valid(totp):
             raise ValidationError({'totp': 'رمز موقت صحیح نمی‌باشد.'})
         return data
->>>>>>> c27ff4fc
 
     def create(self, validated_data):
         validated_data.pop('totp', None)
         validated_data.pop('sms_code', None)
         validated_data['user'] = self.context['request'].user
-<<<<<<< HEAD
         scopes = list(validated_data.pop('scopes'))
         customtoken = CustomToken.objects.create(scopes=scopes, **validated_data)
-=======
-        customtoken = CustomToken.objects.create(**validated_data)
->>>>>>> c27ff4fc
         return customtoken
 
     def update(self, instance, validated_data):
