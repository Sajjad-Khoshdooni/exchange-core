from decouple import config
from rest_framework import serializers
from rest_framework.authentication import SessionAuthentication
from rest_framework.generics import RetrieveAPIView, get_object_or_404
from rest_framework.response import Response
from rest_framework.views import APIView
from rest_framework_simplejwt.authentication import JWTAuthentication
from django_otp.plugins.otp_totp.models import TOTPDevice
from django.core.exceptions import ValidationError

from accounts.models import VerificationCode
from accounts.models import User, CustomToken
from accounts.utils.hijack import get_hijacker_id
from financial.models.bank_card import BankCardSerializer, BankAccountSerializer


class UserSerializer(serializers.ModelSerializer):
    possible_time_for_withdraw = serializers.SerializerMethodField()
    chat_uuid = serializers.CharField()
    show_staking = serializers.SerializerMethodField()
<<<<<<< HEAD
    is_auth2fa_active = serializers.SerializerMethodField()
=======
    show_strategy_bot = serializers.SerializerMethodField()
>>>>>>> 3fb70313

    def get_chat_uuid(self, user: User):
        request = self.context['request']

        if get_hijacker_id(request):
            return ''
        else:
            return user.chat_uuid

    def get_is_auth2fa_active(self, user: User):
        device = TOTPDevice.objects.filter(user=user).first()
        return device is not None and device.confirmed

    def get_show_staking(self, user: User):
        return True

    def get_show_strategy_bot(self, user: User):
        return user.show_strategy_bot or config('STRATEGY_ENABLE', cast=bool, default=False)

    class Meta:
        model = User
        fields = (
            'id', 'phone', 'email', 'first_name', 'last_name', 'level', 'margin_quiz_pass_date', 'is_staff',
            'show_margin', 'show_strategy_bot', 'show_community', 'show_staking', 'possible_time_for_withdraw',
            'chat_uuid', 'is_auth2fa_active', 'can_withdraw'
        )
        ref_name = "User"


class ProfileSerializer(UserSerializer):
    bank_cards = serializers.SerializerMethodField()
    bank_accounts = serializers.SerializerMethodField()

    class Meta:
        model = User
        fields = UserSerializer.Meta.fields + (
            'national_code', 'birth_date', 'level',
            'national_code_verified', 'first_name_verified', 'last_name_verified', 'birth_date_verified',
            'verify_status', 'bank_cards', 'bank_accounts'
        )

    def get_bank_cards(self, user: User):
        return BankCardSerializer(instance=user.bankcard_set.all(), many=True).data

    def get_bank_accounts(self, user: User):
        return BankAccountSerializer(instance=user.bankaccount_set.all(), many=True).data


class UserDetailView(RetrieveAPIView):
    serializer_class = UserSerializer

    def get_serializer_class(self):
        if self.request.query_params.get('profile') == '1':
            return ProfileSerializer
        else:
            return UserSerializer

    def retrieve(self, request, *args, **kwargs):
        instance = self.get_object()
        serializer = self.get_serializer(instance)
        return Response({'user': serializer.data})

    def get_object(self):
        return self.request.user


class AuthTokenSerializer(serializers.ModelSerializer):
    CHOICES = [(scope, scope) for scope in CustomToken.SCOPES]
    ip_list = serializers.CharField()
    scopes = serializers.MultipleChoiceField(choices=CHOICES, required=False, allow_null=True, allow_blank=True)
    sms_code = serializers.CharField(write_only=True)
    totp = serializers.CharField(write_only=True, allow_null=True, allow_blank=True, required=False)

    class Meta:
        model = CustomToken
        fields = ('ip_list', 'scopes', 'sms_code', 'totp')

    def validate(self, data):
        user = self.context['request'].user
        totp = data.get('totp')
        sms_code = data.get('sms_code')
        sms_verification_code = VerificationCode.get_by_code(code=sms_code, phone=user.phone,
                                                             scope=VerificationCode.SCOPE_API_TOKEN, user=user)
        if not sms_verification_code:
            raise ValidationError({'code': 'کد نامعتبر است.'})
        sms_verification_code.set_code_used()
        if not user.is_2fa_valid(totp):
            raise ValidationError({'totp': 'رمز موقت صحیح نمی‌باشد.'})
        return data

    def create(self, validated_data):
        validated_data.pop('totp', None)
        validated_data.pop('sms_code', None)
        validated_data['user'] = self.context['request'].user
        scopes = list(validated_data.pop('scopes'))
        customtoken = CustomToken.objects.create(scopes=scopes, **validated_data)
        return customtoken

    def update(self, instance, validated_data):
        instance.ip_list = validated_data['ip_list']

        instance.save()
        return instance


class AuthTokenDestroySerializer(serializers.Serializer):
    sms_code = serializers.CharField(write_only=True)
    totp = serializers.CharField(write_only=True, required=False, allow_null=True, allow_blank=True)

    def validate(self, data):
        user = self.context['request'].user
        sms_code = data.get('sms_code')
        verification_code = VerificationCode.get_by_code(sms_code, user.phone, VerificationCode.SCOPE_API_TOKEN, user)
        if not verification_code:
            raise ValidationError({'code': 'کد نامعتبر است.'})
        verification_code.set_code_used()
        totp = data.get('totp')
        if not user.is_2fa_valid(totp):
            raise ValidationError({'totp': ' رمز موقت نامعتبر است.'})
        return data


class CreateAuthToken(APIView):
    authentication_classes = (SessionAuthentication, JWTAuthentication)
    serializer_class = AuthTokenSerializer

    def get(self, request):
        custom_token = get_object_or_404(CustomToken, user=request.user)
        return Response({
            'token': ('*' * (len(custom_token.key) - 4)) + custom_token.key[-4:],
            'user_id': request.user.pk,
            'permissions': custom_token.scopes,
            'ip_white_list': custom_token.ip_list
        })

    def post(self, request):
        custom_token = CustomToken.objects.filter(user=request.user)
        if custom_token:
            custom_token = custom_token.get()
            return Response({
                'token': ('*' * (len(custom_token.key) - 4)) + custom_token.key[-4:],
                'user_id': request.user.pk,
                'permissions': custom_token.scopes,
                'ip_white_list': custom_token.ip_list,
            })
        else:
            auth_token_serializer = AuthTokenSerializer(
                data=request.data,
                context={'request': self.request}
            )
            auth_token_serializer.is_valid(raise_exception='data is invalid')
            auth_token_serializer.save()
            token = CustomToken.objects.get(user=request.user)
            return Response({
                'token': token.key,
                'user_id': request.user.pk,
                'permissions': token.scopes,
                'ip_white_list': token.ip_list,
            })

    def delete(self, request, *args, **kwargs):
        serializer = AuthTokenDestroySerializer(
            data=request.data,
            context={'request': request}
        )
        serializer.is_valid(raise_exception=True)
        token = get_object_or_404(CustomToken, user=request.user)
        token.delete()
        return Response({'msg': 'Token deleted successfully'})

    def put(self, request):
        tokent = get_object_or_404(CustomToken, user=request.user)
        token_serializer = AuthTokenSerializer(
            instance=tokent,
            data=request.data,
            context={'request': request}
        )
        if token_serializer.is_valid():
            token_serializer.save()
            return Response({'message': 'token updated successfully!'})

        return Response({'message': token_serializer.errors})<|MERGE_RESOLUTION|>--- conflicted
+++ resolved
@@ -15,14 +15,9 @@
 
 
 class UserSerializer(serializers.ModelSerializer):
-    possible_time_for_withdraw = serializers.SerializerMethodField()
-    chat_uuid = serializers.CharField()
     show_staking = serializers.SerializerMethodField()
-<<<<<<< HEAD
+    show_strategy_bot = serializers.SerializerMethodField()
     is_auth2fa_active = serializers.SerializerMethodField()
-=======
-    show_strategy_bot = serializers.SerializerMethodField()
->>>>>>> 3fb70313
 
     def get_chat_uuid(self, user: User):
         request = self.context['request']
