--- conflicted
+++ resolved
@@ -95,11 +95,9 @@
     selfie_image_verified = models.BooleanField(null=True, blank=True, verbose_name='تاییدیه عکس سلفی')
     telephone_verified = models.BooleanField(null=True, blank=True, verbose_name='تاییدیه شماره تلفن')
 
-<<<<<<< HEAD
+    archived = models.BooleanField(default=False, verbose_name='بایگانی')
+
     margin_quiz_pass_date = models.DateTimeField(null=True, blank=True)
-=======
-    archived = models.BooleanField(default=False, verbose_name='بایگانی')
->>>>>>> aaca7570
 
     def change_status(self, status: str):
         if self.verify_status == self.PENDING and status == self.VERIFIED:
