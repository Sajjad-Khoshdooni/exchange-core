from django.contrib.auth.models import AbstractUser, UserManager
from django.db import models, transaction
from django.db.models import Q
from simple_history.models import HistoricalRecords
from django.utils import timezone
from accounts.utils.admin import url_to_edit_object
from accounts.utils.telegram import send_support_message
from accounts.utils.validation import PHONE_MAX_LENGTH
from accounts.validators import mobile_number_validator, national_card_code_validator, telephone_number_validator


class CustomUserManager(UserManager):
    def create_superuser(self, email=None, password=None, **extra_fields):
        return super(CustomUserManager, self).create_superuser(extra_fields['phone'], email, password, **extra_fields)


class User(AbstractUser):
    LEVEL1 = 1
    LEVEL2 = 2
    LEVEL3 = 3

    INIT, PENDING, REJECTED, VERIFIED = 'init', 'pending', 'rejected', 'verified'

    USERNAME_FIELD = 'phone'

    FIAT, CRYPTO = 'fiat', 'crypto'

    objects = CustomUserManager()
    history = HistoricalRecords()

    phone = models.CharField(
        max_length=PHONE_MAX_LENGTH,
        validators=[mobile_number_validator],
        verbose_name='شماره موبایل',
        unique=True,
        db_index=True,
        error_messages={
            'unique': 'شماره موبایل وارد شده از قبل در سیستم موجود است.'
        }
    )

    email_verified = models.BooleanField(default=False, verbose_name='تاییدیه ایمیل',)
    email_verification_date = models.DateTimeField(null=True, blank=True)

    first_name_verified = models.BooleanField(null=True, blank=True, verbose_name='تاییدیه نام',)
    last_name_verified = models.BooleanField(null=True, blank=True, verbose_name='تاییدیه نام خانوادگی',)

    national_code = models.CharField(
        max_length=10,
        blank=True,
        verbose_name='کد ملی',
        db_index=True,
        validators=[national_card_code_validator],
    )
    national_code_verified = models.BooleanField(null=True, blank=True, verbose_name='تاییدیه کد ملی',)

    birth_date = models.DateField(null=True, blank=True, verbose_name='تاریخ تولد',)
    birth_date_verified = models.BooleanField(null=True, blank=True, verbose_name='تاییدیه تاریخ تولد',)

    level_2_verify_datetime = models.DateTimeField(blank=True, null=True, verbose_name='تاریخ تاپید سطح ۲')
    level_3_verify_datetime = models.DateTimeField(blank=True, null=True, verbose_name='تاریخ تاپید سطح 3')

    level = models.PositiveSmallIntegerField(
        default=LEVEL1,
        choices=(
            (LEVEL1, 'level 1'), (LEVEL2, 'level 2'), (LEVEL3, 'level 3')

        ),
        verbose_name='سطح',
    )

    verify_status = models.CharField(
        max_length=8,
        choices=((INIT, INIT), (PENDING, PENDING), (REJECTED, REJECTED), (VERIFIED, VERIFIED)),
        default=INIT,
        verbose_name='وضعیت تایید'
    )

    first_fiat_deposit_date = models.DateTimeField(blank=True, null=True, verbose_name='زمان اولین واریز ریالی')

    selfie_image = models.OneToOneField(
        to='multimedia.Image',
        on_delete=models.PROTECT,
        verbose_name='عکس سلفی',
        related_name='+',
        blank=True,
        null=True
    )
    telephone = models.CharField(
        max_length=PHONE_MAX_LENGTH,
        validators=[telephone_number_validator],
        verbose_name='شماره تلفن',
        blank=True,
        null=True,
        db_index=True,
    )

    selfie_image_verified = models.BooleanField(null=True, blank=True, verbose_name='تاییدیه عکس سلفی')
    telephone_verified = models.BooleanField(null=True, blank=True, verbose_name='تاییدیه شماره تلفن')

    archived = models.BooleanField(default=False, verbose_name='بایگانی')

    margin_quiz_pass_date = models.DateTimeField(null=True, blank=True)

    show_margin = models.BooleanField(default=False, verbose_name='امکان مشاهده حساب تعهدی')
    national_code_duplicated_alert = models.BooleanField(default=False, verbose_name='آیا شماره ملی تکراری است؟')

<<<<<<< HEAD
=======
    level_2_prize_activate = models.BooleanField(default=False, verbose_name='امکان دریافت جایزه ارتقا به سطح ۲')
    first_trade_prize_activate = models.BooleanField(default=False, verbose_name='امکان دریافت جایزه اولین معامله')

    on_boarding_flow = models.CharField(
        max_length=10,
        choices=((FIAT, FIAT), (CRYPTO, CRYPTO),),
        blank=True,
        default=''
    )

>>>>>>> 7c3f5806
    def change_status(self, status: str):
        from ledger.models import Prize, Asset
        from ledger.models.prize import alert_user_prize
        if self.verify_status == self.PENDING and status == self.VERIFIED:
            self.verify_status = self.INIT
            self.level += 1
            with transaction.atomic():
                if self.level == User.LEVEL2:
                    self.level_2_verify_datetime = timezone.now()

                    prize = Prize.objects.create(
                        account=self.account,
                        amount=Prize.LEVEL2_PRIZE_AMOUNT,
                        scope=Prize.LEVEL2_PRIZE,
                        asset=Asset.objects.get(symbol=Asset.SHIB),
                    )
                    prize.build_trx()

                    alert_user_prize(self, Prize.LEVEL2_PRIZE)

                elif self.level == User.LEVEL3:
                    self.level_3_verify_datetime = timezone.now()
                self.save()
        else:
            if self.level == self.LEVEL1 and self.verify_status != self.REJECTED and status == self.REJECTED:
                link = url_to_edit_object(self)
                send_support_message(
                    message='اطلاعات سطح %d کاربر مورد تایید قرار نگرفت. لطفا دستی بررسی شود.' % (self.level + 1),
                    link=link
                )

            self.verify_status = status
            self.save()


    @property
    def primary_data_verified(self) -> bool:
        return self.first_name and self.first_name_verified and self.last_name and self.last_name_verified \
               and self.birth_date and self.birth_date_verified

    def is_level2_verifiable(self) -> bool:
        from financial.models import BankCard, BankAccount

        return self.national_code and self.national_code_verified and self.primary_data_verified and \
               BankCard.objects.filter(user=self, verified=True) and \
               BankAccount.objects.filter(user=self, verified=True)

    def verify_level2_if_not(self) -> bool:
        if self.level == User.LEVEL1 and self.is_level2_verifiable():
            self.change_status(User.VERIFIED)
            return True

        return False

    @classmethod
    def get_user_from_login(cls, email_or_phone: str) -> 'User':
        return User.objects.filter(Q(phone=email_or_phone) | Q(email=email_or_phone)).first()

    def save(self, *args, **kwargs):
        from accounts.tasks.verify_user import alert_user_verify_status
        creating = not self.id
        super(User, self).save(*args, **kwargs)

        if creating:
            from accounts.models import Account
            Account.objects.create(user=self)

        if self.level == self.LEVEL2 and self.verify_status == self.PENDING:
            if self.telephone_verified and self.selfie_image_verified:
                self.change_status(self.VERIFIED)

            else:
                fields = [self.telephone_verified, self.selfie_image_verified]
                any_none = any(map(lambda f: f is None, fields))
                any_false = any(map(lambda f: f is False, fields))

                if not any_none and any_false:
                    self.change_status(self.REJECTED)

            alert_user_verify_status(self)<|MERGE_RESOLUTION|>--- conflicted
+++ resolved
@@ -105,11 +105,6 @@
     show_margin = models.BooleanField(default=False, verbose_name='امکان مشاهده حساب تعهدی')
     national_code_duplicated_alert = models.BooleanField(default=False, verbose_name='آیا شماره ملی تکراری است؟')
 
-<<<<<<< HEAD
-=======
-    level_2_prize_activate = models.BooleanField(default=False, verbose_name='امکان دریافت جایزه ارتقا به سطح ۲')
-    first_trade_prize_activate = models.BooleanField(default=False, verbose_name='امکان دریافت جایزه اولین معامله')
-
     on_boarding_flow = models.CharField(
         max_length=10,
         choices=((FIAT, FIAT), (CRYPTO, CRYPTO),),
@@ -117,7 +112,6 @@
         default=''
     )
 
->>>>>>> 7c3f5806
     def change_status(self, status: str):
         from ledger.models import Prize, Asset
         from ledger.models.prize import alert_user_prize
