import uuid
from decimal import Decimal
from typing import Union
from uuid import uuid4
from datetime import timedelta

from django.conf import settings
from django.contrib.auth.models import AbstractUser, UserManager
from django.db import models, transaction
from django.db.models import Q, UniqueConstraint, Sum
from django.db.models.signals import post_save
from django.dispatch import receiver
from django.utils import timezone
from django.utils.translation import gettext_lazy as _
from simple_history.models import HistoricalRecords
from django_otp.plugins.otp_totp.models import TOTPDevice

from accounts.models.user_feature_perm import UserFeaturePerm
from analytics.event.producer import get_kafka_producer
from accounts.models import Notification, Account
from accounts.utils.admin import url_to_edit_object
from analytics.utils.dto import UserEvent
from accounts.utils.telegram import send_support_message
from accounts.utils.validation import PHONE_MAX_LENGTH
from accounts.validators import mobile_number_validator, national_card_code_validator, telephone_number_validator


class CustomUserManager(UserManager):
    def create_superuser(self, email=None, password=None, **extra_fields):
        return super(CustomUserManager, self).create_superuser(extra_fields['phone'], email, password, **extra_fields)


class User(AbstractUser):
    LEVEL1 = 1
    LEVEL2 = 2
    LEVEL3 = 3

    INIT, PENDING, REJECTED, VERIFIED = 'init', 'pending', 'rejected', 'verified'

    PROMOTIONS = SHIB, VOUCHER, PEPE = 'true', 'voucher', 'pepe'

    USERNAME_FIELD = 'phone'

    FIAT, CRYPTO = 'fiat', 'crypto'

    NATIONAL_CODE_DUPLICATED = 'duplicated-national-code'

    objects = CustomUserManager()
    history = HistoricalRecords()

    chat_uuid = models.UUIDField(default=uuid4)

    phone = models.CharField(
        max_length=PHONE_MAX_LENGTH,
        validators=[mobile_number_validator],
        verbose_name='شماره موبایل',
        unique=True,
        db_index=True,
        null=True,
        blank=True,
        error_messages={
            'unique': 'شماره موبایل وارد شده از قبل در سیستم موجود است.'
        }
    )

    first_name_verified = models.BooleanField(null=True, blank=True, verbose_name='تاییدیه نام', )
    last_name_verified = models.BooleanField(null=True, blank=True, verbose_name='تاییدیه نام خانوادگی', )

    national_code = models.CharField(
        max_length=10,
        blank=True,
        verbose_name='کد ملی',
        db_index=True,
        validators=[national_card_code_validator],
    )
    national_code_verified = models.BooleanField(null=True, blank=True, verbose_name='تاییدیه کد ملی', )
    national_code_phone_verified = models.BooleanField(null=True, blank=True,
                                                       verbose_name='تاییدیه کد ملی و موبایل (شاهکار)', )

    birth_date = models.DateField(null=True, blank=True, verbose_name='تاریخ تولد', )
    birth_date_verified = models.BooleanField(null=True, blank=True, verbose_name='تاییدیه تاریخ تولد', )

    level_2_verify_datetime = models.DateTimeField(blank=True, null=True, verbose_name='تاریخ تایید سطح ۲')
    level_3_verify_datetime = models.DateTimeField(blank=True, null=True, verbose_name='تاریخ تایید سطح 3')

    level = models.PositiveSmallIntegerField(
        default=LEVEL1,
        choices=(
            (LEVEL1, 'level 1'), (LEVEL2, 'level 2'), (LEVEL3, 'level 3')

        ),
        verbose_name='سطح',
    )

    verify_status = models.CharField(
        max_length=8,
        choices=((INIT, INIT), (PENDING, PENDING), (REJECTED, REJECTED), (VERIFIED, VERIFIED)),
        default=INIT,
        verbose_name='وضعیت تایید'
    )

    reject_reason = models.CharField(
        max_length=32,
        blank=True,
        choices=((NATIONAL_CODE_DUPLICATED, NATIONAL_CODE_DUPLICATED),)
    )

    first_fiat_deposit_date = models.DateTimeField(blank=True, null=True, verbose_name='زمان اولین واریز ریالی')
    first_crypto_deposit_date = models.DateTimeField(blank=True, null=True, verbose_name='زمان اولین واریز رمزارزی')

    selfie_image = models.OneToOneField(
        to='multimedia.Image',
        on_delete=models.PROTECT,
        verbose_name='عکس سلفی',
        related_name='+',
        blank=True,
        null=True
    )
    telephone = models.CharField(
        max_length=PHONE_MAX_LENGTH,
        validators=[telephone_number_validator],
        verbose_name='شماره تلفن',
        blank=True,
        null=True,
        db_index=True,
    )

    telephone_verified = models.BooleanField(null=True, blank=True, verbose_name='تاییدیه شماره تلفن')

    selfie_image_verified = models.BooleanField(null=True, blank=True, verbose_name='تاییدیه عکس سلفی')
    selfie_image_verifier = models.ForeignKey(
        to='accounts.User',
        on_delete=models.SET_NULL,
        null=True,
        blank=True,
        verbose_name='تایید کننده عکس سلفی'
    )

    archived = models.BooleanField(default=False, verbose_name='بایگانی')

    margin_quiz_pass_date = models.DateTimeField(null=True, blank=True)

    show_margin = models.BooleanField(default=True, verbose_name='امکان مشاهده حساب تعهدی')
    show_strategy_bot = models.BooleanField(default=False, verbose_name='امکان مشاهده ربات')
    show_community = models.BooleanField(default=False, verbose_name='امکان مشاهده کامیونیتی')
    show_staking = models.BooleanField(default=True, verbose_name='امکان مشاهده سرمایه‌گذاری')

    selfie_image_discard_text = models.TextField(blank=True, verbose_name='توضیحات رد کردن عکس سلفی')

    can_withdraw = models.BooleanField(default=True)
    can_withdraw_crypto = models.BooleanField(default=True)
    can_trade = models.BooleanField(default=True)

    withdraw_limit_whitelist = models.BooleanField(default=False)
    withdraw_risk_level_multiplier = models.PositiveIntegerField(
        default=1,
        choices=((1, 1), (2, 2), (3, 3), (5, 5), (10, 10), (20, 20), (40, 40))
    )

    promotion = models.CharField(max_length=256, blank=True, choices=[(p, p) for p in PROMOTIONS])

    custom_crypto_withdraw_ceil = models.PositiveBigIntegerField(null=True, blank=True)

    suspended_until = models.DateTimeField(null=True, blank=True, verbose_name='زمان تعلیق شدن کاربر')

    def __str__(self):
        name = self.get_full_name()
        super_name = super(User, self).__str__()

        if name:
            return '%s %s' % (super_name, name)
        else:
            return super_name

    def is_2fa_valid(self, totp):
        device = TOTPDevice.objects.filter(user=self).first()
        return device is None or not device.confirmed or device.verify_token(totp)

    def get_account(self) -> Account:
        if not self.id or self.is_anonymous:
            return Account(user=self)

        account, _ = Account.objects.get_or_create(user=self)
        return account

<<<<<<< HEAD
    def suspend(self, duration: timedelta, reason: str):
        suspended_until = duration + timezone.now()
        past_suspension = self.suspended_until
        if not past_suspension:
            self.suspended_until = suspended_until
        else:
            self.suspended_until = max(past_suspension, suspended_until)
        self.save(update_fields=['suspended_until'])
        if past_suspension != self.suspended_until:
            self.send_suspension_message(reason, duration)

    def send_suspension_message(self, reason: str, duration: timedelta):
        from accounts.tasks.send_sms import send_kavenegar_exclusive_sms
        from django.template import loader
        context = {
            'reason': reason,
            'brand': settings.BRAND,
            'duration': 'یک‌ روز' if duration == timedelta(days=1) else 'یک‌ ساعت'
        }
        content = loader.render_to_string('accounts/notif/sms/user_suspended_message.txt', context=context)
        send_kavenegar_exclusive_sms(self.phone, content=content)

    @property
    def is_suspended(self):
        if not self.suspended_until:
            return False
        return timezone.now() <= self.suspended_until
=======
    @staticmethod
    def mask(phone_number: str, length: int = 4):
        first = phone_number[:length]
        last = phone_number[-length:]
        masked = first + '*' * len(phone_number[length:-length]) + last
        return masked
>>>>>>> bfc29384

    @property
    def kyc_bank_card(self):
        return self.bankcard_set.filter(kyc=True).first()

    def get_verify_weight(self) -> int:
        from accounts.models import FinotechRequest
        return FinotechRequest.objects.filter(
            user=self,
            search_key__isnull=False
        ).exclude(search_key='').aggregate(w=Sum('weight'))['w'] or 0

    class Meta:
        verbose_name = _('user')
        verbose_name_plural = _('users')

        constraints = [
            UniqueConstraint(
                fields=["national_code"],
                name="unique_verified_national_code",
                condition=Q(level__gt=1),
            )
        ]

        permissions = [
            ("can_generate_notification", "Can Generate All Kind Of Notification"),
        ]

    def change_status(self, status: str, reason: str = ''):
        from accounts.tasks.verify_user import alert_user_verify_status

        if self.verify_status != self.VERIFIED and status == self.VERIFIED:
            self.verify_status = self.INIT

            if self.level == User.LEVEL1:
                if User.objects.filter(level__gte=User.LEVEL2, national_code=self.national_code).exclude(id=self.id):
                    self.national_code_verified = False
                    self.save(update_fields=['verify_status', 'national_code_verified'])
                    return self.change_status(User.REJECTED, User.NATIONAL_CODE_DUPLICATED)

            self.level += 1
            with transaction.atomic():
                if self.level == User.LEVEL2:
                    self.level_2_verify_datetime = timezone.now()

                elif self.level == User.LEVEL3:
                    self.level_3_verify_datetime = timezone.now()

                self.archived = False
                self.save(update_fields=['verify_status', 'level', 'level_2_verify_datetime', 'level_3_verify_datetime',
                                         'archived'])

            if self.level == User.LEVEL2:
                from gamify.utils import check_prize_achievements, Task
                check_prize_achievements(self.account, Task.VERIFY_LEVEL2)

            alert_user_verify_status(self)

        elif self.verify_status != self.REJECTED and status == self.REJECTED:
            if self.level == self.LEVEL1:
                link = url_to_edit_object(self)
                send_support_message(
                    message='اطلاعات سطح %d کاربر مورد تایید قرار نگرفت. لطفا دستی بررسی شود.' % (self.level + 1),
                    link=link
                )

            self.verify_status = status
            self.reject_reason = reason
            self.save(update_fields=['verify_status', 'reject_reason'])

            alert_user_verify_status(self)

        else:
            self.verify_status = status
            self.archived = False
            self.save(update_fields=['verify_status', 'archived'])

    @property
    def primary_data_verified(self) -> bool:
        return self.first_name and self.first_name_verified and self.last_name and self.last_name_verified \
            and self.birth_date and self.birth_date_verified

    def get_level2_verify_fields(self):
        from financial.models import BankCard

        bank_card_verified = None

        if BankCard.live_objects.filter(user=self, verified=True):
            bank_card_verified = True
        elif not BankCard.live_objects.filter(user=self, verified__isnull=True):
            bank_card_verified = False

        return [
            bool(self.national_code),
            bool(self.birth_date), self.birth_date_verified,
            bool(self.first_name), self.first_name_verified,
            bool(self.last_name), self.last_name_verified,
            bank_card_verified
        ]

    def verify_level2_if_not(self) -> bool:
        if self.level == User.LEVEL1 and all(self.get_level2_verify_fields()):
            self.change_status(User.VERIFIED)

            return True

        return False

    def reject_level2_if_should(self) -> bool:

        if self.level == User.LEVEL1 and self.verify_status == self.PENDING:
            level2_fields = self.get_level2_verify_fields()
            any_none = list(filter(lambda f: f is None, level2_fields))

            if not all(level2_fields) and not any_none:
                self.change_status(User.REJECTED)
                return True

        return False

    @classmethod
    def get_user_from_login(cls, email_or_phone: str) -> 'User':
        return User.objects.filter(Q(phone=email_or_phone) | Q(email=email_or_phone)).first()

    def save(self, *args, **kwargs):
        old = self.id and User.objects.get(id=self.id)
        super(User, self).save(*args, **kwargs)

        if self.level == self.LEVEL2 and self.verify_status == self.PENDING:
            if self.national_code_phone_verified and self.selfie_image_verified:
                self.change_status(self.VERIFIED)
            else:
                fields = [self.selfie_image_verified]
                any_false = any(map(lambda f: f is False, fields))

                if any_false:
                    self.change_status(self.REJECTED)

        elif self.level == self.LEVEL1 and self.verify_status == self.PENDING:
            self.reject_level2_if_should()
            self.verify_level2_if_not()

        if old and old.selfie_image_verified is None and self.selfie_image_verified is False:
            Notification.send(
                recipient=self,
                title='عکس سلفی شما تایید نشد',
                level=Notification.ERROR,
                message=self.selfie_image_discard_text
            )
            self.selfie_image_discard_text = ''
            super(User, self).save(*args, **kwargs)

    def has_feature_perm(self, feature: str):
        return self.userfeatureperm_set.filter(feature=feature).exists()

    def get_feature_limit(self, name: str) -> Union[Decimal, None]:
        user_feature = self.userfeatureperm_set.filter(feature=name).first()

        if user_feature:
            return user_feature.limit
        else:
            return UserFeaturePerm.DEFAULT_LIMITS.get(name)


@receiver(post_save, sender=User)
def handle_user_save(sender, instance, created, **kwargs):
    if settings.DEBUG_OR_TESTING_OR_STAGING:
        return

    producer = get_kafka_producer()
    account = instance.get_account()

    if account.type != Account.ORDINARY:
        return

    referrer_id = None

    referrer = account.referred_by and account.referred_by.owner.user

    if referrer:
        referrer_id = referrer.id

    event = UserEvent(
        user_id=instance.id,
        first_name=instance.first_name,
        last_name=instance.last_name,
        referrer_id=referrer_id,
        created=instance.date_joined,
        event_id=str(uuid.uuid5(uuid.NAMESPACE_DNS, str(instance.id) + UserEvent.type)),
        level_2_verify_datetime=instance.level_2_verify_datetime,
        level_3_verify_datetime=instance.level_3_verify_datetime,
        level=instance.level,
        birth_date=instance.birth_date,
        can_withdraw=instance.can_withdraw,
        can_trade=instance.can_trade,
        promotion=instance.promotion,
        chat_uuid=instance.chat_uuid,
        verify_status=instance.verify_status,
        reject_reason=instance.reject_reason,
        first_fiat_deposit_date=instance.first_fiat_deposit_date,
        first_crypto_deposit_date=instance.first_crypto_deposit_date,
    )
    producer.produce(event)<|MERGE_RESOLUTION|>--- conflicted
+++ resolved
@@ -183,7 +183,13 @@
         account, _ = Account.objects.get_or_create(user=self)
         return account
 
-<<<<<<< HEAD
+    @staticmethod
+    def mask(phone_number: str, length: int = 4):
+        first = phone_number[:length]
+        last = phone_number[-length:]
+        masked = first + '*' * len(phone_number[length:-length]) + last
+        return masked
+
     def suspend(self, duration: timedelta, reason: str):
         suspended_until = duration + timezone.now()
         past_suspension = self.suspended_until
@@ -211,14 +217,6 @@
         if not self.suspended_until:
             return False
         return timezone.now() <= self.suspended_until
-=======
-    @staticmethod
-    def mask(phone_number: str, length: int = 4):
-        first = phone_number[:length]
-        last = phone_number[-length:]
-        masked = first + '*' * len(phone_number[length:-length]) + last
-        return masked
->>>>>>> bfc29384
 
     @property
     def kyc_bank_card(self):
