import uuid
from datetime import timedelta

from django.conf import settings
from django.core.validators import RegexValidator
from django.db import models
from django.utils import timezone

from accounts.tasks import send_message_by_kavenegar
from accounts.utils.validation import generate_random_code, PHONE_MAX_LENGTH, fifteen_minutes_later_datetime, MINUTES


class VerificationCode(models.Model):
    EXPIRATION_TIME = 15 * MINUTES

    SCOPE_FORGET_PASSWORD = 'forget'
    SCOPE_VERIFY_PHONE = 'verify'
    SCOPE_WITHDRAW = 'withdraw'
    SCOPE_TELEPHONE = 'tel'

    SCOPE_CHOICES = [
        (SCOPE_FORGET_PASSWORD, SCOPE_FORGET_PASSWORD), (SCOPE_VERIFY_PHONE, SCOPE_VERIFY_PHONE),
        (SCOPE_WITHDRAW, SCOPE_WITHDRAW), (SCOPE_TELEPHONE, SCOPE_TELEPHONE)
    ]

    created = models.DateTimeField(auto_now_add=True)
    expiration = models.DateTimeField(default=fifteen_minutes_later_datetime)

    phone = models.CharField(
        max_length=PHONE_MAX_LENGTH,
        verbose_name='شماره تماس',
        db_index=True
    )

    code = models.CharField(
        max_length=6,
        db_index=True,
        validators=[RegexValidator(r'^\d{4,6}$')]
    )

    code_used = models.BooleanField(
        default=False,
    )

    token_used = models.BooleanField(
        default=False,
    )

    token = models.UUIDField(
        default=uuid.uuid4,
        unique=True,
        db_index=True,
    )

    scope = models.CharField(
        max_length=8,
        choices=SCOPE_CHOICES
    )

<<<<<<< HEAD
    def set_token_used(self):
        self.token_used = True
        self.save()
=======
    user = models.ForeignKey(
        to='accounts.User',
        on_delete=models.CASCADE,
        null=True,
        blank=True
    )
>>>>>>> 7d814aa1

    @classmethod
    def get_by_code(cls, code: str, phone: str, scope: str, user=None) -> 'VerificationCode':
        otp_codes = VerificationCode.objects.filter(
            code=code,
            code_used=False,
            expiration__gt=timezone.now(),
            scope=scope,
            phone=phone
        )

        if user:
            otp_codes = otp_codes.filter(user=user)

        return otp_codes.order_by('created').last()

    @classmethod
    def get_by_token(cls, token: str, scope: str) -> 'VerificationCode':
        return VerificationCode.objects.filter(
            token=token,
            token_used=False,
            created__gte=timezone.now() - timedelta(hours=1),
            scope=scope,
        ).first()

    @classmethod
    def send_otp_code(cls, phone: str, scope: str, user = None) -> 'VerificationCode':
        # todo: handle throttling (don't allow to send more than twice in minute per phone / scope)

        if scope == cls.SCOPE_TELEPHONE:
            code_length = 4
        else:
            code_length = 6

        otp_code = VerificationCode.objects.create(
            phone=phone,
            scope=scope,
            code=generate_random_code(code_length),
            user=user,
        )

        if settings.DEBUG:
            print('[OTP] code for %s is: %s' % (otp_code.phone, otp_code.code))
        else:
            if scope != cls.SCOPE_TELEPHONE:  # is_phone(phone):
                send_type = 'sms'
                template = 'verify'
            else:
                send_type = 'call'
                template = 'telephone'

            send_message_by_kavenegar(
                phone=otp_code.phone,
                token=otp_code.code,
                send_type=send_type,
                template=template
            )

        return otp_code

    def set_code_used(self):
        self.code_used = True
        self.save()

    def set_token_used(self):
        self.token_used = True
        self.save()<|MERGE_RESOLUTION|>--- conflicted
+++ resolved
@@ -57,18 +57,12 @@
         choices=SCOPE_CHOICES
     )
 
-<<<<<<< HEAD
-    def set_token_used(self):
-        self.token_used = True
-        self.save()
-=======
     user = models.ForeignKey(
         to='accounts.User',
         on_delete=models.CASCADE,
         null=True,
         blank=True
     )
->>>>>>> 7d814aa1
 
     @classmethod
     def get_by_code(cls, code: str, phone: str, scope: str, user=None) -> 'VerificationCode':
