--- conflicted
+++ resolved
@@ -158,30 +158,7 @@
             logger.info('failed to send notif, uuid error')
             return
 
-<<<<<<< HEAD
-        elif type == cls.REPLACEABLE:
-            notification, _ = Notification.objects.update_or_create(
-                group_id=group_id,
-                template=template,
-                read=False,
-                defaults={
-                    'title': title,
-                    'link': link,
-                    'message': message,
-                    'image': image,
-                    'count': count,
-                    'source': source,
-                    'type': type,
-                    'level': level,
-                    'recipient': recipient,
-                    'push_status': Notification.PUSH_WAITING if send_push else '',
-                }
-            )
-        elif type == cls.DIFF:
-
-=======
         elif type in [cls.REPLACEABLE, cls.DIFF]:
->>>>>>> a1a179ab
             notification, _ = Notification.objects.update_or_create(
                 group_id=group_id,
                 template=template,
