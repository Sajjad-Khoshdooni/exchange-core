<<<<<<< HEAD
from typing import Union

=======
from django.conf import settings
>>>>>>> 252dc204
from django.contrib.sessions.models import Session
from django.db import models, transaction
from django.template import loader
from django.utils import timezone
<<<<<<< HEAD
from rest_framework_simplejwt.tokens import AccessToken
=======
from accounts.utils import validation
from accounts.models.email_notification import EmailNotification
>>>>>>> 252dc204


class LoginActivity(models.Model):
    TABLET, MOBILE, PC, UNKNOWN = 'tablet', 'mobile', 'pc', 'unknown'
    DEVICE_TYPE = ((TABLET, TABLET), (MOBILE, MOBILE), (PC, PC), (UNKNOWN, UNKNOWN))

    user = models.ForeignKey('accounts.User', on_delete=models.CASCADE)
    created = models.DateTimeField(auto_now_add=True)
    logout_at = models.DateTimeField(null=True, blank=True)
    ip = models.GenericIPAddressField()

    is_sign_up = models.BooleanField(default=False)

    user_agent = models.TextField(blank=True)
    device = models.CharField(blank=True, max_length=200)
    device_type = models.CharField(choices=DEVICE_TYPE, default=UNKNOWN, max_length=16)
    location = models.CharField(blank=True, max_length=200)
    os = models.CharField(blank=True, max_length=200)
    browser = models.CharField(blank=True, max_length=200)
    session = models.OneToOneField(Session, null=True, blank=True, on_delete=models.SET_NULL)
    refresh_token = models.OneToOneField('accounts.RefreshToken', null=True, blank=True, on_delete=models.SET_NULL)
    city = models.CharField(blank=True, max_length=256)
    country = models.CharField(blank=True, max_length=256)
    ip_data = models.JSONField(null=True, blank=True)

    native_app = models.BooleanField(default=False)

    @transaction.atomic
    def destroy(self):
        destroyed = False

        if self.session:
            self.session.delete()
            self.session = None
            destroyed = True

        if self.refresh_token:
            self.refresh_token.log_out()
            self.refresh_token.delete()
            self.refresh_token = None
            destroyed = True

        if not destroyed:
            return

        self.logout_at = timezone.now()
        self.save(update_fields=['logout_at', 'session', 'refresh_token'])

<<<<<<< HEAD
    @classmethod
    def from_request(cls,  request) -> Union['LoginActivity', None]:
        session = Session.objects.filter(session_key=request.session.session_key).first()

        if session:
            return cls.objects.filter(session=session).first()

        try:
            access_token = request.META.get('HTTP_AUTHORIZATION', " ").split(' ')[1]
            token = AccessToken(access_token)
            return LoginActivity.objects.filter(refresh_token_id=token.payload['refresh_id']).first()
        except Exception:
            pass

        return None
=======
    @staticmethod
    def send_successful_login_message(login_activity):
        user = login_activity.user
        title = "ورود با دستگاه و آی‌پی جدید"
        context = {
            'now': validation.gregorian_to_jalali_datetime_str(timezone.now()),
            'country': login_activity.country,
            'city': login_activity.city,
            'ip': login_activity.ip,
            'brand': settings.BRAND,
        }
        content_html = loader.render_to_string(
            'accounts/notif/email/login_successful_message.html',
            context=context)

        location = ""
        if login_activity.country != "" and login_activity.city != "":
            location = "مکان:\n" \
                       "{country} / {city}".format(country=login_activity.country, city=login_activity.city)
        context = {
            'now': validation.gregorian_to_jalali_datetime_str(timezone.now()),
            'location': location,
            'ip': login_activity.ip,
            'brand': settings.BRAND,
        }
        content = loader.render_to_string(
            'accounts/notif/email/login_successful_message.txt',
            context=context)
        EmailNotification.objects.create(recipient=user, title=title, content=content, content_html=content_html)

    @staticmethod
    def send_unsuccessful_login_message(user):
        title = "ورود ناموفق"
        is_spam = EmailNotification.objects.filter(recipient=user, title=title,
                                                   created__gte=timezone.now() - timezone.timedelta(minutes=5)).exists()
        if not is_spam:
            context = {
                'now': validation.gregorian_to_jalali_datetime_str(timezone.now()),
                'brand': settings.BRAND
            }
            content_html = loader.render_to_string(
                'accounts/notif/email/login_unsuccessful_message.html',
                context=context)

            context = {
                'now': validation.gregorian_to_jalali_datetime_str(timezone.now()),
                'brand': settings.BRAND
            }
            content = loader.render_to_string(
                'accounts/notif/email/login_unsuccessful_message.txt',
                context=context)

            EmailNotification.objects.create(recipient=user, title=title, content=content, content_html=content_html)
>>>>>>> 252dc204

    class Meta:
        verbose_name_plural = verbose_name = "تاریخچه ورود به حساب"
        indexes = [
            models.Index(fields=['user', 'ip', 'browser', 'os'], name="login_activity_idx"),
        ]<|MERGE_RESOLUTION|>--- conflicted
+++ resolved
@@ -1,19 +1,14 @@
-<<<<<<< HEAD
 from typing import Union
 
-=======
 from django.conf import settings
->>>>>>> 252dc204
 from django.contrib.sessions.models import Session
 from django.db import models, transaction
 from django.template import loader
 from django.utils import timezone
-<<<<<<< HEAD
 from rest_framework_simplejwt.tokens import AccessToken
-=======
+
+from accounts.models.email_notification import EmailNotification
 from accounts.utils import validation
-from accounts.models.email_notification import EmailNotification
->>>>>>> 252dc204
 
 
 class LoginActivity(models.Model):
@@ -62,7 +57,6 @@
         self.logout_at = timezone.now()
         self.save(update_fields=['logout_at', 'session', 'refresh_token'])
 
-<<<<<<< HEAD
     @classmethod
     def from_request(cls,  request) -> Union['LoginActivity', None]:
         session = Session.objects.filter(session_key=request.session.session_key).first()
@@ -78,7 +72,7 @@
             pass
 
         return None
-=======
+
     @staticmethod
     def send_successful_login_message(login_activity):
         user = login_activity.user
@@ -132,7 +126,6 @@
                 context=context)
 
             EmailNotification.objects.create(recipient=user, title=title, content=content, content_html=content_html)
->>>>>>> 252dc204
 
     class Meta:
         verbose_name_plural = verbose_name = "تاریخچه ورود به حساب"
