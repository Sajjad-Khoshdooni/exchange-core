<<<<<<< HEAD
from django.conf import settings
=======
from typing import Union

>>>>>>> 33fe7667
from django.contrib.sessions.models import Session
from django.db import models, transaction
from django.template import loader
from django.utils import timezone
<<<<<<< HEAD
from accounts.utils import validation
from accounts.models.email_notification import EmailNotification
=======
from rest_framework_simplejwt.tokens import AccessToken
>>>>>>> 33fe7667


class LoginActivity(models.Model):
    TABLET, MOBILE, PC, UNKNOWN = 'tablet', 'mobile', 'pc', 'unknown'
    DEVICE_TYPE = ((TABLET, TABLET), (MOBILE, MOBILE), (PC, PC), (UNKNOWN, UNKNOWN))

    user = models.ForeignKey('accounts.User', on_delete=models.CASCADE)
    created = models.DateTimeField(auto_now_add=True)
    logout_at = models.DateTimeField(null=True, blank=True)
    ip = models.GenericIPAddressField()

    is_sign_up = models.BooleanField(default=False)

    user_agent = models.TextField(blank=True)
    device = models.CharField(blank=True, max_length=200)
    device_type = models.CharField(choices=DEVICE_TYPE, default=UNKNOWN, max_length=16)
    location = models.CharField(blank=True, max_length=200)
    os = models.CharField(blank=True, max_length=200)
    browser = models.CharField(blank=True, max_length=200)
    session = models.OneToOneField(Session, null=True, blank=True, on_delete=models.SET_NULL)
    refresh_token = models.OneToOneField('accounts.RefreshToken', null=True, blank=True, on_delete=models.SET_NULL)
    city = models.CharField(blank=True, max_length=256)
    country = models.CharField(blank=True, max_length=256)
    ip_data = models.JSONField(null=True, blank=True)

    native_app = models.BooleanField(default=False)

    @transaction.atomic
    def destroy(self):
        destroyed = False

        if self.session:
            self.session.delete()
            self.session = None
            destroyed = True

        if self.refresh_token:
            self.refresh_token.log_out()
            self.refresh_token.delete()
            self.refresh_token = None
            destroyed = True

        if not destroyed:
            return

        self.logout_at = timezone.now()
        self.save(update_fields=['logout_at', 'session', 'refresh_token'])

<<<<<<< HEAD
    @staticmethod
    def send_successful_login_message(login_activity):
        user = login_activity.user
        title = "ورود با دستگاه و آی‌پی جدید"
        context = {
            'now': validation.gregorian_to_jalali_datetime_str(timezone.now()),
            'country': login_activity.country,
            'city': login_activity.city,
            'ip': login_activity.ip,
            'brand': settings.BRAND,
        }
        content_html = loader.render_to_string(
            'accounts/notif/email/login_successful_message.html',
            context=context)

        location = ""
        if login_activity.country != "" and login_activity.city != "":
            location = "مکان:\n" \
                       "{country} / {city}".format(country=login_activity.country, city=login_activity.city)
        context = {
            'now': validation.gregorian_to_jalali_datetime_str(timezone.now()),
            'location': location,
            'ip': login_activity.ip,
            'brand': settings.BRAND,
        }
        content = loader.render_to_string(
            'accounts/notif/email/login_successful_message.txt',
            context=context)
        EmailNotification.objects.create(recipient=user, title=title, content=content, content_html=content_html)

    @staticmethod
    def send_unsuccessful_login_message(user):
        title = "ورود ناموفق"
        is_spam = EmailNotification.objects.filter(recipient=user, title=title,
                                                   created__gte=timezone.now() - timezone.timedelta(minutes=5)).exists()
        if not is_spam:
            context = {
                'now': validation.gregorian_to_jalali_datetime_str(timezone.now()),
                'brand': settings.BRAND
            }
            content_html = loader.render_to_string(
                'accounts/notif/email/login_unsuccessful_message.html',
                context=context)

            context = {
                'now': validation.gregorian_to_jalali_datetime_str(timezone.now()),
                'brand': settings.BRAND
            }
            content = loader.render_to_string(
                'accounts/notif/email/login_unsuccessful_message.txt',
                context=context)

            EmailNotification.objects.create(recipient=user, title=title, content=content, content_html=content_html)
=======
    @classmethod
    def from_request(cls,  request) -> Union['LoginActivity', None]:
        session = Session.objects.filter(session_key=request.session.session_key).first()

        if session:
            return cls.objects.filter(session=session).first()

        try:
            access_token = request.META.get('HTTP_AUTHORIZATION', " ").split(' ')[1]
            token = AccessToken(access_token)
            return LoginActivity.objects.filter(refresh_token_id=token.payload['refresh_id']).first()
        except Exception:
            pass

        return None
>>>>>>> 33fe7667

    class Meta:
        verbose_name_plural = verbose_name = "تاریخچه ورود به حساب"
        indexes = [
            models.Index(fields=['user', 'ip', 'browser', 'os'], name="login_activity_idx"),
        ]<|MERGE_RESOLUTION|>--- conflicted
+++ resolved
@@ -1,19 +1,14 @@
-<<<<<<< HEAD
-from django.conf import settings
-=======
 from typing import Union
 
->>>>>>> 33fe7667
+from django.conf import settings
 from django.contrib.sessions.models import Session
 from django.db import models, transaction
 from django.template import loader
 from django.utils import timezone
-<<<<<<< HEAD
+from rest_framework_simplejwt.tokens import AccessToken
+
+from accounts.models.email_notification import EmailNotification
 from accounts.utils import validation
-from accounts.models.email_notification import EmailNotification
-=======
-from rest_framework_simplejwt.tokens import AccessToken
->>>>>>> 33fe7667
 
 
 class LoginActivity(models.Model):
@@ -62,7 +57,22 @@
         self.logout_at = timezone.now()
         self.save(update_fields=['logout_at', 'session', 'refresh_token'])
 
-<<<<<<< HEAD
+    @classmethod
+    def from_request(cls,  request) -> Union['LoginActivity', None]:
+        session = Session.objects.filter(session_key=request.session.session_key).first()
+
+        if session:
+            return cls.objects.filter(session=session).first()
+
+        try:
+            access_token = request.META.get('HTTP_AUTHORIZATION', " ").split(' ')[1]
+            token = AccessToken(access_token)
+            return LoginActivity.objects.filter(refresh_token_id=token.payload['refresh_id']).first()
+        except Exception:
+            pass
+
+        return None
+
     @staticmethod
     def send_successful_login_message(login_activity):
         user = login_activity.user
@@ -116,23 +126,6 @@
                 context=context)
 
             EmailNotification.objects.create(recipient=user, title=title, content=content, content_html=content_html)
-=======
-    @classmethod
-    def from_request(cls,  request) -> Union['LoginActivity', None]:
-        session = Session.objects.filter(session_key=request.session.session_key).first()
-
-        if session:
-            return cls.objects.filter(session=session).first()
-
-        try:
-            access_token = request.META.get('HTTP_AUTHORIZATION', " ").split(' ')[1]
-            token = AccessToken(access_token)
-            return LoginActivity.objects.filter(refresh_token_id=token.payload['refresh_id']).first()
-        except Exception:
-            pass
-
-        return None
->>>>>>> 33fe7667
 
     class Meta:
         verbose_name_plural = verbose_name = "تاریخچه ورود به حساب"
