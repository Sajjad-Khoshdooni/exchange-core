import uuid

from django.db import models

from accounts.models import User


class Auth2Fa(models.Model):
    created = models.DateTimeField(auto_now_add=True)

    user = models.OneToOneField(User, on_delete=models.CASCADE, related_name='auth2fa')
    token = models.CharField(max_length=32, unique=True)
    qrcode = models.CharField(max_length=128, blank=True)
    verified = models.BooleanField(default=False)

    class Meta:
        verbose_name = 'رمز دوعاملی'
        verbose_name_plural = 'رمز دوعاملی'

    @classmethod
<<<<<<< HEAD
    def new(cls, user: User):
=======
    def new(cls, user: User):
        pass
>>>>>>> 35e953c0
<|MERGE_RESOLUTION|>--- conflicted
+++ resolved
@@ -18,9 +18,5 @@
         verbose_name_plural = 'رمز دوعاملی'
 
     @classmethod
-<<<<<<< HEAD
     def new(cls, user: User):
-=======
-    def new(cls, user: User):
-        pass
->>>>>>> 35e953c0
+        pass