from decimal import Decimal
from unittest import mock

from django.test import TestCase

from accounts.models import Account
from accounts.utils.test import create_referral, set_referred_by
from ledger.models import Trx, Asset
from ledger.utils.test import new_account
<<<<<<< HEAD
from ledger.utils.wallet_pipeline import WalletPipeline
from market.models import PairSymbol, Order, FillOrder, ReferralTrx
=======
from market.models import PairSymbol, Order, ReferralTrx, Trade
>>>>>>> 5537052d
from market.utils import new_order


class ReferralTestCase(TestCase):
    def init_accounts(self):
        account_1 = new_account()
        account_1_referral = create_referral(account_1)
        account_2 = new_account()
        account_3 = new_account()
        set_referred_by(account_3, account_1_referral)
        account_3.save()
        self.btc.get_wallet(account_2).airdrop(1000 * 1000 * 1000)
        self.irt.get_wallet(account_3).airdrop(1000 * 1000 * 1000)
        self.usdt.get_wallet(account_3).airdrop(1000 * 1000 * 1000)
        return account_1, account_2, account_3, account_1_referral

    def setUp(self):
        PairSymbol.objects.filter(name='BTCIRT').update(enable=True)
        PairSymbol.objects.filter(name='BTCUSDT').update(enable=True)

        self.irt = Asset.get(Asset.IRT)
        self.btc = Asset.get('BTC')
        self.usdt = Asset.get('USDT')
        self.btcitr = PairSymbol.objects.get(name='BTCIRT')
        self.btcusdt = PairSymbol.objects.get(name='BTCUSDT')
        self.usdtirt = PairSymbol.objects.get(name='USDTIRT')

<<<<<<< HEAD
        self.btc.get_wallet(self.account_2).airdrop(1000 * 1000 * 1000)
        self.irt.get_wallet(self.account_3).airdrop(1000 * 1000 * 1000)
        self.usdt.get_wallet(self.account_3).airdrop(1000 * 1000 * 1000)

=======
>>>>>>> 5537052d
    def test_referral_btc_irt(self):
        account_1, account_2, account_3, account_1_referral = self.init_accounts()
        order_1 = new_order(self.btcitr, account_2, 2, 200000, Order.SELL)
        order_2 = new_order(self.btcitr, account_3, 2, 200005, Order.BUY)

        order_1.refresh_from_db(), order_2.refresh_from_db()

        trade = Trade.objects.get(order=order_1)

        trx_referral = Trx.objects.get(
            group_id=trade.group_id,
            sender=self.irt.get_wallet(Account.system()),
            receiver=self.irt.get_wallet(account_1),
            scope=Trx.COMMISSION
        )
        fee_trx_referred = Trx.objects.get(
            group_id=trade.group_id,
            sender=self.btc.get_wallet(account_3),
            receiver=self.btc.get_wallet(Account.system()),
            scope=Trx.COMMISSION
        )
        self.assertEqual(
            trx_referral.amount,
            account_1_referral.owner_share_percent / Decimal('100') *
            self.btcitr.taker_fee * trade.amount * trade.price
        )
        self.assertEqual(
            fee_trx_referred.amount,
            (1 - ((ReferralTrx.REFERRAL_MAX_RETURN_PERCENT - account_1_referral.owner_share_percent) / Decimal(
                '100'))) *
            self.btcitr.taker_fee * trade.amount
        )

    @mock.patch('market.models.order.get_tether_irt_price')
    @mock.patch('market.models.trade.get_tether_irt_price')
    def test_referral_btc_usdt(self, get_tether_irt_price, get_tether_irt_price_2):
        account_1, account_2, account_3, account_1_referral = self.init_accounts()
        get_tether_irt_price.return_value = 1
        get_tether_irt_price_2.return_value = 1
        print(get_tether_irt_price())

        order_3 = new_order(self.btcusdt, account_2, 2, 200000, Order.SELL)
        order_4 = new_order(self.btcusdt, account_3, 2, 200000, Order.BUY)

        order_3.refresh_from_db(), order_4.refresh_from_db()

        trade = Trade.objects.get(order=order_3)

        trx_referral = Trx.objects.get(
            group_id=trade.group_id,
            sender=self.irt.get_wallet(Account.system()),
            receiver=self.irt.get_wallet(account_1),
            scope=Trx.COMMISSION
        )

        fee_trx_referred = Trx.objects.get(
            group_id=trade.group_id,
            sender=self.btc.get_wallet(account_3),
            receiver=self.btc.get_wallet(Account.system()),
            scope=Trx.COMMISSION
        )
        self.assertEqual(
            trx_referral.amount,
            account_1_referral.owner_share_percent / Decimal('100') *
            self.btcitr.taker_fee * trade.amount * trade.price
        )
        self.assertEqual(
            fee_trx_referred.amount,
            (1 - ((ReferralTrx.REFERRAL_MAX_RETURN_PERCENT - account_1_referral.owner_share_percent) / Decimal(
                '100'))) *
            self.btcitr.taker_fee * trade.amount
        )

    def test_referral_usdt_irt(self):
        account_1, _, account_3, account_1_referral = self.init_accounts()
        account_3.print()

        order_5 = new_order(self.usdtirt, Account.system(), 20, 20000, Order.BUY)
        order_6 = new_order(self.usdtirt, account_3, 20, 20000, Order.SELL)

        order_7 = new_order(self.usdtirt, Account.system(), 10, 20000, Order.SELL)
        order_8 = new_order(self.usdtirt, account_3, 10, 20000, Order.BUY)

        order_5.refresh_from_db(), order_6.refresh_from_db(), order_7.refresh_from_db(), order_8.refresh_from_db()

        trade = Trade.objects.get(order=order_5)
        trade_2 = Trade.objects.get(order=order_7)

        trx_referral = Trx.objects.get(
            group_id=trade.group_id,
            sender=self.irt.get_wallet(Account.system()),
            receiver=self.irt.get_wallet(account_1),
            scope=Trx.COMMISSION
        )
        fee_trx_referred = Trx.objects.get(
            group_id=trade.group_id,
            sender=self.irt.get_wallet(account_3),
            receiver=self.irt.get_wallet(Account.system()),
            scope=Trx.COMMISSION
        )

        trx_referral_2 = Trx.objects.get(
            group_id=trade_2.group_id,
            sender=self.irt.get_wallet(Account.system()),
            receiver=self.irt.get_wallet(account_1),
            scope=Trx.COMMISSION
        )
        fee_trx_referred_2 = Trx.objects.get(
            group_id=trade_2.group_id,
            sender=self.usdt.get_wallet(account_3),
            receiver=self.usdt.get_wallet(Account.system()),
            scope=Trx.COMMISSION
        )
        self.assertEqual(
            trx_referral.amount,
            account_1_referral.owner_share_percent / Decimal('100') *
            self.usdtirt.taker_fee * trade.amount * trade.price
        )

        self.assertEqual(
            fee_trx_referred.amount,
            (1 - ((ReferralTrx.REFERRAL_MAX_RETURN_PERCENT - account_1_referral.owner_share_percent) / Decimal(
                '100'))) *
            self.usdtirt.taker_fee * trade.amount * trade.price
        )

        self.assertEqual(
            trx_referral_2.amount,
            account_1_referral.owner_share_percent / Decimal('100') *
            self.usdtirt.taker_fee * trade_2.amount * trade_2.price
        )

        self.assertEqual(
            fee_trx_referred_2.amount,
            (1 - ((ReferralTrx.REFERRAL_MAX_RETURN_PERCENT - account_1_referral.owner_share_percent) / Decimal(
                '100'))) *
            self.usdtirt.taker_fee * trade_2.amount
        )<|MERGE_RESOLUTION|>--- conflicted
+++ resolved
@@ -7,12 +7,7 @@
 from accounts.utils.test import create_referral, set_referred_by
 from ledger.models import Trx, Asset
 from ledger.utils.test import new_account
-<<<<<<< HEAD
-from ledger.utils.wallet_pipeline import WalletPipeline
-from market.models import PairSymbol, Order, FillOrder, ReferralTrx
-=======
 from market.models import PairSymbol, Order, ReferralTrx, Trade
->>>>>>> 5537052d
 from market.utils import new_order
 
 
@@ -40,13 +35,6 @@
         self.btcusdt = PairSymbol.objects.get(name='BTCUSDT')
         self.usdtirt = PairSymbol.objects.get(name='USDTIRT')
 
-<<<<<<< HEAD
-        self.btc.get_wallet(self.account_2).airdrop(1000 * 1000 * 1000)
-        self.irt.get_wallet(self.account_3).airdrop(1000 * 1000 * 1000)
-        self.usdt.get_wallet(self.account_3).airdrop(1000 * 1000 * 1000)
-
-=======
->>>>>>> 5537052d
     def test_referral_btc_irt(self):
         account_1, account_2, account_3, account_1_referral = self.init_accounts()
         order_1 = new_order(self.btcitr, account_2, 2, 200000, Order.SELL)
