import logging
import uuid
from datetime import timedelta, datetime

from django.utils import timezone

from accounts.event.producer import get_kafka_producer
from accounts.models import User, TrafficSource, Account
from accounts.models.login_activity import LoginActivity
from accounts.utils.dto import UserEvent, LoginEvent, TransferEvent, TradeEvent, TrafficSourceEvent, StakeRequestEvent, \
    PrizeEvent
from financial.models import FiatWithdrawRequest, Payment
from ledger.models import OTCTrade, FastBuyToken, Prize
from ledger.models.transfer import Transfer
from ledger.utils.external_price import get_external_price
from ledger.utils.fields import DONE
from market.models import Trade
from stake.models import StakeRequest

logger = logging.getLogger(__name__)


def reproduce_all(start: datetime = None, step: int = 30):
    if not start:
        start = User.objects.order_by('id').first().date_joined

    while start < timezone.now():
        end = start + timedelta(days=step)

        logger.info('Producing events of %s and %s' % (start, end))

        reproduce_events(start, end)

        start = end


def reproduce_events(start, end):
    producer = get_kafka_producer()

    time_range = (start, end)

    for user in User.objects.filter(date_joined__range=time_range):
        referrer_id = None
        account = user.get_account()
        referrer = account and account.referred_by and account.referred_by.owner.user

        if referrer:
            referrer_id = account.referred_by.owner.user_id

        event = UserEvent(
            user_id=user.id,
            first_name=user.first_name,
            last_name=user.last_name,
            referrer_id=referrer_id,
            created=user.date_joined,
            event_id=uuid.uuid5(uuid.NAMESPACE_DNS, str(user.id) + UserEvent.type),
            level_2_verify_datetime=user.level_2_verify_datetime,
            level_3_verify_datetime=user.level_3_verify_datetime,
            level=user.level,
            birth_date=user.birth_date,
            can_withdraw=user.can_withdraw,
            can_trade=user.can_trade,
            promotion=user.promotion,
            chat_uuid=user.chat_uuid,
            verify_status=user.verify_status,
            reject_reason=user.reject_reason,
            first_fiat_deposit_date=user.first_fiat_deposit_date,
            first_crypto_deposit_date=user.first_crypto_deposit_date,
        )
        producer.produce(event)

    for login_activity in LoginActivity.objects.filter(created__range=time_range):
        event = LoginEvent(
            user_id=login_activity.user_id,
            device=login_activity.device,
            is_signup=login_activity.is_sign_up,
            created=login_activity.created,
            event_id=uuid.uuid5(uuid.NAMESPACE_DNS, str(login_activity.id) + LoginEvent.type),
            user_agent=login_activity.user_agent,
            device_type=login_activity.device_type,
            location=login_activity.location,
            os=login_activity.os,
            browser=login_activity.browser,
            city=login_activity.city,
            country=login_activity.country,
            native_app=login_activity.native_app
        )

        producer.produce(event)

    for transfer in Transfer.objects.filter(created__range=time_range, status=Transfer.DONE).select_related('wallet__account', 'wallet__asset', 'network'):
        event = TransferEvent(
            id=transfer.id,
            user_id=transfer.wallet.account.user_id,
            amount=transfer.amount,
            coin=transfer.wallet.asset.symbol,
            network=transfer.network.symbol,
            created=transfer.created,
            is_deposit=transfer.deposit,
            value_irt=transfer.irt_value,
            value_usdt=transfer.usdt_value,
            event_id=uuid.uuid5(uuid.NAMESPACE_DNS, str(transfer.id) + TransferEvent.type)
        )

        producer.produce(event)

    usdt_price = get_external_price(coin='USDT', base_coin='IRT', side='buy')

    for transfer in FiatWithdrawRequest.objects.filter(created__range=time_range, status=FiatWithdrawRequest.DONE).select_related('bank_account'):
        event = TransferEvent(
            id=transfer.id,
            user_id=transfer.bank_account.user_id,
            amount=transfer.amount,
            coin='IRT',
            network='IRT',
            created=transfer.created,
            value_irt=transfer.amount,
            value_usdt=float(transfer.amount) / float(usdt_price),
            is_deposit=False,
            event_id=uuid.uuid5(uuid.NAMESPACE_DNS, str(transfer.id) + TransferEvent.type)
        )

        producer.produce(event)

    for transfer in Payment.objects.filter(created__range=time_range, status=DONE).select_related('payment_request__bank_card'):
        event = TransferEvent(
            id=transfer.id,
            user_id=transfer.payment_request.bank_card.user_id,
            amount=transfer.payment_request.amount,
            coin='IRT',
            network='IRT',
            is_deposit=True,
            value_usdt=float(transfer.payment_request.amount) / float(usdt_price),
            value_irt=transfer.payment_request.amount,
            created=transfer.created,
            event_id=uuid.uuid5(uuid.NAMESPACE_DNS, str(transfer.id) + TransferEvent.type)
        )

        producer.produce(event)

    for trade in Trade.objects.filter(created__range=time_range, account__user__isnull=False).exclude(
            account__type=Account.SYSTEM
    ).select_related('account__user', 'symbol'):
        event = TradeEvent(
            id=trade.id,
            user_id=trade.account.user_id,
            amount=trade.amount,
            price=trade.price,
            symbol=trade.symbol.name,
            trade_type='market',
            market=trade.market,
            created=trade.created,
            value_usdt=trade.usdt_value,
            value_irt=trade.irt_value,
            event_id=uuid.uuid5(uuid.NAMESPACE_DNS, str(trade.id) + TradeEvent.type)
        )

        producer.produce(event)

    for trade in OTCTrade.objects.filter(created__range=time_range, otc_request__account__user__isnull=False, status=OTCTrade.DONE).exclude(
            otc_request__account__type=Account.SYSTEM
    ).select_related('otc_request__account__user', 'otc_request__symbol'):
        trade_type = 'otc'

        req = trade.otc_request
        if FastBuyToken.objects.filter(otc_request=req).exists():
            trade_type = 'fast_buy'

        event = TradeEvent(
            id=trade.id,
            user_id=req.account.user_id,
            amount=req.amount,
            price=req.price,
            symbol=req.symbol.name,
            trade_type=trade_type,
<<<<<<< HEAD
            market=trade.market,
            created=trade.created,
            value_usdt=trade.otc_request.usdt_value,
            value_irt=trade.otc_request.irt_value,
=======
            market=req.market,
            created=req.created,
            value_usdt=float(req.irt_value),
            value_irt=float(req.usdt_value),
>>>>>>> b111f072
            event_id=uuid.uuid5(uuid.NAMESPACE_DNS, str(trade.id) + TradeEvent.type)
        )

        producer.produce(event)

    for traffic_source in TrafficSource.objects.filter(created__range=time_range):
        event = TrafficSourceEvent(
            created=traffic_source.created,
            user_id=traffic_source.user_id,
            event_id=uuid.uuid5(uuid.NAMESPACE_DNS, str(traffic_source.id) + TrafficSourceEvent.type),
            utm_source=traffic_source.utm_source,
            utm_medium=traffic_source.utm_medium,
            utm_campaign=traffic_source.utm_campaign,
            utm_content=traffic_source.utm_content,
            utm_term=traffic_source.utm_term,
        )
        producer.produce(event)

    for stake_request in StakeRequest.objects.filter(created__range=time_range).select_related('account', 'stake_option'):
        event = StakeRequestEvent(
            created=stake_request.created,
            user_id=stake_request.account.user_id,
            event_id=uuid.uuid5(uuid.NAMESPACE_DNS, str(stake_request.id) + StakeRequestEvent.type),
            stake_request_id=stake_request.id,
            stake_option_id=stake_request.stake_option.id,
            amount=stake_request.amount,
            status=stake_request.status,
            coin=stake_request.stake_option.asset.symbol,
            apr=stake_request.stake_option.apr
        )
        producer.produce(event)

    for prize in Prize.objects.filter(created__range=time_range):
        event = PrizeEvent(
            created=prize.created,
            user_id=prize.account.user_id,
            event_id=uuid.uuid5(uuid.NAMESPACE_DNS, str(prize.id) + PrizeEvent.type),
            id=prize.id,
            amount=prize.amount,
            coin=prize.asset.symbol,
            voucher_expiration=prize.voucher_expiration,
            achievement_type=prize.achievement.type,
            value=prize.value
        )
        producer.produce(event)<|MERGE_RESOLUTION|>--- conflicted
+++ resolved
@@ -173,17 +173,10 @@
             price=req.price,
             symbol=req.symbol.name,
             trade_type=trade_type,
-<<<<<<< HEAD
             market=trade.market,
             created=trade.created,
             value_usdt=trade.otc_request.usdt_value,
             value_irt=trade.otc_request.irt_value,
-=======
-            market=req.market,
-            created=req.created,
-            value_usdt=float(req.irt_value),
-            value_irt=float(req.usdt_value),
->>>>>>> b111f072
             event_id=uuid.uuid5(uuid.NAMESPACE_DNS, str(trade.id) + TradeEvent.type)
         )
 
