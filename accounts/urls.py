from django.urls import path, include
from rest_framework import routers

from accounts import views
<<<<<<< HEAD
from accounts.views.user_view import CreateAuthToken

=======
>>>>>>> 1f5c5683
router = routers.DefaultRouter()

router.register(r'^referrals', views.ReferralViewSet, basename='referral')

urlpatterns = [
    path('login/', views.LoginView.as_view()),
    path('logout/', views.LogoutView.as_view()),

    path('signup/init/', views.InitiateSignupView.as_view()),
    path('signup/', views.SignupView.as_view()),

    path('otp/verify/', views.VerifyOTPView.as_view()),
    path('otp/send/', views.SendOTPView.as_view()),

    path('user/', views.UserDetailView.as_view()),

    path('forget/init/', views.InitiateForgetPasswordView.as_view()),
    path('forget/', views.ForgetPasswordView.as_view()),

    path('verify/basic/', views.BasicInfoVerificationViewSet.as_view({
        'get': 'retrieve',
        'post': 'update',
    })),

    path('verify/full/', views.FullVerificationViewSet.as_view({
        'get': 'retrieve',
        'post': 'update',
    })),

    path('verify/tel/init/', views.InitiateTelephoneVerifyView.as_view()),
    path('verify/tel/otp/', views.TelephoneOTPVerifyView.as_view()),

    path('verify/email/otp/', views.EmailVerifyView.as_view()),
    path('verify/email/verify/', views.EmailOTPVerifyView.as_view()),

    path('notifs/', views.NotificationViewSet.as_view({
        'get': 'list',
    })),

    path('notifs/<int:pk>/', views.NotificationViewSet.as_view({
        'get': 'retrieve',
        'patch': 'partial_update',
    })),

    path('notifs/all/', views.UnreadAllNotificationView.as_view()),
    path('password', views.ChangePasswordView.as_view()),

    path('quiz/passed/', views.QuizPassedView.as_view()),

    path('user/onboarding/', views.OnBoardingFlowStatus.as_view()),

    path('phone/change/', views.ChangePhoneView.as_view()),
    path('user/onboarding/', views.OnBoardingFlowStatus.as_view()),
    path('api-token-auth/', CreateAuthToken.as_view()),

    path('referrals/overview/', views.ReferralOverviewAPIView.as_view()),
    path('referrals/report/', views.ReferralReportAPIView.as_view()),
    path('login/activity/', views.LoginActivityView.as_view()),
    path('fee/', views.TradingFeeView.as_view()),

    path('', include(router.urls)),

    path('information/balance/', views.GetBalanceInformation.as_view())
]<|MERGE_RESOLUTION|>--- conflicted
+++ resolved
@@ -2,15 +2,11 @@
 from rest_framework import routers
 
 from accounts import views
-<<<<<<< HEAD
 from accounts.views.user_view import CreateAuthToken
 
-=======
->>>>>>> 1f5c5683
 router = routers.DefaultRouter()
 
 router.register(r'^referrals', views.ReferralViewSet, basename='referral')
-
 urlpatterns = [
     path('login/', views.LoginView.as_view()),
     path('logout/', views.LogoutView.as_view()),
