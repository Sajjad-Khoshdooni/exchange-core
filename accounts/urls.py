--- conflicted
+++ resolved
@@ -49,11 +49,9 @@
     path('quiz/passed/', views.QuizPassedView.as_view()),
 
     path('user/onboarding/', views.OnBoardingFlowStatus.as_view()),
-<<<<<<< HEAD
 
     path('phone/change/', views.ChangePhoneView.as_view()),
-=======
+
     path('referrals/report/', views.ReferralReportAPIView.as_view()),
     path('', include(router.urls)),
->>>>>>> ccfabbda
 ]