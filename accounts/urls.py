from django.urls import path
from accounts import views
from accounts.views.user_view import CreateAuthToken

urlpatterns = [
    path('login/', views.LoginView.as_view()),
    path('logout/', views.LogoutView.as_view()),

    path('signup/init/', views.InitiateSignupView.as_view()),
    path('signup/', views.SignupView.as_view()),

    path('otp/verify/', views.VerifyOTPView.as_view()),
    path('otp/send/', views.SendOTPView.as_view()),

    path('user/', views.UserDetailView.as_view()),

    path('forget/init/', views.InitiateForgetPasswordView.as_view()),
    path('forget/', views.ForgetPasswordView.as_view()),

    path('verify/basic/', views.BasicInfoVerificationViewSet.as_view({
        'get': 'retrieve',
        'post': 'update',
    })),

    path('verify/full/', views.FullVerificationViewSet.as_view({
        'get': 'retrieve',
        'post': 'update',
    })),

    path('verify/tel/init/', views.InitiateTelephoneVerifyView.as_view()),
    path('verify/tel/otp/', views.TelephoneOTPVerifyView.as_view()),

    path('notifs/', views.NotificationViewSet.as_view({
        'get': 'list',
    })),

    path('notifs/<int:pk>/', views.NotificationViewSet.as_view({
        'get': 'retrieve',
        'patch': 'partial_update',
    })),

    path('notifs/all/', views.UnreadAllNotificationView.as_view()),
    path('password', views.ChangePasswordView.as_view()),

    path('quiz/passed/', views.QuizPassedView.as_view()),

    path('user/onboarding/', views.OnBoardingFlowStatus.as_view()),
<<<<<<< HEAD
    path('api-token-auth/', CreateAuthToken.as_view())
=======

    path('phone/change/', views.ChangePhoneView.as_view()),
>>>>>>> 30e43c16
]<|MERGE_RESOLUTION|>--- conflicted
+++ resolved
@@ -45,10 +45,8 @@
     path('quiz/passed/', views.QuizPassedView.as_view()),
 
     path('user/onboarding/', views.OnBoardingFlowStatus.as_view()),
-<<<<<<< HEAD
-    path('api-token-auth/', CreateAuthToken.as_view())
-=======
 
     path('phone/change/', views.ChangePhoneView.as_view()),
->>>>>>> 30e43c16
+    path('user/onboarding/', views.OnBoardingFlowStatus.as_view()),
+    path('api-token-auth/', CreateAuthToken.as_view())
 ]