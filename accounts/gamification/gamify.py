--- conflicted
+++ resolved
@@ -19,11 +19,7 @@
     ),
     GoalGroup(
         conditions=[
-<<<<<<< HEAD
-            InviteGoal, TradeStep2Goal,
-=======
             InviteGoal, TradeStep2Goal
->>>>>>> 3761adb1
         ],
         achievements=[
             TradePrizeAchievementStep2
