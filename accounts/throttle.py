--- conflicted
+++ resolved
@@ -10,17 +10,6 @@
 class CustomUserRateThrottle(UserRateThrottle):
     def allow_request(self, request, view):
         from accounts.views.jwt_views import user_has_delegate_permission
-<<<<<<< HEAD
-        used_token_authentication = isinstance(getattr(request, 'successful_authenticator', None),
-                                               CustomTokenAuthentication)
-        if request.auth and request.user and user_has_delegate_permission(request.user) and ((
-                getattr(request.auth, 'token_type', None) == 'access' and
-                hasattr(request.auth, 'payload') and request.auth.payload.get('account_id')
-        ) or (used_token_authentication and request.user.auth_token.throttle_exempted)):
-            return True
-        allow_request = super(CustomUserRateThrottle, self).allow_request(request, view)
-        return allow_request
-=======
         authenticator = getattr(request, 'successful_authenticator', None)
         used_token_authentication = isinstance(authenticator, CustomTokenAuthentication)
 
@@ -34,7 +23,6 @@
             return True
 
         return super(CustomUserRateThrottle, self).allow_request(request, view)
->>>>>>> aa28724e
 
 
 class BurstRateThrottle(CustomUserRateThrottle):
