--- conflicted
+++ resolved
@@ -20,17 +20,9 @@
     scope = 'sustained'
 
 
-<<<<<<< HEAD
-class BursApiRateThrottle(CustomUserRateThrottle):
+class BursAPIRateThrottle(CustomUserRateThrottle):
     scope = 'burst_api'
 
 
-class SustaineApiRatethrottle(CustomUserRateThrottle):
-=======
-class BursAPIRateThrottle(UserRateThrottle):
-    scope = 'burst_api'
-
-
-class SustainedAPIRateThrottle(UserRateThrottle):
->>>>>>> 66d3cb03
+class SustainedAPIRateThrottle(CustomUserRateThrottle):
     scope = 'sustained_api'