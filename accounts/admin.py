from django.contrib import admin
from django.contrib.admin import SimpleListFilter
from django.contrib.auth.admin import UserAdmin
from django.db.models import F
from django.db.models import Q
from django.db.models import Sum
from django.utils.safestring import mark_safe
from django.utils.translation import gettext_lazy as _
from simple_history.admin import SimpleHistoryAdmin

from accounts.models import UserComment
from accounts.utils.admin import url_to_admin_list
from financial.models.bank_card import BankCard, BankAccount
from financial.models.payment import Payment
from financial.models.withdraw_request import FiatWithdrawRequest
from financial.utils.withdraw_limit import FIAT_WITHDRAW_LIMIT, get_fiat_withdraw_irt_value, CRYPTO_WITHDRAW_LIMIT, \
    get_crypto_withdraw_irt_value
from ledger.models import OTCRequest, OTCTrade
from ledger.models.transfer import Transfer
from ledger.models.wallet import Wallet
from ledger.utils.precision import humanize_number
from .admin_guard import M
from .admin_guard.admin import AdvancedAdmin
from .models import User, Account, Notification, FinotechRequest
from .tasks import basic_verify_user
from .tasks.verify_user import alert_user_verify_status
from .utils.validation import gregorian_to_jalali_date, gregorian_to_jalali_date_str, gregorian_to_jalali_datetime_str

MANUAL_VERIFY_CONDITION = Q(
    Q(first_name_verified=None) | Q(last_name_verified=None),
    national_code_verified=True,
    birth_date_verified=True,
    level=User.LEVEL1,
    verify_status=User.PENDING
)


class UserStatusFilter(SimpleListFilter):
    title = 'تایید سطح دو یا سه'
    parameter_name = 'status_is_pending_or_rejected'

    def lookups(self, request, model_admin):
        return [(1, 1)]

    def queryset(self, request, queryset):
        user = request.GET.get('status_is_pending_or_rejected')
        if user is not None:
            return queryset.filter((Q(verify_status='pending') | Q(verify_status='rejected')))
        else:
            return queryset


class ManualNameVerifyFilter(SimpleListFilter):
    title = 'نیازمند تایید دستی نام'
    parameter_name = 'manual_name_verify'

    def lookups(self, request, model_admin):
        return (1, 'بله'), (0, 'خیر')

    def queryset(self, request, queryset):
        value = self.value()
        if value is not None:

            if value == '1':
                return queryset.filter(MANUAL_VERIFY_CONDITION)
            elif value == '0':
                return queryset.exclude(MANUAL_VERIFY_CONDITION)

        return queryset


class UserNationalCodeFilter(SimpleListFilter):
    title = 'کد ملی'
    parameter_name = 'national_code'

    def lookups(self, request, model_admin):
        return (1, 1),

    def queryset(self, request, queryset):
        national_code = request.GET.get('national_code')
        if national_code is not None:
            return queryset.filter(national_code=national_code).exclude(national_code='')
        else:
            return queryset


class AnotherUserFilter(SimpleListFilter):
    title = 'دیگر کاربرها'
    parameter_name = 'user_id_exclude'

    def lookups(self, request, model_admin):
        return (1, 1),

    def queryset(self, request, queryset):
        user_id = request.GET.get('user_id_exclude')
        if user_id is not None:
            return queryset.exclude(id=user_id)
        else:
            return queryset


class UserCommentInLine(admin.TabularInline):
    model = UserComment
    extra = 1


@admin.register(User)
class CustomUserAdmin(SimpleHistoryAdmin, AdvancedAdmin, UserAdmin):
    default_edit_condition = M.superuser

    fields_edit_conditions = {
        'password': None,
        'first_name': ~M('first_name_verified'),
        'last_name': ~M('last_name_verified'),
        'national_code': M.superuser & ~M('national_code_verified'),
        'birth_date': M.superuser & ~M('birth_date_verified'),
        'selfie_image_verified': M.superuser | (M('selfie_image') & M.is_none('selfie_image_verified')),
    }

    fieldsets = (
        (None, {'fields': ('username', 'password')}),
        (_('Personal info'), {'fields': ('first_name', 'last_name', 'national_code', 'email', 'phone', 'birth_date',
                                         'get_birth_date_jalali', 'telephone', 'get_national_card_image',
                                         'get_selfie_image', 'archived', 'get_user_reject_reason'
                                         )}),
        (_('Authentication'), {'fields': ('level', 'verify_status', 'email_verified', 'first_name_verified',
                                          'last_name_verified', 'national_code_verified', 'birth_date_verified',
                                          'telephone_verified', 'selfie_image_verified', 'national_code_duplicated_alert'
                                          )}),
        (_('Permissions'), {
            'fields': ('is_active', 'is_staff', 'is_superuser', 'groups', 'user_permissions', 'show_margin'),
        }),
        (_('Important dates'), {'fields': (
            'get_last_login_jalali', 'get_date_joined_jalali', 'get_first_fiat_deposit_date_jalali',
            'get_level_2_verify_datetime_jalali', 'get_level_3_verify_datetime_jalali',
        )}),
        (_('لینک های مهم'), {
            'fields': (
                'get_payment_address', 'get_withdraw_address',
                'get_otctrade_address', 'get_wallet_address', 'get_bank_card_link',
                'get_bank_account_link', 'get_transfer_link', 'get_finotech_request_link',
                'get_user_with_same_national_code',
            )
        }),
        (_('اطلاعات مالی کاربر'), {'fields': (
            'get_sum_of_value_buy_sell', 'get_remaining_fiat_withdraw_limit', 'get_remaining_crypto_withdraw_limit'
        )}),
        (_("جایزه‌های دریافتی"), {'fields': ('get_user_prizes',)})
    )

    list_display = ('username', 'first_name', 'last_name', 'level', 'archived', 'get_user_reject_reason')
    list_filter = (
        'archived', ManualNameVerifyFilter, 'level', 'date_joined', 'verify_status', 'level_2_verify_datetime',
        'level_3_verify_datetime', UserStatusFilter, UserNationalCodeFilter, AnotherUserFilter,
        'is_staff', 'is_superuser', 'is_active', 'groups',
<<<<<<< HEAD
        ManualNameVerifyFilter, 'level', 'date_joined', 'verify_status', 'level_2_verify_datetime',
        'level_3_verify_datetime', UserStatusFilter)
    inlines = [UserCommentInLine,]
=======
    )
    inlines = [UserCommentInLine, ]
>>>>>>> e5eb16b3
    ordering = ('-id', )
    actions = ('verify_user_name', 'reject_user_name', 'archive_users', 'unarchive_users', 'reevaluate_basic_verify')
    readonly_fields = (
        'get_payment_address', 'get_withdraw_address', 'get_otctrade_address', 'get_wallet_address',
        'get_sum_of_value_buy_sell', 'get_birth_date_jalali', 'get_national_card_image',
        'get_selfie_image', 'get_level_2_verify_datetime_jalali', 'get_level_3_verify_datetime_jalali',
        'get_first_fiat_deposit_date_jalali', 'get_date_joined_jalali', 'get_last_login_jalali',
        'get_remaining_fiat_withdraw_limit', 'get_remaining_crypto_withdraw_limit',
        'get_bank_card_link', 'get_bank_account_link', 'get_transfer_link', 'get_finotech_request_link',
<<<<<<< HEAD
        'get_user_prizes',
=======
        'get_user_reject_reason', 'get_user_with_same_national_code'
>>>>>>> e5eb16b3
    )
    preserve_filters = ('archived', )

    @admin.action(description='تایید نام کاربر', permissions=['view'])
    def verify_user_name(self, request, queryset):
        to_verify_users = queryset.filter(MANUAL_VERIFY_CONDITION).distinct()

        for user in to_verify_users:
            user.first_name_verified = True
            user.last_name_verified = True
            user.save()
            basic_verify_user.delay(user.id)

    @admin.action(description='شروع احراز هویت پایه کاربر', permissions=['change'])
    def reevaluate_basic_verify(self, request, queryset):
        to_verify_users = queryset.filter(
            level=User.LEVEL1,
            verify_status=User.PENDING
        )

        for user in to_verify_users:
            basic_verify_user.delay(user.id)

    @admin.action(description='رد کردن نام کاربر', permissions=['view'])
    def reject_user_name(self, request, queryset):
        to_reject_users = queryset.filter(MANUAL_VERIFY_CONDITION).distinct()

        for user in to_reject_users:
            user.change_status(User.REJECTED)
            alert_user_verify_status(user)

    @admin.action(description='بایگانی کاربر', permissions=['view'])
    def archive_users(self, request, queryset):
        queryset.update(archived=True)

    @admin.action(description='خارج کردن از بایگانی', permissions=['view'])
    def unarchive_users(self, request, queryset):
        queryset.update(archived=False)

    def save_model(self, request, user: User, form, change):
        if not request.user.is_superuser:
            old_user = User.objects.get(id=user.id)
            if not old_user.is_superuser and user.is_superuser:
                raise Exception('Dangerous action happened!')

        return super(CustomUserAdmin, self).save_model(request, user, form, change)

    def get_payment_address(self, user: User):
        link = url_to_admin_list(Payment)+'?user={}'.format(user.id)
        return mark_safe("<a href='%s'>دیدن</a>" % link)
    get_payment_address.short_description = 'واریزهای ریالی'

    def get_withdraw_address(self, user: User):
        link = url_to_admin_list(FiatWithdrawRequest)+'?user={}'.format(user.id)
        return mark_safe("<a href='%s'>دیدن</a>" % link)
    get_withdraw_address.short_description = 'درخواست برداشت ریالی'

    def get_otctrade_address(self, user: User):
        link = url_to_admin_list(OTCTrade)+'?user={}'.format(user.id)
        return mark_safe("<a href='%s'>دیدن</a>" % link)
    get_otctrade_address.short_description = 'خریدهای OTC'

    def get_user_reject_reason(self, user: User):
        if user.national_code_duplicated_alert:
            return 'کد ملی تکراری'

        verify_fields = [
            'national_code_verified', 'birth_date_verified', 'first_name_verified', 'last_name_verified',
            'bank_card_verified', 'bank_account_verified', 'telephone_verified', 'selfie_image_verified'
        ]

        for verify_field in verify_fields:
            field = verify_field[:-9]

            if field == 'bank_card':
                bank_card = user.bankcard_set.all().order_by('-verified').first()
                value = bank_card and bank_card.verified
            elif field == 'bank_account':
                bank_account = user.bankaccount_set.all().order_by('-verified').first()
                value = bank_account and bank_account.verified
            else:
                value = getattr(user, verify_field)

            if not value:
                status = 'رد شده' if value is False else 'نامشخص'

                if field == 'bank_card':
                    reason = 'شماره کارت'
                elif field == 'bank_account':
                    reason = 'شماره حساب'
                else:
                    reason = getattr(User, field).field.verbose_name

                return reason + ' ' + status

        return ''

    get_user_reject_reason.short_description = 'وضعیت احراز'

    def get_wallet_address(self, user: User):
        link = url_to_admin_list(Wallet) + '?user={}'.format(user.id)
        return mark_safe("<a href='%s'>دیدن</a>" % link)
    get_wallet_address.short_description = 'لیست کیف‌ها'

    def get_sum_of_value_buy_sell(self, user: User):
        value = OTCRequest.objects.filter(
            account__user_id=user.id,
            otctrade__isnull=False,
        ).aggregate(
            amount=Sum(F('to_price_absolute_irt') * F('to_amount'))
        )
        return humanize_number(int(value['amount'] or 0))
    get_sum_of_value_buy_sell.short_description = 'مجموع معاملات'

    def get_bank_card_link(self, user: User):
        link = url_to_admin_list(BankCard) + '?user={}'.format(user.id)
        return mark_safe("<a href='%s'>دیدن</a>" % link)

    get_bank_card_link.short_description = 'کارت‌های بانکی'

    def get_bank_account_link(self, user: User):
        link = url_to_admin_list(BankAccount) + '?user={}'.format(user.id)
        return mark_safe("<a href='%s'>دیدن</a>" % link)

    get_bank_account_link.short_description = 'حساب‌های بانکی'

    def get_transfer_link(self, user: User):
        link = url_to_admin_list(Transfer) + '?user={}'.format(user.id)
        return mark_safe("<a href='%s'>دیدن</a>" % link) \

    get_transfer_link.short_description = 'تراکنش‌های رمزارزی'

    def get_finotech_request_link(self, user: User):
        link = url_to_admin_list(FinotechRequest) + '?user={}'.format(user.id)
        return mark_safe("<a href='%s'>دیدن</a>" % link)

    get_finotech_request_link.short_description = 'درخواست‌های فینوتک'

    def get_user_with_same_national_code(self, user: User):
        user_count = User.objects.filter(~Q(id=user.id) & Q(national_code=user.national_code) & ~Q(national_code='')).count()
        return mark_safe(
            "<a href='/admin/accounts/user/?national_code=%s&user_id_exclude=%s'> دیدن (%sکاربر)  </a>" % (
                user.national_code, user.id, user_count
            )
        )

    get_user_with_same_national_code.short_description = 'کاربرانی با این کد ملی'

    def get_birth_date_jalali(self, user: User):
        return gregorian_to_jalali_date_str(user.birth_date)

    get_birth_date_jalali.short_description = 'تاریخ تولد شمسی'

    def get_level_2_verify_datetime_jalali(self, user: User):
        return gregorian_to_jalali_datetime_str(user.level_2_verify_datetime)

    get_level_2_verify_datetime_jalali.short_description = 'تاریخ تایید سطح ۲'

    def get_level_3_verify_datetime_jalali(self, user: User):
        return gregorian_to_jalali_datetime_str(user.level_3_verify_datetime)

    get_level_3_verify_datetime_jalali.short_description = 'تاریخ تایید سطح ۳'

    def get_first_fiat_deposit_date_jalali(self, user: User):
        return gregorian_to_jalali_datetime_str(user.first_fiat_deposit_date)

    get_first_fiat_deposit_date_jalali.short_description = 'تاریخ اولین واریز ریالی'

    def get_date_joined_jalali(self, user: User):
        return gregorian_to_jalali_date_str(user.date_joined)

    get_date_joined_jalali.short_description = 'تاریخ پیوستن'

    def get_last_login_jalali(self, user: User):
        return gregorian_to_jalali_date_str(user.last_login)

    get_last_login_jalali.short_description = 'آخرین ورود'

    def get_remaining_fiat_withdraw_limit(self, user: User):
        return humanize_number(FIAT_WITHDRAW_LIMIT[user.level] - get_fiat_withdraw_irt_value(user))

    get_remaining_fiat_withdraw_limit.short_description = 'باقی مانده سقف مجاز برداشت ریالی روزانه'

    def get_remaining_crypto_withdraw_limit(self, user: User):
        return humanize_number(CRYPTO_WITHDRAW_LIMIT[user.level] - get_crypto_withdraw_irt_value(user))

    get_remaining_crypto_withdraw_limit.short_description = 'باقی مانده سقف مجاز برداشت رمزارز   روزانه'

    def get_national_card_image(self, user: User):
        return mark_safe(
            "<img src='%s' width='200' height='200' />" % user.national_card_image.get_absolute_image_url()
        )

    get_national_card_image.short_description = 'عکس کارت ملی'

    def get_selfie_image(self, user: User):
        return mark_safe("<img src='%s' width='200' height='200' />" % user.selfie_image.get_absolute_image_url())

    get_selfie_image.short_description = 'عکس سلفی'

    def get_user_prizes(self, user: User):
        prizes = user.account.prize_set.all()
        prize_list = []
        for prize in prizes:
            prize_list.append(prize.scope)
        return prize_list

    get_user_prizes.short_description = ('جایزه‌های دریافتی کاربر')




@admin.register(Account)
class AccountAdmin(admin.ModelAdmin):
    list_display = ('user', 'type')


class FinotechRequestUserFilter(SimpleListFilter):
    title = 'کاربر'
    parameter_name = 'user'

    def lookups(self, request, model_admin):
        return [(1, 1)]

    def queryset(self, request, queryset):
        user = request.GET.get('user')
        if user is not None:
            return queryset.filter(user_id=user)
        else:
            return queryset


@admin.register(FinotechRequest)
class FinotechRequestAdmin(admin.ModelAdmin):
    list_display = ('created', 'url', 'data', 'status_code')
    list_filter = (FinotechRequestUserFilter, )
    ordering = ('-created', )


@admin.register(Notification)
class NotificationAdmin(admin.ModelAdmin):
    list_display = ('created', 'recipient', 'level', 'title', 'message')
    list_filter = ('level', 'recipient')
    search_fields = ('title', 'message', )


@admin.register(UserComment)
class UserCommentAdmin(SimpleHistoryAdmin, admin.ModelAdmin):
    list_display = ['user', 'created']<|MERGE_RESOLUTION|>--- conflicted
+++ resolved
@@ -153,14 +153,8 @@
         'archived', ManualNameVerifyFilter, 'level', 'date_joined', 'verify_status', 'level_2_verify_datetime',
         'level_3_verify_datetime', UserStatusFilter, UserNationalCodeFilter, AnotherUserFilter,
         'is_staff', 'is_superuser', 'is_active', 'groups',
-<<<<<<< HEAD
-        ManualNameVerifyFilter, 'level', 'date_joined', 'verify_status', 'level_2_verify_datetime',
-        'level_3_verify_datetime', UserStatusFilter)
+    )
     inlines = [UserCommentInLine,]
-=======
-    )
-    inlines = [UserCommentInLine, ]
->>>>>>> e5eb16b3
     ordering = ('-id', )
     actions = ('verify_user_name', 'reject_user_name', 'archive_users', 'unarchive_users', 'reevaluate_basic_verify')
     readonly_fields = (
@@ -170,11 +164,7 @@
         'get_first_fiat_deposit_date_jalali', 'get_date_joined_jalali', 'get_last_login_jalali',
         'get_remaining_fiat_withdraw_limit', 'get_remaining_crypto_withdraw_limit',
         'get_bank_card_link', 'get_bank_account_link', 'get_transfer_link', 'get_finotech_request_link',
-<<<<<<< HEAD
-        'get_user_prizes',
-=======
-        'get_user_reject_reason', 'get_user_with_same_national_code'
->>>>>>> e5eb16b3
+        'get_user_reject_reason', 'get_user_with_same_national_code', 'get_user_prizes'
     )
     preserve_filters = ('archived', )
 
