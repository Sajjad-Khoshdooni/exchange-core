--- conflicted
+++ resolved
@@ -322,11 +322,8 @@
         'get_fill_order_address', 'selfie_image_verifier', 'get_revenue_of_referral', 'get_referred_count',
         'get_revenue_of_referred', 'get_open_order_address', 'get_selfie_image_uploaded', 'get_referred_user',
         'get_login_activity_link', 'get_last_trade', 'get_total_balance_irt_admin', 'get_order_link',
-<<<<<<< HEAD
-        'get_notifications_link', 'get_staking_link', 'get_prizes_link', 'is_suspended', 'is_consulted', 'suspension_reason',
-=======
-        'get_notifications_link', 'get_staking_link', 'get_prizes_link', 'is_suspended', 'is_consulted', 'get_bots'
->>>>>>> e4591120
+        'get_notifications_link', 'get_staking_link', 'get_prizes_link', 'is_suspended', 'is_consulted',
+        'suspension_reason', 'get_bots_link'
     )
     preserve_filters = ('archived', )
 
@@ -405,11 +402,11 @@
         return mark_safe("<a href='%s'>دیدن</a>" % link)
     get_order_link.short_description = 'سفارشات'
 
-    def get_bots(self, user: User):
+    def get_bots_link(self, user: User):
         link = (config('STRATEGY_HOST_URL', 'https://strategy-api.raastin.com') +
                 '/admin/bot/agent/?account_id={}'.format(user.get_account().id))
         return mark_safe("<a href='%s'>دیدن</a>" % link)
-    get_bots.short_description = 'لیست ربات‌ها'
+    get_bots_link.short_description = 'لیست ربات‌ها'
 
     def get_open_order_address(self, user: User):
         link = url_to_admin_list(Order) +'?status=new&user={}'.format(user.id)
