from django.contrib import admin
from django.contrib.admin import SimpleListFilter
from django.contrib.auth.admin import UserAdmin
from django.db.models import Q
from django.db.models import Sum
from django.utils.safestring import mark_safe
from django.utils.translation import gettext_lazy as _
from jalali_date.admin import ModelAdminJalaliMixin
from simple_history.admin import SimpleHistoryAdmin
<<<<<<< HEAD
from ledger.utils.precision import get_presentation_amount
=======

>>>>>>> 9179f133
from accounts.models import UserComment, TrafficSource, Referral
from accounts.utils.admin import url_to_admin_list, url_to_edit_object
from financial.models.bank_card import BankCard, BankAccount
from financial.models.payment import Payment
from financial.models.withdraw_request import FiatWithdrawRequest
from financial.utils.withdraw_limit import FIAT_WITHDRAW_LIMIT, get_fiat_withdraw_irt_value, CRYPTO_WITHDRAW_LIMIT, \
    get_crypto_withdraw_irt_value
from ledger.models import OTCTrade
from ledger.models.transfer import Transfer
from ledger.models.wallet import Wallet
from ledger.utils.precision import get_presentation_amount
from ledger.utils.precision import humanize_number
from market.models import FillOrder, ReferralTrx, Order
from .admin_guard import M
from .admin_guard.admin import AdvancedAdmin
from .models import User, Account, Notification, FinotechRequest
from .tasks import basic_verify_user
from .utils.validation import gregorian_to_jalali_date_str, gregorian_to_jalali_datetime_str
from .verifiers.legal import is_48h_rule_passed

MANUAL_VERIFY_CONDITION = Q(
    Q(first_name_verified=None) | Q(last_name_verified=None),
    national_code_verified=True,
    birth_date_verified=True,
    level=User.LEVEL1,
    verify_status=User.PENDING
)


class UserStatusFilter(SimpleListFilter):
    title = 'تایید سطح دو '
    parameter_name = 'status_is_pending_or_rejected'

    def lookups(self, request, model_admin):
        return [(1, 1)]

    def queryset(self, request, queryset):
        user = request.GET.get('status_is_pending_or_rejected')
        if user is not None:
            return queryset.filter((Q(verify_status='pending') | Q(verify_status='rejected')))
        else:
            return queryset


class UserPendingStatusFilter(SimpleListFilter):
    title = 'تایید سطح  سه'
    parameter_name = 'status_is_pending'

    def lookups(self, request, model_admin):
        return [(1, 1)]

    def queryset(self, request, queryset):
        user = request.GET.get('status_is_pending')
        if user is not None:
            return queryset.filter(verify_status='pending')
        else:
            return queryset


class ManualNameVerifyFilter(SimpleListFilter):
    title = 'نیازمند تایید دستی نام'
    parameter_name = 'manual_name_verify'

    def lookups(self, request, model_admin):
        return (1, 'بله'), (0, 'خیر')

    def queryset(self, request, queryset):
        value = self.value()
        if value is not None:

            if value == '1':
                return queryset.filter(MANUAL_VERIFY_CONDITION)
            elif value == '0':
                return queryset.exclude(MANUAL_VERIFY_CONDITION)

        return queryset


class UserNationalCodeFilter(SimpleListFilter):
    title = 'کد ملی'
    parameter_name = 'national_code'

    def lookups(self, request, model_admin):
        return (1, 1),

    def queryset(self, request, queryset):
        national_code = request.GET.get('national_code')
        if national_code is not None:
            return queryset.filter(national_code=national_code).exclude(national_code='')
        else:
            return queryset


class AnotherUserFilter(SimpleListFilter):
    title = 'دیگر کاربرها'
    parameter_name = 'user_id_exclude'

    def lookups(self, request, model_admin):
        return (1, 1),

    def queryset(self, request, queryset):
        user_id = request.GET.get('user_id_exclude')
        if user_id is not None:
            return queryset.exclude(id=user_id)
        else:
            return queryset


class UserCommentInLine(admin.TabularInline):
    model = UserComment
    extra = 1


@admin.register(User)
class CustomUserAdmin(ModelAdminJalaliMixin, SimpleHistoryAdmin, AdvancedAdmin, UserAdmin):
    default_edit_condition = M.superuser

    fields_edit_conditions = {
        'password': None,
        'first_name': ~M('first_name_verified'),
        'last_name': ~M('last_name_verified'),
        'national_code': M.superuser | ~M('national_code_verified'),
        'birth_date': M.superuser | ~M('birth_date_verified'),
        'selfie_image_verified': M.superuser | (M('selfie_image') & M.is_none('selfie_image_verified')),
        'selfie_image_discard_text': M.superuser | (M('selfie_image') & M.is_none('selfie_image_verified')),
        'first_name_verified': M.is_none('first_name_verified'),
        'last_name_verified': M.is_none('last_name_verified'),
        'national_code_verified': M.is_none('national_code_verified'),
        'birth_date_verified': M.is_none('birth_date_verified'),
        'telephone_verified': M.superuser | M('telephone'),
        'withdraw_before_48h_option': True
    }

    fieldsets = (
        (None, {'fields': ('username', 'password')}),
        (_('Personal info'), {'fields': ('first_name', 'last_name', 'national_code', 'email', 'phone', 'birth_date',

                                         'telephone', 'get_selfie_image', 'archived',
                                         'get_user_reject_reason', 'get_source_medium'
                                         )}),
        (_('Authentication'), {'fields': ('level', 'verify_status', 'first_name_verified',
                                          'last_name_verified', 'national_code_verified', 'birth_date_verified',
                                          'telephone_verified', 'selfie_image_verified', 'selfie_image_verifier',
                                          'national_code_duplicated_alert', 'selfie_image_discard_text',
                                          )}),
        (_('Permissions'), {
            'fields': (
                'is_active', 'is_staff', 'is_superuser',
                'groups', 'user_permissions', 'show_margin',
                'withdraw_before_48h_option',
            ),
        }),
        (_('Important dates'), {'fields': (
            'get_last_login_jalali', 'get_date_joined_jalali', 'get_first_fiat_deposit_date_jalali',
            'get_level_2_verify_datetime_jalali', 'get_level_3_verify_datetime_jalali', 'get_selfie_image_uploaded'
        )}),
        (_('لینک های مهم'), {
            'fields': (
                'get_payment_address', 'get_withdraw_address',
                'get_otctrade_address', 'get_wallet_address', 'get_bank_card_link',
                'get_bank_account_link', 'get_transfer_link', 'get_finotech_request_link',
                'get_user_with_same_national_code', 'get_fill_order_address',
                'get_open_order_address',
            )
        }),
        (_('اطلاعات مالی کاربر'), {'fields': (
            'get_sum_of_value_buy_sell', 'get_remaining_fiat_withdraw_limit', 'get_remaining_crypto_withdraw_limit'
        )}),
        (_("جایزه‌های دریافتی"), {'fields': ('get_user_prizes',)}),
        (_("کدهای دعوت کاربر"), {'fields': (
            'get_revenue_of_referral', 'get_referred_count', 'get_revenue_of_referred')})
    )

    list_display = ('username', 'first_name', 'last_name', 'level', 'archived', 'get_user_reject_reason',
                    'verify_status', 'get_source_medium', 'get_referrer_user')
    list_filter = (
        'archived', ManualNameVerifyFilter, 'level', 'date_joined', 'verify_status', 'level_2_verify_datetime',
        'level_3_verify_datetime', UserStatusFilter, UserNationalCodeFilter, AnotherUserFilter, UserPendingStatusFilter,
        'is_staff', 'is_superuser', 'is_active', 'groups',
    )
    inlines = [UserCommentInLine]
    ordering = ('-id', )
    actions = ('verify_user_name', 'reject_user_name', 'archive_users', 'unarchive_users', 'reevaluate_basic_verify')
    readonly_fields = (
        'get_payment_address', 'get_withdraw_address', 'get_otctrade_address', 'get_wallet_address',
        'get_sum_of_value_buy_sell',
        'get_selfie_image', 'get_level_2_verify_datetime_jalali', 'get_level_3_verify_datetime_jalali',
        'get_first_fiat_deposit_date_jalali', 'get_date_joined_jalali', 'get_last_login_jalali',
        'get_remaining_fiat_withdraw_limit', 'get_remaining_crypto_withdraw_limit',
        'get_bank_card_link', 'get_bank_account_link', 'get_transfer_link', 'get_finotech_request_link',
        'get_user_reject_reason', 'get_user_with_same_national_code', 'get_user_prizes', 'get_source_medium',
<<<<<<< HEAD
        'get_fill_order_address', 'selfie_image_verifier',
=======
        'get_fill_order_address', 'selfie_image_verifier', 'get_revenue_of_referral', 'get_referred_count',
        'get_revenue_of_referred', 'get_open_order_address', 'get_selfie_image_uploaded'
>>>>>>> 9179f133
    )
    preserve_filters = ('archived', )

    search_fields = (*UserAdmin.search_fields, 'national_code')

    @admin.action(description='تایید نام کاربر', permissions=['view'])
    def verify_user_name(self, request, queryset):
        to_verify_users = queryset.filter(MANUAL_VERIFY_CONDITION).distinct()

        for user in to_verify_users:
            user.first_name_verified = True
            user.last_name_verified = True
            user.save()
            basic_verify_user.delay(user.id)

    @admin.action(description='شروع احراز هویت پایه کاربر', permissions=['change'])
    def reevaluate_basic_verify(self, request, queryset):
        to_verify_users = queryset.filter(
            level=User.LEVEL1,
            verify_status=User.PENDING
        )

        for user in to_verify_users:
            basic_verify_user.delay(user.id)

    @admin.action(description='رد کردن نام کاربر', permissions=['view'])
    def reject_user_name(self, request, queryset):
        to_reject_users = queryset.filter(MANUAL_VERIFY_CONDITION).distinct()

        for user in to_reject_users:
            user.change_status(User.REJECTED)

    @admin.action(description='بایگانی کاربر', permissions=['view'])
    def archive_users(self, request, queryset):
        queryset.update(archived=True)

    @admin.action(description='خارج کردن از بایگانی', permissions=['view'])
    def unarchive_users(self, request, queryset):
        queryset.update(archived=False)

    def save_model(self, request, user: User, form, change):
        old_user = User.objects.get(id=user.id)

        if not request.user.is_superuser:
            if not old_user.is_superuser and user.is_superuser:
                raise Exception('Dangerous action happened!')

        if not old_user.selfie_image_verified and user.selfie_image_verified:
            user.selfie_image_verifier = request.user

        return super(CustomUserAdmin, self).save_model(request, user, form, change)

    def get_payment_address(self, user: User):
        link = url_to_admin_list(Payment)+'?user={}'.format(user.id)
        return mark_safe("<a href='%s'>دیدن</a>" % link)
    get_payment_address.short_description = 'واریزهای ریالی'

    def get_fill_order_address(self, user: User):
        link = url_to_admin_list(FillOrder) + '?user={}'.format(user.id)
        return mark_safe("<a href='%s'>دیدن</a>" % link)
    get_fill_order_address.short_description = 'معاملات'

    def get_open_order_address(self, user: User):
        link = url_to_admin_list(Order) +'?status=new&user={}'.format(user.id)
        return mark_safe("<a href='%s'>دیدن</a>" % link)
    get_open_order_address.short_description = 'سفارشات باز'

    def get_withdraw_address(self, user: User):
        link = url_to_admin_list(FiatWithdrawRequest)+'?user={}'.format(user.id)
        return mark_safe("<a href='%s'>دیدن</a>" % link)
    get_withdraw_address.short_description = 'درخواست برداشت ریالی'

    def get_otctrade_address(self, user: User):
        link = url_to_admin_list(OTCTrade)+'?user={}'.format(user.id)
        return mark_safe("<a href='%s'>دیدن</a>" % link)
    get_otctrade_address.short_description = 'خریدهای OTC'

    def get_source_medium(self, user: User):
        if hasattr(user, 'trafficsource'):
            link = url_to_edit_object(user.trafficsource)
            text = '%s/%s' % (user.trafficsource.utm_source, user.trafficsource.utm_medium)

            return mark_safe("<a href='%s'>%s</a>" % (link, text))
    get_source_medium.short_description = 'source/medium'

    def get_referrer_user(self, user: User):
        account = getattr(user, 'account', None)
        referrer = account and account.referred_by and account.referred_by.owner.user

        if referrer:
            link = url_to_edit_object(referrer)
            return mark_safe("<a href='%s'>%s</a>" % (link, referrer.id))

    get_referrer_user.short_description = 'referrer'

    def get_user_reject_reason(self, user: User):
        if user.national_code_duplicated_alert:
            return 'کد ملی تکراری'

        verify_fields = [
            'national_code_verified', 'birth_date_verified', 'first_name_verified', 'last_name_verified',
            'bank_card_verified', 'bank_account_verified', 'telephone_verified', 'selfie_image_verified'
        ]

        for verify_field in verify_fields:
            field = verify_field[:-9]

            if field == 'bank_card':
                bank_card = user.bankcard_set.all().order_by('-verified').first()
                value = bank_card and bank_card.verified
            elif field == 'bank_account':
                bank_account = user.bankaccount_set.all().order_by('-verified').first()
                value = bank_account and bank_account.verified
            else:
                value = getattr(user, verify_field)

            if not value:
                status = 'رد شده' if value is False else 'نامشخص'

                if field == 'bank_card':
                    reason = 'شماره کارت'
                elif field == 'bank_account':
                    reason = 'شماره حساب'
                else:
                    reason = getattr(User, field).field.verbose_name

                return reason + ' ' + status

        return ''

    get_user_reject_reason.short_description = 'وضعیت احراز'

    def get_wallet_address(self, user: User):
        link = url_to_admin_list(Wallet) + '?user={}'.format(user.id)
        return mark_safe("<a href='%s'>دیدن</a>" % link)
    get_wallet_address.short_description = 'لیست کیف‌ها'

    def get_sum_of_value_buy_sell(self, user: User):
        if not hasattr(user, 'account'):
            return 0

        return user.account.trade_volume_irt

    get_sum_of_value_buy_sell.short_description = 'مجموع معاملات'

    def get_bank_card_link(self, user: User):
        link = url_to_admin_list(BankCard) + '?user={}'.format(user.id)
        return mark_safe("<a href='%s'>دیدن</a>" % link)

    get_bank_card_link.short_description = 'کارت‌های بانکی'

    def get_bank_account_link(self, user: User):
        link = url_to_admin_list(BankAccount) + '?user={}'.format(user.id)
        return mark_safe("<a href='%s'>دیدن</a>" % link)

    get_bank_account_link.short_description = 'حساب‌های بانکی'

    def get_transfer_link(self, user: User):
        link = url_to_admin_list(Transfer) + '?user={}'.format(user.id)
        return mark_safe("<a href='%s'>دیدن</a>" % link) \

    get_transfer_link.short_description = 'تراکنش‌های رمزارزی'

    def get_finotech_request_link(self, user: User):
        link = url_to_admin_list(FinotechRequest) + '?user={}'.format(user.id)
        return mark_safe("<a href='%s'>دیدن</a>" % link)

    get_finotech_request_link.short_description = 'درخواست‌های فینوتک'

    def get_user_with_same_national_code(self, user: User):
        user_count = User.objects.filter(
            ~Q(id=user.id) & Q(national_code=user.national_code) & ~Q(national_code='')
        ).count()
        return mark_safe(
            "<a href='/admin/accounts/user/?national_code=%s&user_id_exclude=%s'> دیدن (%sکاربر)  </a>" % (
                user.national_code, user.id, user_count
            )
        )

    get_user_with_same_national_code.short_description = 'کاربرانی با این کد ملی'

    def get_level_2_verify_datetime_jalali(self, user: User):
        return gregorian_to_jalali_datetime_str(user.level_2_verify_datetime)

    get_level_2_verify_datetime_jalali.short_description = 'تاریخ تایید سطح ۲'

    def get_level_3_verify_datetime_jalali(self, user: User):
        return gregorian_to_jalali_datetime_str(user.level_3_verify_datetime)

    get_level_3_verify_datetime_jalali.short_description = 'تاریخ تایید سطح ۳'

    def get_first_fiat_deposit_date_jalali(self, user: User):
        date = gregorian_to_jalali_datetime_str(user.first_fiat_deposit_date)
        if is_48h_rule_passed(user):
            color = 'green'
        else:
            color = 'red'

        return mark_safe("<span style='color: %s'>%s</span>" % (color, date))

    get_first_fiat_deposit_date_jalali.short_description = 'تاریخ اولین واریز ریالی'

    def get_date_joined_jalali(self, user: User):
        return gregorian_to_jalali_date_str(user.date_joined)

    get_date_joined_jalali.short_description = 'تاریخ پیوستن'

    def get_last_login_jalali(self, user: User):
        return gregorian_to_jalali_date_str(user.last_login)

    get_last_login_jalali.short_description = 'آخرین ورود'

    def get_remaining_fiat_withdraw_limit(self, user: User):
        return humanize_number(FIAT_WITHDRAW_LIMIT[user.level] - get_fiat_withdraw_irt_value(user))

    get_remaining_fiat_withdraw_limit.short_description = 'باقی مانده سقف مجاز برداشت ریالی روزانه'

    def get_remaining_crypto_withdraw_limit(self, user: User):
        return humanize_number(CRYPTO_WITHDRAW_LIMIT[user.level] - get_crypto_withdraw_irt_value(user))

    get_remaining_crypto_withdraw_limit.short_description = 'باقی مانده سقف مجاز برداشت رمزارز   روزانه'

    def get_selfie_image(self, user: User):
        return mark_safe("<img src='%s' width='200' height='200' />" % user.selfie_image.get_absolute_image_url())

    get_selfie_image.short_description = 'عکس سلفی'

    def get_user_prizes(self, user: User):
        prizes = user.account.prize_set.all()
        prize_list = []
        for prize in prizes:
            prize_list.append(prize.scope)
        return prize_list

    get_user_prizes.short_description = 'جایزه‌های دریافتی کاربر'

    def get_referred_count(self, user: User):
        referrals = Referral.objects.filter(owner=user.account)
        referred_count = 0
        for referral in referrals:
            referred_count += Account.objects.filter(referred_by=referral).count()
        return referred_count
    get_referred_count.short_description = ' تعداد دوستان دعوت شده'

    def get_revenue_of_referral(self, user: User):
        referrals = Referral.objects.filter(owner=user.account)
        revenues = 0
        for referral in referrals:
            revenue = ReferralTrx.objects.filter(referral=referral).aggregate(total=Sum('referrer_amount'))
            revenues += int(revenue['total'] or 0)
        return revenues

    get_revenue_of_referral.short_description = 'درآمد حاصل از کدهای دعوت ارسال شده به دوستان '

    def get_revenue_of_referred(self, user: User):
        referral = user.account.referred_by

        revenue = ReferralTrx.objects.filter(referral=referral).aggregate(total=Sum('trader_amount'))
        return int(revenue['total'] or 0)

    get_revenue_of_referred.short_description = 'درآمد حاصل از کد دعوت استفاده شده'

    def get_selfie_image_uploaded(self, user: User):
        latest_null = user.history.filter(selfie_image__isnull=True).order_by('history_date').last()

        if latest_null:
            history = user.history.filter(
                history_id__gt=latest_null.history_id,
                selfie_image__isnull=False
            ).order_by('history_date').first()

            if history:
                return gregorian_to_jalali_datetime_str(history.history_date)

    get_selfie_image_uploaded.short_description = 'زمان آپلود عکس سلفی'


@admin.register(Account)
class AccountAdmin(admin.ModelAdmin):
    list_display = ('user', 'type', 'name', 'trade_volume_irt')
    search_fields = ('user__phone', )
    list_filter = ('type', 'primary')

    fieldsets = (
        ('اطلاعات', {'fields': (
            'name', 'user', 'type', 'trade_volume_irt', 'get_wallet_address',
            'get_total_balance_irt_admin', 'get_total_balance_usdt_admin', 'referred_by'
        )}),
    )
    readonly_fields = ('get_wallet_address', 'get_total_balance_irt_admin', 'get_total_balance_usdt_admin',
                       'trade_volume_irt', 'referred_by')

    def get_wallet_address(self, user: User):
        link = url_to_admin_list(Wallet) + '?user={}'.format(user.id)
        return mark_safe("<a href='%s'>دیدن</a>" % link)
    get_wallet_address.short_description = 'لیست کیف‌ها'

    def get_total_balance_irt_admin(self, account: Account):
        total_balance_irt = account.get_total_balance_irt(market=Wallet.SPOT, side='buy')
        return humanize_number(get_presentation_amount(total_balance_irt))

    get_total_balance_irt_admin.short_description = 'دارایی به تومان'

    def get_total_balance_usdt_admin(self, account: Account):
        total_blance_usdt = account.get_total_balance_usdt(market=Wallet.SPOT, side='buy')
        return humanize_number(get_presentation_amount(total_blance_usdt))

    get_total_balance_usdt_admin.short_description = 'دارایی به تتر'


@admin.register(Referral)
class ReferralAdmin(admin.ModelAdmin):
    list_display = ('owner', 'code', 'owner_share_percent')
    search_fields = ('code',)


class FinotechRequestUserFilter(SimpleListFilter):
    title = 'کاربر'
    parameter_name = 'user'

    def lookups(self, request, model_admin):
        return [(1, 1)]

    def queryset(self, request, queryset):
        user = request.GET.get('user')
        if user is not None:
            return queryset.filter(user_id=user)
        else:
            return queryset


@admin.register(FinotechRequest)
class FinotechRequestAdmin(admin.ModelAdmin):
    list_display = ('created', 'url', 'data', 'status_code')
    list_filter = (FinotechRequestUserFilter, )
    ordering = ('-created', )


@admin.register(Notification)
class NotificationAdmin(admin.ModelAdmin):
    list_display = ('created', 'recipient', 'level', 'title', 'message')
    list_filter = ('level', 'recipient')
    search_fields = ('title', 'message', )


@admin.register(UserComment)
class UserCommentAdmin(SimpleHistoryAdmin, admin.ModelAdmin):
    list_display = ['user', 'created']


@admin.register(TrafficSource)
class TrafficSourceAdmin(SimpleHistoryAdmin, admin.ModelAdmin):
    list_display = ['user', 'utm_source', 'utm_medium', 'utm_campaign', 'utm_content', 'utm_term']
    search_fields = ['user__phone']<|MERGE_RESOLUTION|>--- conflicted
+++ resolved
@@ -7,11 +7,7 @@
 from django.utils.translation import gettext_lazy as _
 from jalali_date.admin import ModelAdminJalaliMixin
 from simple_history.admin import SimpleHistoryAdmin
-<<<<<<< HEAD
 from ledger.utils.precision import get_presentation_amount
-=======
-
->>>>>>> 9179f133
 from accounts.models import UserComment, TrafficSource, Referral
 from accounts.utils.admin import url_to_admin_list, url_to_edit_object
 from financial.models.bank_card import BankCard, BankAccount
@@ -203,12 +199,8 @@
         'get_remaining_fiat_withdraw_limit', 'get_remaining_crypto_withdraw_limit',
         'get_bank_card_link', 'get_bank_account_link', 'get_transfer_link', 'get_finotech_request_link',
         'get_user_reject_reason', 'get_user_with_same_national_code', 'get_user_prizes', 'get_source_medium',
-<<<<<<< HEAD
-        'get_fill_order_address', 'selfie_image_verifier',
-=======
         'get_fill_order_address', 'selfie_image_verifier', 'get_revenue_of_referral', 'get_referred_count',
         'get_revenue_of_referred', 'get_open_order_address', 'get_selfie_image_uploaded'
->>>>>>> 9179f133
     )
     preserve_filters = ('archived', )
 
