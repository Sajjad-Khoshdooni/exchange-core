--- conflicted
+++ resolved
@@ -202,13 +202,8 @@
         (_('Permissions'), {
             'fields': (
                 'is_active', 'is_staff', 'is_superuser',
-<<<<<<< HEAD
-                'groups', 'user_permissions', 'show_margin',
+                'groups', 'user_permissions', 'show_margin', 'show_strategy_bot', 'show_community',
                 'withdraw_before_48h_option', 'can_withdraw'
-=======
-                'groups', 'user_permissions', 'show_margin', 'show_strategy_bot', 'show_community',
-                'withdraw_before_48h_option', 'allow_level1_crypto_withdraw', 'can_withdraw'
->>>>>>> 7d3c8f36
             ),
         }),
         (_('Important dates'), {'fields': (
